#define TORCH_ASSERT_ONLY_METHOD_OPERATORS
#include <ATen/AccumulateType.h>
#include <ATen/Dispatch.h>
#include <ATen/ExpandUtils.h>
#include <ATen/InferSize.h>
#include <ATen/MemoryOverlap.h>
#include <ATen/NamedTensorUtils.h>
#include <ATen/SparseCsrTensorUtils.h>
#include <ATen/TensorOperators.h>
#include <ATen/TensorSubclassLikeUtils.h>
#include <ATen/WrapDimUtils.h>
#include <ATen/core/DimVector.h>
#include <ATen/core/IListRef.h>
#include <ATen/core/Tensor.h>
#include <ATen/core/functional.h>
#include <ATen/native/Copy.h>
#include <ATen/native/NonSymbolicBC.h>
#include <ATen/native/Resize.h>
#include <ATen/native/SparseTensorUtils.h>
#include <ATen/native/TensorIterator.h>
#include <ATen/native/TensorShape.h>
#include <ATen/native/TypeProperties.h>
#include <ATen/native/cpu/CatKernel.h>
#include <ATen/native/cpu/SerialStackImpl.h>
#include <ATen/native/cpu/StackKernel.h>
#include <ATen/quantized/QTensorImpl.h>
#include <c10/core/GradMode.h>
#include <c10/util/Exception.h>
#include <c10/util/SmallVector.h>
#include <c10/util/accumulate.h>
#include <c10/util/irange.h>
#include <optional>

#ifndef AT_PER_OPERATOR_HEADERS
#include <ATen/Functions.h>
#include <ATen/NativeFunctions.h>
#else
#include <ATen/ops/_chunk_cat_native.h>
#include <ATen/ops/_conj_copy_native.h>
#include <ATen/ops/_convert_indices_from_coo_to_csr.h>
#include <ATen/ops/_convert_indices_from_csr_to_coo.h>
#include <ATen/ops/_foreach_copy.h>
#include <ATen/ops/_fw_primal_copy_native.h>
#include <ATen/ops/_indices_copy_native.h>
#include <ATen/ops/_make_dual.h>
#include <ATen/ops/_make_dual_copy_native.h>
#include <ATen/ops/_mkldnn_reshape.h>
#include <ATen/ops/_mkldnn_transpose.h>
#include <ATen/ops/_neg_view_copy_native.h>
#include <ATen/ops/_reshape_alias_copy_native.h>
#include <ATen/ops/_reshape_alias_native.h>
#include <ATen/ops/_reshape_copy_native.h>
#include <ATen/ops/_reshape_from_tensor_native.h>
#include <ATen/ops/_shape_as_tensor_native.h>
#include <ATen/ops/_sparse_broadcast_to.h>
#include <ATen/ops/_sparse_broadcast_to_copy_native.h>
#include <ATen/ops/_sparse_broadcast_to_native.h>
#include <ATen/ops/_sparse_compressed_tensor_unsafe_native.h>
#include <ATen/ops/_sparse_coo_tensor_with_dims_and_tensors.h>
#include <ATen/ops/_sparse_csc_tensor_unsafe_native.h>
#include <ATen/ops/_sparse_csr_tensor_unsafe.h>
#include <ATen/ops/_sparse_csr_tensor_unsafe_native.h>
#include <ATen/ops/_stack_native.h>
#include <ATen/ops/_unsafe_view.h>
#include <ATen/ops/_unsafe_view_native.h>
#include <ATen/ops/_values_copy_native.h>
#include <ATen/ops/adjoint_native.h>
#include <ATen/ops/alias.h>
#include <ATen/ops/alias_copy_native.h>
#include <ATen/ops/alias_native.h>
#include <ATen/ops/arange.h>
#include <ATen/ops/arange_native.h>
#include <ATen/ops/as_strided_copy_native.h>
#include <ATen/ops/as_strided_native.h>
#include <ATen/ops/as_strided_scatter_native.h>
#include <ATen/ops/atleast_1d.h>
#include <ATen/ops/atleast_2d.h>
#include <ATen/ops/atleast_3d.h>
#include <ATen/ops/block_diag_native.h>
#include <ATen/ops/broadcast_tensors_native.h>
#include <ATen/ops/broadcast_to_native.h>
#include <ATen/ops/cat.h>
#include <ATen/ops/cat_meta.h>
#include <ATen/ops/cat_native.h>
#include <ATen/ops/chunk_native.h>
#include <ATen/ops/col_indices_copy_native.h>
#include <ATen/ops/column_stack_native.h>
#include <ATen/ops/concat_native.h>
#include <ATen/ops/concatenate_native.h>
#include <ATen/ops/crow_indices_copy_native.h>
#include <ATen/ops/dense_dim_native.h>
#include <ATen/ops/detach_copy_native.h>
#include <ATen/ops/detach_native.h>
#include <ATen/ops/diag.h>
#include <ATen/ops/diag_embed.h>
#include <ATen/ops/diag_embed_native.h>
#include <ATen/ops/diag_native.h>
#include <ATen/ops/diagflat_native.h>
#include <ATen/ops/diagonal.h>
#include <ATen/ops/diagonal_backward.h>
#include <ATen/ops/diagonal_backward_native.h>
#include <ATen/ops/diagonal_copy.h>
#include <ATen/ops/diagonal_copy_native.h>
#include <ATen/ops/diagonal_native.h>
#include <ATen/ops/diagonal_scatter_native.h>
#include <ATen/ops/dsplit_native.h>
#include <ATen/ops/dstack_native.h>
#include <ATen/ops/empty.h>
#include <ATen/ops/empty_like.h>
#include <ATen/ops/empty_quantized.h>
#include <ATen/ops/expand_as_native.h>
#include <ATen/ops/expand_copy_native.h>
#include <ATen/ops/expand_native.h>
#include <ATen/ops/flatten_dense_tensors_native.h>
#include <ATen/ops/flatten_native.h>
#include <ATen/ops/from_blob.h>
#include <ATen/ops/hsplit_native.h>
#include <ATen/ops/hstack.h>
#include <ATen/ops/hstack_native.h>
#include <ATen/ops/index_select_native.h>
#include <ATen/ops/indices_copy_native.h>
#include <ATen/ops/lift_fresh_native.h>
#include <ATen/ops/lift_native.h>
#include <ATen/ops/mH_native.h>
#include <ATen/ops/mT_native.h>
#include <ATen/ops/matrix_H_native.h>
#include <ATen/ops/meshgrid_native.h>
#include <ATen/ops/moveaxis_native.h>
#include <ATen/ops/movedim.h>
#include <ATen/ops/movedim_native.h>
#include <ATen/ops/narrow.h>
#include <ATen/ops/narrow_copy.h>
#include <ATen/ops/narrow_copy_native.h>
#include <ATen/ops/narrow_native.h>
#include <ATen/ops/new_empty_native.h>
#include <ATen/ops/new_ones_native.h>
#include <ATen/ops/numpy_T_native.h>
#include <ATen/ops/permute_copy_native.h>
#include <ATen/ops/permute_native.h>
#include <ATen/ops/ravel_native.h>
#include <ATen/ops/repeat_native.h>
#include <ATen/ops/reshape_as_native.h>
#include <ATen/ops/reshape_native.h>
#include <ATen/ops/resize_native.h>
#include <ATen/ops/row_stack_native.h>
#include <ATen/ops/select.h>
#include <ATen/ops/select_backward_native.h>
#include <ATen/ops/select_copy_native.h>
#include <ATen/ops/select_native.h>
#include <ATen/ops/select_scatter_native.h>
#include <ATen/ops/set_native.h>
#include <ATen/ops/slice.h>
#include <ATen/ops/slice_backward_native.h>
#include <ATen/ops/slice_copy_native.h>
#include <ATen/ops/slice_inverse_native.h>
#include <ATen/ops/slice_native.h>
#include <ATen/ops/slice_scatter_native.h>
#include <ATen/ops/sparse_coo_tensor.h>
#include <ATen/ops/sparse_coo_tensor_native.h>
#include <ATen/ops/sparse_dim_native.h>
#include <ATen/ops/split_copy_native.h>
#include <ATen/ops/split_native.h>
#include <ATen/ops/split_with_sizes.h>
#include <ATen/ops/split_with_sizes_copy_native.h>
#include <ATen/ops/split_with_sizes_native.h>
#include <ATen/ops/squeeze.h>
#include <ATen/ops/squeeze_copy_native.h>
#include <ATen/ops/squeeze_native.h>
#include <ATen/ops/stack_native.h>
#include <ATen/ops/sub.h>
#include <ATen/ops/sum.h>
#include <ATen/ops/sum_to_size_native.h>
#include <ATen/ops/swapaxes_native.h>
#include <ATen/ops/swapdims_native.h>
#include <ATen/ops/t_copy_native.h>
#include <ATen/ops/t_native.h>
#include <ATen/ops/tensor.h>
#include <ATen/ops/tensor_split.h>
#include <ATen/ops/tensor_split_native.h>
#include <ATen/ops/tile_native.h>
#include <ATen/ops/transpose.h>
#include <ATen/ops/transpose_copy_native.h>
#include <ATen/ops/transpose_native.h>
#include <ATen/ops/unbind.h>
#include <ATen/ops/unbind_copy_native.h>
#include <ATen/ops/unbind_native.h>
#include <ATen/ops/unflatten_dense_tensors_native.h>
#include <ATen/ops/unflatten_native.h>
#include <ATen/ops/unfold_copy_native.h>
#include <ATen/ops/unfold_native.h>
#include <ATen/ops/unsafe_chunk_native.h>
#include <ATen/ops/unsafe_split_native.h>
#include <ATen/ops/unsafe_split_with_sizes_native.h>
#include <ATen/ops/unsqueeze_copy_native.h>
#include <ATen/ops/unsqueeze_native.h>
#include <ATen/ops/values_copy_native.h>
#include <ATen/ops/view_as_complex.h>
#include <ATen/ops/view_as_complex_copy_native.h>
#include <ATen/ops/view_as_native.h>
#include <ATen/ops/view_as_real.h>
#include <ATen/ops/view_as_real_copy_native.h>
#include <ATen/ops/view_copy_native.h>
#include <ATen/ops/view_native.h>
#include <ATen/ops/vsplit_native.h>
#include <ATen/ops/vstack.h>
#include <ATen/ops/vstack_native.h>
#include <ATen/ops/zeros.h>
#include <ATen/ops/zeros_like.h>
#include <ATen/ops/zeros_native.h>
#endif

#include <algorithm>
#include <cstdint>
#include <utility>
#include <vector>

namespace at::meta {

inline c10::MemoryFormat cat_compute_output_memory_format(
    const MaterializedITensorListRef& inputs) {
  std::optional<c10::MemoryFormat> format = std::nullopt;
  for (const Tensor& t : inputs) {
    auto f = t.suggest_memory_format();
    if (f == c10::MemoryFormat::Contiguous) {
      return f;
    }
    if (format.has_value() && format.value() != f) {
      return c10::MemoryFormat::Contiguous;
    }
    format = f;
  }
  return format.value();
}

TORCH_PRECOMPUTE_META_FUNC(cat)(const ITensorListRef& tensors, int64_t dim) {
  // previously, size [0] tensors were the only possible empty tensors; thus, it
  // wasn't possible to cat empty tensors unless all the other tensors were
  // 1-dimensional, so we allowed these tensors to be "skipped".  We maintain
  // this behavior for backwards compatibility, but only for this specific size
  // (i.e. other empty sizes are not skipped).
  auto materialized = tensors.materialize();

  native::check_cat_no_zero_dim(materialized);
  dim = at::legacy_cat_wrap_dim(dim, materialized);

  // Checking names before the actual dimensions.
  auto maybe_outnames = namedinference::compute_cat_outnames(materialized);

  TORCH_CHECK(
      !materialized.empty(),
      "torch.cat(): expected a non-empty list of Tensors");

  // Look for the first valid tensor.
  size_t valid = materialized.size();
  for (const auto i : c10::irange(materialized.size())) {
    if (!at::native::cat_should_skip_tensor(materialized[i].get())) {
      valid = i;
      break;
    }
  }

  bool all_contiguous = true;
  bool all_same_dtype = true;
  bool all_same_sizes_and_stride = true;
  auto memory_format = cat_compute_output_memory_format(materialized);

  // Compute what the output dtype should be:
  const auto& result = maybe_get_output();
  auto is_out_defined = result.defined();
  auto out_dtype = at::native::result_type(tensors);

  // If the output tensor is defined, we need to take it into account
  // when computing the actual output dtype and the flags.
  if (is_out_defined) {
    // Check for type promotion, if the output tensor is defined.
    TORCH_CHECK(
        canCast(out_dtype, result.scalar_type()),
        "torch.cat(): input types can't be cast to the desired output type ",
        result.scalar_type());
    out_dtype = result.scalar_type();
    all_contiguous = result.is_contiguous(memory_format);
  }

  // Fallback 'set_output' parameters.
  // (in case we don't find a valid tensor)
  DimVector sizes{0};
  TensorOptions options =
      materialized[0].get().options().dtype(out_dtype).memory_format(
          memory_format);

  // If we found a valid tensor, check whether the input tensors
  // are compatible, i.e. we can execute `cat` on them.
  bool found_valid_tensor = valid < materialized.size();
  if (found_valid_tensor) {
    TORCH_CHECK(
        dim <= materialized[valid].get().dim(),
        "torch.cat(): dimension ",
        dim,
        "out of range");

    // Compute the output tensor size.
    // It should have the same shape as any other valid tensor,
    // except in the dimension 'dim'.
    size_t size_at_dim = 0;
    for (const auto i : c10::irange(materialized.size())) {
      const Tensor& t = materialized[i];
      all_same_dtype = all_same_dtype && out_dtype == t.scalar_type();
      if (!at::native::cat_should_skip_tensor(t)) {
        at::native::check_cat_shape_except_dim(materialized[valid], t, dim, i);
        size_at_dim += t.size(dim);
        all_contiguous = all_contiguous && t.is_contiguous(memory_format);
        all_same_sizes_and_stride = all_same_sizes_and_stride &&
            t.sizes() == materialized[valid].get().sizes() &&
            t.strides() == materialized[valid].get().strides();
      } else {
        all_contiguous = false;
      }
    }

    // Actually set the output.
    sizes = materialized[valid].get().sizes().vec();
    sizes[dim] = size_at_dim;
    options =
        materialized[valid].get().options().dtype(out_dtype).memory_format(
            memory_format);
  }

  set_output_raw_strided(0, sizes, {}, options, maybe_outnames);
  // Checks for overlaps between the inputs and the output tensor.
  if (is_out_defined && found_valid_tensor) {
    at::assert_no_internal_overlap(result);
    for (const Tensor& t : materialized) {
      at::assert_no_overlap(result, t);
    }
  }

  return TORCH_PRECOMPUTE_STRUCT(cat)()
      .set_dim(dim)
      .set_valid(valid)
      .set_all_contiguous(all_contiguous)
      .set_all_same_dtype(all_same_dtype)
      .set_all_same_sizes_and_stride(all_same_sizes_and_stride)
      .set_memory_format(memory_format);
}
} // namespace at::meta

namespace at::native {

DEFINE_DISPATCH(cat_serial_stub);
DEFINE_DISPATCH(stack_serial_stub);

Tensor _reshape_from_tensor(const Tensor& self, const Tensor& shape_tensor) {
  TORCH_CHECK(shape_tensor.dim() == 1);
  std::vector<int64_t> shape;
  auto accessor = shape_tensor.accessor<int64_t, 1>();
  for (const auto i : c10::irange(shape_tensor.numel())) {
    shape.push_back(accessor[i]);
  }
  return self.reshape(IntArrayRef(shape));
}

Tensor _shape_as_tensor(const Tensor& self) {
  auto options = TensorOptions(at::kLong);
  return at::tensor(self.sizes(), options);
}

Tensor& set_(Tensor& result, Storage source) {
  int64_t new_size =
      static_cast<int64_t>(source.nbytes() / result.dtype().itemsize());
  return result.set_(std::move(source), 0, new_size, {});
}

// unify with cuda implementation?  This is not done to avoid a dispatch in
// resize_impl_cpu_
Tensor& set_storage_cpu_(
    Tensor& result,
    Storage storage,
    int64_t storage_offset,
    IntArrayRef size,
    IntArrayRef stride) {
  checkSetStorage(result, std::move(storage), storage_offset, size, stride);

  result.unsafeGetTensorImpl()->set_storage_offset(storage_offset);
  at::OptionalIntArrayRef stride_opt =
      stride.data() != nullptr ? at::OptionalIntArrayRef(stride) : std::nullopt;
  // We can re-use this kernel for the meta device.
  // We just need to make sure we don't actually try to resize the (null)
  // storage.
  at::native::resize_impl_cpu_(
      result.unsafeGetTensorImpl(),
      size,
      stride_opt,
      /*resize_storage=*/!result.is_meta());
  return result;
}

Tensor& set_storage_meta__symint(
    Tensor& result,
    Storage storage,
    c10::SymInt storage_offset,
    c10::SymIntArrayRef size,
    c10::SymIntArrayRef stride) {
  checkSetStorage(result, storage, storage_offset, size, stride);

  c10::SymDimVector contiguous_strides;
  if (stride.data() == nullptr) {
    // TODO: dedupe this with empty() symbolic logic
    int64_t dim = size.size();
    contiguous_strides.resize(dim);
    if (dim > 0) {
      const auto last_idx = dim - 1;
      contiguous_strides.at(last_idx) = 1;
      for (auto i = last_idx - 1; i >= 0; --i) {
        // TODO: max with 1
        contiguous_strides.at(i) =
            contiguous_strides.at(i + 1) * size.at(i + 1);
      }
    }
    stride = contiguous_strides;
  }

  // Run this before storage setting so we can access numel
  result.unsafeGetTensorImpl()->set_sizes_and_strides(
      size, stride, storage_offset);

  // Matches maybe_resize_storage_cpu no-numel behavior
  if (TORCH_GUARD_SIZE_OBLIVIOUS(result.sym_numel().sym_ne(0))) {
    // maybe_resize_storage_cpu can handle no storage exists at all but
    // that should never be the case here
    TORCH_INTERNAL_ASSERT(storage);
    TORCH_CHECK(
        storage.resizable(), "Trying to resize storage that is not resizable");
    // All meta data pointers are the same, so we don't have to "re" allocate
    // it.  TODO: Actually this might not quite be correct if we use special
    // pointers to track whether or not fake cuda tensors are pinned or not
    const auto itemsize = result.dtype().itemsize();
    c10::SymInt new_size_bytes = result.is_contiguous()
        ? at::detail::computeStorageNbytesContiguous(
              size, itemsize, std::move(storage_offset))
        : at::detail::computeStorageNbytes(
              size, stride, itemsize, std::move(storage_offset));
    // TODO: When there are unbacked SymInts, we unconditionally skip the
    // setter.  This is technically wrong, but we cannot conveniently test
    // the real condition in many cases, because a lot of people are using
    // set_ just to swizzle metadata on a tensor, they didn't actually want
    // to see if they need to resize the storage.
    //
    // The old behavior was to unconditionally set_nbytes, but I think not
    // setting it is more safe.
    if (new_size_bytes.has_hint() && storage.sym_nbytes().has_hint() &&
        TORCH_GUARD_SIZE_OBLIVIOUS(
            new_size_bytes.sym_gt(storage.sym_nbytes()))) {
      storage.set_nbytes(std::move(new_size_bytes));
    }
  }
  return result;
}

Tensor& set__symint(
    Tensor& result,
    const Tensor& storage,
    c10::SymInt storage_offset,
    c10::SymIntArrayRef size,
    c10::SymIntArrayRef stride) {
  TORCH_CHECK(
      storage.is_contiguous(),
      "passed in tensor to be used as storage must be contiguous");
  return result.set__symint(
      storage.storage(),
      storage_offset + storage.sym_storage_offset(),
      size,
      stride);
}

Tensor& set_tensor_(Tensor& result, const Tensor& source) {
  if (result.unsafeGetTensorImpl() != source.unsafeGetTensorImpl()) {
    return result.set__symint(
        source.storage(),
        source.sym_storage_offset(),
        source.sym_sizes(),
        source.sym_strides());
  }
  return result;
}

// this needs to be split along CPU/CUDA lines because we don't have a
// consistent way of getting the allocator to use for a device
// (c10::GetAllocator is not the same as at::cuda::getCUDADeviceAllocator().
Tensor& set_cpu_(Tensor& result) {
  caffe2::TypeMeta dtype = result.dtype();
  Storage storage(Storage::use_byte_size_t(), 0, c10::GetAllocator(kCPU), true);
  result.set_(std::move(storage), 0, {0}, {});
  TORCH_INTERNAL_ASSERT(dtype == result.dtype());
  return result;
}

// We can't re-use the cpu kernel here because we don't want to use the cpu
// allocator.
Tensor& set_meta_(Tensor& result) {
  caffe2::TypeMeta dtype = result.dtype();
  Storage storage(
      Storage::use_byte_size_t(), 0, c10::GetAllocator(kMeta), true);
  result.set_(std::move(storage), 0, {0}, {});
  TORCH_INTERNAL_ASSERT(dtype == result.dtype());
  return result;
}

Tensor sparse_broadcast_to(const Tensor& self, IntArrayRef size) {
  TORCH_CHECK(self.is_sparse(), "input must be sparse tensor");

  const auto self_size = self.sizes();
  const int64_t new_sparse_dims = size.size() - self.dim();
  TORCH_CHECK(
      new_sparse_dims >= 0,
      "the requested broadcast shape has fewer dimensions than the input");
  const int64_t res_sparse_dim = new_sparse_dims + self.sparse_dim();

  for (int64_t i = 0; i < self.dim(); ++i) {
    TORCH_CHECK(
        self_size[i] == 1 || self_size[i] == size[i + new_sparse_dims],
        "The input's length ",
        self_size[i],
        " at dimension ",
        i,
        " does not broadcast over the requested shape of length ",
        size[i + new_sparse_dims],
        " at dimension ",
        i + new_sparse_dims);
  }

  const int64_t self_nnz = self._nnz();
  const auto self_indices = self._indices();
  int64_t nnz_expand_factor = 1;
  int64_t largest_sparse_dim_len = -1;
  int64_t min_broadcast_dim = (new_sparse_dims > 0) ? 0 : -1;
  int64_t max_unchanged_dim = -1;
  for (int64_t i = 0; i < res_sparse_dim; ++i) {
    if ((i < new_sparse_dims) || (self_size[i - new_sparse_dims] != size[i])) {
      nnz_expand_factor *= size[i];
      largest_sparse_dim_len = std::max(size[i], largest_sparse_dim_len);
      if (i >= new_sparse_dims && min_broadcast_dim == -1) {
        min_broadcast_dim = i;
      }
    } else {
      if (i >= new_sparse_dims) {
        max_unchanged_dim = i;
      }
    }
  }

  // to_broadcast conserves is_coalesced property iff only the last
  // sparse dimensions are expanded. Possible expansion of dense
  // dimensions can be discarded as it does not affect the is_coalesce
  // property.
  bool is_coalesced = !self.dim() ||
      (self.is_coalesced() &&
       (max_unchanged_dim < min_broadcast_dim || min_broadcast_dim == -1));

  // Replace non-broadcastable dims with 1 in the `size` vector {
  auto res_sparse_dim_broadcast_mask =
      at::DimVector(size.begin(), size.begin() + res_sparse_dim);
  for (int64_t i = new_sparse_dims; i < res_sparse_dim; ++i) {
    res_sparse_dim_broadcast_mask[i] =
        (size[i] == self_size[i - new_sparse_dims]) ? 1 : size[i];
  }
  // }

  // Then define for each sparse dim the number of reps for each nnz index/value
  // due to broadcasting. Repetitions do not take into accout the current value
  // of nnz - this will be taken care of later {
  auto nnz_repeats = c10::DimVector(res_sparse_dim);
  nnz_repeats.back() = res_sparse_dim_broadcast_mask.back();
  for (int64_t i = res_sparse_dim - 2; i >= 0; --i) {
    nnz_repeats[i] = res_sparse_dim_broadcast_mask[i] * nnz_repeats[i + 1];
  }
  // }

  // Broadcast values. Each nnz value has to be repeated nnz_expand_factor times
  // {
  auto broadcast_values_shape = DimVector(size.size() - res_sparse_dim + 2);
  std::copy(
      size.begin() + res_sparse_dim,
      size.end(),
      broadcast_values_shape.begin() + 2);
  broadcast_values_shape[0] = self_nnz;
  broadcast_values_shape[1] = nnz_expand_factor;
  auto broadcast_values =
      self._values().unsqueeze(1).expand(broadcast_values_shape).flatten(0, 1);
  // }

  // We can return early if there are no broadcastable sparse dims
  if (largest_sparse_dim_len < 0) {
    return at::sparse_coo_tensor(
        self._indices(),
        broadcast_values,
        size,
        self.options(),
        self.is_coalesced());
  }

  auto broadcast_indices =
      self._indices().new_empty({res_sparse_dim, self_nnz * nnz_expand_factor});

  // Repeat each individual index value in dimension dim nnz_repeats[dim] /
  // size[dim] times, and then repeat the whole vector self_nnz *
  // (nnz_expand_factor / nnz_repeats[dim]) times to get the final index vector
  // - only for broadcast dims {
  const auto dim_arange =
      at::arange(largest_sparse_dim_len, self._indices().options());
  for (int64_t i = 0; i < res_sparse_dim; ++i) {
    Tensor curr_dim_idx;
    if ((i < new_sparse_dims) || (self_size[i - new_sparse_dims] != size[i])) {
      // If the dim is either a newly created sparse dim, or an already existing
      // one which is broadcastable, do the reps over an arange vector
      curr_dim_idx = dim_arange.narrow(0, 0, size[i])
                         .unsqueeze_(0)
                         .unsqueeze_(-1)
                         .expand(
                             {self_nnz * (nnz_expand_factor / nnz_repeats[i]),
                              size[i],
                              nnz_repeats[i] / size[i]});
    } else {
      // Otherwise over a slice of self._indices() of length self_nnz
      curr_dim_idx = self_indices.select(0, i - new_sparse_dims)
                         .unsqueeze_(1)
                         .expand({self_nnz, nnz_expand_factor});
    }
    broadcast_indices.select(0, i)
        .view(curr_dim_idx.sizes())
        .copy_(curr_dim_idx);
  }
  // }

  return at::sparse_coo_tensor(
      broadcast_indices, broadcast_values, size, self.options(), is_coalesced);
}

Tensor broadcast_to_symint(const Tensor& self, SymIntArrayRef size) {
  return self.expand_symint(size);
}

std::vector<Tensor> broadcast_tensors(TensorList tensors) {
  return expand_outplace(tensors);
}

static void fastCatOutDim0(
    const Tensor& out,
    const MaterializedITensorListRef& inputs) {
  auto outBytes = out.nbytes();
  char* dataPtr = reinterpret_cast<char*>(out.data_ptr());
  size_t totalBytes = 0;
  for (const Tensor& input : inputs) {
    TORCH_CHECK(outBytes >= totalBytes);
    if (input.nbytes() > 0) {
      std::memcpy(dataPtr + totalBytes, input.const_data_ptr(), input.nbytes());
    }
    totalBytes += input.nbytes();
  }
  TORCH_CHECK(outBytes == totalBytes);
}

TORCH_IMPL_FUNC(cat_out_cpu)
(const ITensorListRef& tensors,
 int64_t dim,
 int64_t valid,
 bool all_contiguous,
 bool all_same_dtype,
 bool all_same_sizes_and_stride,
 MemoryFormat memory_format,
 const Tensor& result) {
  if (result.numel() == 0) {
    return;
  }

  auto materialized = tensors.materialize();

  bool use_serial_kernel =
      result.numel() < at::internal::GRAIN_SIZE || at::get_num_threads() == 1;
  ScalarType dtype = materialized[valid].get().scalar_type();
  bool serial_dtype = at::isFloatingType(dtype);
  // fast path for single thread when both inputs and result are contiguous and
  // not empty, and concat dim is 0
  if (use_serial_kernel && all_contiguous && all_same_dtype &&
      (MemoryFormat::Contiguous == memory_format)) {
    if (dim == 0) {
      fastCatOutDim0(result, materialized);
      return;
    }
    // TODO: Add fast cat for higher dimensions and support multi-threaded fast
    // cat
  }

  // fast path for single thread when both inputs and result are contiguous and
  // not empty
  if (use_serial_kernel && all_contiguous && all_same_dtype && serial_dtype) {
    cat_serial_stub(kCPU, result, materialized, dim);
    return;
  }

  int64_t offset = 0;
  if (all_same_sizes_and_stride && result.is_contiguous(memory_format) &&
      all_same_dtype) {
    const Tensor& source_slice = materialized[valid];
    auto slice_dim_size = source_slice.sizes()[dim];
    auto result_slice = result.narrow(dim, 0, slice_dim_size);
    auto result_slice_data = result_slice.data_ptr();
    auto result_stride_bytes =
        result.stride(dim) * elementSize(result.scalar_type());

    auto iter = TensorIteratorConfig()
                    .set_check_mem_overlap(false)
                    .resize_outputs(false)
                    .add_output(result_slice)
                    .add_const_input(source_slice)
                    .enforce_safe_casting_to_output(true)
                    .build();

    for (const Tensor& tensor : materialized) {
      if (cat_should_skip_tensor(tensor)) {
        continue;
      }
      auto source_data = static_cast<const char*>(tensor.const_data_ptr());
      auto result_data =
          static_cast<char*>(result_slice_data) + offset * result_stride_bytes;
      iter.unsafe_replace_operand(0, result_data);
      iter.unsafe_replace_operand(1, const_cast<char*>(source_data));
      copy_stub(iter.device_type(), iter, false);
      offset += slice_dim_size;
    }
  } else {
    for (const Tensor& tensor : materialized) {
      if (cat_should_skip_tensor(tensor)) {
        continue;
      }
      auto slice_dim_size = tensor.sizes()[dim];
      auto result_slice = result.narrow(dim, offset, slice_dim_size);

      auto iter = TensorIteratorConfig()
                      .set_check_mem_overlap(false) // Already checked above
                      .resize_outputs(false)
                      .add_output(result_slice)
                      .add_const_input(tensor)
                      .promote_inputs_to_common_dtype(true)
                      .cast_common_dtype_to_outputs(true)
                      .enforce_safe_casting_to_output(true)
                      .build();
      copy_stub(iter.device_type(), iter, false);
      offset += slice_dim_size;
    }
  }
}

Tensor& cat_out(TensorList tensors, Dimname dim, Tensor& result) {
  TORCH_CHECK(!tensors.empty(), "expected a non-empty list of Tensors");
  return at::cat_out(result, tensors, dimname_to_position(tensors[0], dim));
}

Tensor cat(TensorList tensors, Dimname dim) {
  TORCH_CHECK(!tensors.empty(), "expected a non-empty list of Tensors");
  return at::cat(tensors, dimname_to_position(tensors[0], dim));
}

// torch.concat, alias for torch.cat
Tensor& concat_out(TensorList tensors, Dimname dim, Tensor& result) {
  return at::cat_out(result, tensors, dimname_to_position(tensors[0], dim));
}

Tensor concat(TensorList tensors, Dimname dim) {
  return at::cat(tensors, dimname_to_position(tensors[0], dim));
}

Tensor& concat_out(TensorList tensors, int64_t dim, Tensor& result) {
  return at::cat_out(result, tensors, dim);
}

Tensor concat(TensorList tensors, int64_t dim) {
  return at::cat(tensors, dim);
}

// torch.concatenate, alias for torch.cat
Tensor& concatenate_out(TensorList tensors, Dimname dim, Tensor& result) {
  return at::cat_out(result, tensors, dimname_to_position(tensors[0], dim));
}

Tensor concatenate(TensorList tensors, Dimname dim) {
  return at::cat(tensors, dimname_to_position(tensors[0], dim));
}

Tensor& concatenate_out(TensorList tensors, int64_t dim, Tensor& result) {
  return at::cat_out(result, tensors, dim);
}

Tensor concatenate(TensorList tensors, int64_t dim) {
  return at::cat(tensors, dim);
}

static bool sizes_match_except(
    IntArrayRef s1,
    IntArrayRef s2,
    int64_t dim_except /* should already be wrapped */) {
  if (s1.size() != s2.size()) {
    return false;
  }
  for (const auto i : c10::irange(static_cast<int64_t>(s1.size()))) {
    if (i != dim_except && s1[i] != s2[i]) {
      return false;
    }
  }
  return true;
}

// Check to see if the shape of tensors is compatible
// for being concatenated along a given dimension.
static void check_cat_sparse_dims(
    Tensor const& t,
    int64_t pos /* used only for debug messages */,
    IntArrayRef sizes,
    int64_t wrapped,
    int64_t sparse_dim,
    int64_t dense_dim) {
  TORCH_CHECK(
      t.is_sparse(),
      "Concatenating sparse tensors, but a dense tensor was found at position ",
      pos,
      ".");
  TORCH_CHECK(
      sizes_match_except(sizes, t.sizes(), wrapped),
      "All tensors must have the same shape: ",
      sizes,
      " (except in the concatenating dimension),"
      " but found shape: ",
      t.sizes(),
      " at position ",
      pos,
      ".");
  TORCH_CHECK(
      t.sparse_dim() == sparse_dim && t.dense_dim() == dense_dim,
      "All tensors must have the same sparse_dim and dense_dim: ",
      sparse_dim,
      ", ",
      dense_dim,
      ", but tensor at position ",
      pos,
      " has ",
      t.sparse_dim(),
      ", ",
      t.dense_dim(),
      ".");
}

static Tensor cat_sparse_impl(
    const MaterializedITensorListRef& tensors,
    int64_t dim) {
  std::vector<Tensor> indices;
  std::vector<Tensor> values;
  int64_t wrapped = maybe_wrap_dim(dim, tensors[0].get().dim());
  int64_t sparse_dim = tensors[0].get().sparse_dim();
  int64_t dense_dim = tensors[0].get().dense_dim();
  IntArrayRef sizes = tensors[0].get().sizes();
  if (wrapped < sparse_dim) {
    for (const auto i : c10::irange(tensors.size())) {
      const Tensor& t = tensors[i];
      check_cat_sparse_dims(t, i, sizes, wrapped, sparse_dim, dense_dim);
      indices.push_back(t._indices());
      values.push_back(t._values());
    }
    Tensor idxs = at::cat(indices, 1);
    Tensor vals = at::cat(values, 0);

    // We now need to move the indices of each
    // input tensor up along `dim` by an appropriate amount.
    // E.g., if t1 has indices [[2,3,4],[5,6,7]],
    // and sizes [10, 7]
    // then torch.cat((t1,t1,t1),1) should have indices
    // [[2,3,4,2,3,4,2,3,4],[5,6,7,12,13,14,19,20,21]],
    // so we need to increase idxs[1][3:6] by 7
    // and idxs[1][6:9] by 14.
    int64_t col = 0;
    int64_t cumulative_offset = 0;
    for (const auto i : c10::irange(tensors.size())) {
      const Tensor& t = tensors[i];
      int64_t this_piece_size = t._nnz();
      // cumulative_offset is zero for the first piece, so
      // don't waste time doing this operation unless i > 0.
      if (i > 0) {
        idxs[wrapped].narrow(0, col, this_piece_size) += cumulative_offset;
      }
      cumulative_offset += t.size(wrapped);
      col += this_piece_size;
    }
    auto sizes_copy = sizes.vec();
    sizes_copy[wrapped] = cumulative_offset;
    return native::sparse_coo_tensor(
        idxs,
        vals,
        sizes_copy,
        optTypeMetaToScalarType(tensors[0].get().options().dtype_opt()),
        tensors[0].get().options().layout_opt(),
        tensors[0].get().options().device_opt(),
        tensors[0].get().options().pinned_memory_opt());
  } else {
    // Catting along a dense dimension requires us to create new values.
    // For illustration, consider the sparse 3d tensors t1 and t2,
    // given by t1 = [[[1,2],[3,4]], ... (zeros) ..., [[5,6],[7,8]]]
    // and t2 = [... (zeros) ..., [[9, 10], [11,12]], ... (zeros) ...],
    // Their concatenation along dimension 2 is:
    // [[[1,2,0,0],[3,4,0,0]], ... (zeros) ..., [[0,0,9,10],[0,0,11,12]], ...
    // (zeros) ..., [[5,6,0,0],[7,8,0,0]]]
    //
    // Their values tensors are, respectively,
    // [[[1,2],[3,4]],[[5,6],[7,8]]] and [[[9,10],[11,12]]].
    //
    // and so the values tensor of their concatenation along dim 2 will be:
    // [[[1,2,0,0],[3,4,0,0]],[[5,6,0,0],[7,8,0,0]],[[0,0,9,10],[0,0,11,12]]]
    //
    // which we can get by taking the values tensor of each tensor, catting it
    // with zeros of the appropriate size on the left and right, and then
    // catting all those results together.

    // The dimension in each tensor's values object that corresponds to the
    // overall dimension along which we're catting.
    int64_t values_dim = wrapped - sparse_dim + 1;
    // The final size along the catted dimension.
    const int64_t total_size = std::accumulate(
        tensors.begin(),
        tensors.end(),
        static_cast<int64_t>(0),
        [values_dim](int64_t l, const Tensor& r) {
          return l + r._values().size(values_dim);
        });
    auto zeros_sizes = tensors[0].get()._values().sizes().vec();
    int64_t cumulative_size = 0;
    std::vector<Tensor> vals_pieces;
    std::vector<Tensor> idxs_pieces;
    for (const auto i : c10::irange(tensors.size())) {
      const Tensor& t = tensors[i];
      check_cat_sparse_dims(t, i, sizes, wrapped, sparse_dim, dense_dim);
      // dimension 0 of values corresponds to the number of values,
      // rather than to any logical dimension of the sparse tensor.
      zeros_sizes[0] = t._values().size(0);
      zeros_sizes[values_dim] = cumulative_size;
      cumulative_size += t._values().size(values_dim);
      auto z1 = at::zeros(
          zeros_sizes,
          optTypeMetaToScalarType(t._values().options().dtype_opt()),
          t._values().options().layout_opt(),
          t._values().options().device_opt(),
          t._values().options().pinned_memory_opt());
      zeros_sizes[values_dim] = total_size - cumulative_size;
      auto z2 = at::zeros(
          zeros_sizes,
          optTypeMetaToScalarType(t._values().options().dtype_opt()),
          t._values().options().layout_opt(),
          t._values().options().device_opt(),
          t._values().options().pinned_memory_opt());
      vals_pieces.push_back(at::cat({z1, t._values(), z2}, values_dim));
      idxs_pieces.push_back(t._indices());
    }
    auto sizes_copy = sizes.vec();
    sizes_copy[wrapped] = total_size;
    // This can create an uncoalesced tensor
    return native::sparse_coo_tensor(
        at::cat(idxs_pieces, 1),
        at::cat(vals_pieces),
        sizes_copy,
        optTypeMetaToScalarType(tensors[0].get().options().dtype_opt()),
        tensors[0].get().options().layout_opt(),
        tensors[0].get().options().device_opt(),
        tensors[0].get().options().pinned_memory_opt());
  }
}

Tensor cat_sparse(const ITensorListRef& tensors, int64_t dim) {
  auto materialized = tensors.materialize();
  auto maybe_outnames = namedinference::compute_cat_outnames(materialized);
  auto result =
      cat_sparse_impl(materialized, at::legacy_cat_wrap_dim(dim, materialized));
  namedinference::propagate_names_if_nonempty(result, maybe_outnames);
  return result;
}

Tensor block_diag(TensorList tensors) {
  Tensor result;
  if (tensors.empty()) {
    result = at::empty({1, 0});
    return result;
  }

  const Device& device = tensors[0].device();
  for (const auto tensor_idx : c10::irange(tensors.size())) {
    const Tensor& tensor = tensors[tensor_idx];

    TORCH_CHECK(
        tensor.device() == device,
        "torch.block_diag: input tensors must all be on the same device.",
        " Input 0 is on device ",
        device,
        " and input ",
        tensor_idx,
        " is on device ",
        tensor.device());
  }

  ScalarType output_scalar_type = native::result_type(tensors);
  int64_t result_dim0 = 0;
  int64_t result_dim1 = 0;
  std::vector<Tensor> tensors_2D(tensors.size());

  // Sum the dimensions of the tensors, check tensor sizes,
  // and expand all 0-D and 1-D tensors so that everything
  // is 2-D
  for (const auto tensor_idx : c10::irange(tensors.size())) {
    const Tensor& tensor = tensors[tensor_idx];
    int64_t ndims = tensor.dim();
    TORCH_CHECK(
        ndims <= 2,
        "torch.block_diag: Input tensors must have 2 or fewer dimensions. Input ",
        tensor_idx,
        " has ",
        ndims,
        " dimensions");

    int64_t dim0 = 1;
    int64_t dim1 = 1;

    if (ndims == 2) {
      dim0 = tensor.size(0);
      dim1 = tensor.size(1);
      tensors_2D[tensor_idx] = tensor;
    } else if (ndims == 1) {
      // Switching dim 0 to dim 1 is intentional
      dim1 = tensor.size(0);
      tensors_2D[tensor_idx] = tensor.expand({dim0, dim1});
    } else {
      tensors_2D[tensor_idx] = tensor.expand({dim0, dim1});
    }
    result_dim0 += dim0;
    result_dim1 += dim1;
  }

  result = at::zeros(
      {result_dim0, result_dim1},
      tensors[0].options().dtype(output_scalar_type));

  int64_t cur_dim0 = 0;
  int64_t cur_dim1 = 0;

  // Copy each tensor into the appropriate location in the result matrix
  for (const auto& tensor : tensors_2D) {
    int64_t dim0 = tensor.size(0);
    int64_t dim1 = tensor.size(1);
    result.slice(0, cur_dim0, cur_dim0 + dim0)
        .slice(1, cur_dim1, cur_dim1 + dim1)
        .copy_(tensor);

    cur_dim0 += dim0;
    cur_dim1 += dim1;
  }

  return result;
}

std::vector<Tensor> chunk(const Tensor& self, int64_t chunks, int64_t dim) {
  TORCH_CHECK(self.dim() > 0, "chunk expects at least a 1-dimensional tensor");
  TORCH_CHECK(
      chunks > 0, "chunk expects `chunks` to be greater than 0, got: ", chunks);

  const auto dim_size = self.sym_size(dim);
  auto split_size = (dim_size + chunks - 1) / chunks;

  // We need to call split_with_sizes in the case where split_size and dimension
  // size are 0, because a call to split would discard the number of chunks
  // (because we can have an arbitrary number of 0-sized chunks adding up to 0).
  // So, call split_with_sizes with the correct number of chunks, eventually we
  // will do this for all cases.
  if (split_size == 0 && dim_size == 0) {
    std::vector<c10::SymInt> split_sizes(chunks, split_size);
    split_sizes[chunks - 1] = split_size - (split_size * chunks - dim_size);
    return self.split_with_sizes_symint(split_sizes, dim);
  } else {
    return self.split_symint(std::move(split_size), dim);
  }
}

std::vector<Tensor> tensor_split_sections_symint(
    const Tensor& self,
    c10::SymInt sym_sections,
    int64_t dim) {
  TORCH_CHECK(
      self.dim() > 0,
      "tensor_split expected at least a 1-dimensional tensor, but got a tensor with ",
      self.dim(),
      " dims");
  int64_t dim_ = maybe_wrap_dim(dim, self.dim());
  // NB: intentional, sections specifies number of output tensors, which
  // cannot be polymorphic
  int64_t sections = sym_sections.guard_int(__FILE__, __LINE__);
  TORCH_CHECK(
      sections > 0, "number of sections must be larger than 0, got ", sections);
  const auto dim_size = self.sym_size(dim_);
  std::vector<Tensor> splits(sections);
  auto min_split_size = dim_size / sections;
  auto num_splits_one_extra = dim_size % sections;
  c10::SymInt start_idx = 0;
  for (const auto split_idx : c10::irange(sections)) {
    auto split_size = (num_splits_one_extra > split_idx) ? (min_split_size + 1)
                                                         : min_split_size;
    splits[split_idx] =
        at::slice_symint(self, dim_, start_idx, start_idx + split_size);
    start_idx += split_size;
  }
  return splits;
}

template <typename T>
std::vector<Tensor> _tensor_split_indices(
    const Tensor& self,
    ArrayRef<T> indices,
    int64_t dim) {
  TORCH_CHECK(
      self.dim() > 0,
      "tensor_split expected at least a 1-dimensional tensor, but got a tensor with ",
      self.dim(),
      " dims");
  int64_t dim_ = maybe_wrap_dim(dim, self.dim());
  int64_t num_indices = indices.size();
  std::vector<Tensor> splits(num_indices + 1);
  T start_idx(0);
  for (const auto split_idx : c10::irange(num_indices)) {
    auto end_idx = indices[split_idx];
    splits[split_idx] = at::symint::slice<T>(self, dim_, start_idx, end_idx);
    start_idx = end_idx;
  }
  splits[num_indices] = at::symint::slice<T>(
      self, dim_, start_idx, at::symint::size<T>(self, dim_));
  return splits;
}

std::vector<Tensor> tensor_split(
    const Tensor& self,
    IntArrayRef indices,
    int64_t dim) {
  return _tensor_split_indices(self, indices, dim);
}

std::vector<Tensor> tensor_split_indices_symint(
    const Tensor& self,
    SymIntArrayRef indices,
    int64_t dim) {
  return _tensor_split_indices(self, indices, dim);
}

std::vector<Tensor> tensor_split(
    const Tensor& self,
    const Tensor& tensor_indices_or_sections,
    int64_t dim) {
  TORCH_CHECK(
      self.dim() > 0,
      "tensor_split expected at least a 1-dimensional tensor, but got a tensor with ",
      self.dim(),
      " dims");
  auto split_device = tensor_indices_or_sections.device();
  TORCH_CHECK(
      split_device == kCPU,
      "tensor_split expected tensor_indices_or_sections to be on cpu, but it's on ",
      split_device);
  auto split_dtype = tensor_indices_or_sections.scalar_type();
  TORCH_CHECK(
      split_dtype == at::kLong,
      "tensor_split expected tensor_indices_or_sections to have dtype of long, but got ",
      split_dtype);
  auto split_dim = tensor_indices_or_sections.dim();
  TORCH_CHECK(
      split_dim == 1 || split_dim == 0,
      "tensor_split expected tensor_indices_or_sections to be a zero-dimensional or one-dimensional tensor, but got a tensor with ",
      split_dim,
      " dims");

  if (split_dim == 0) {
    int64_t sections = tensor_indices_or_sections.item<int64_t>();
    return self.tensor_split(sections, dim);
  } else {
    auto indices_data = tensor_indices_or_sections.const_data_ptr<int64_t>();
    auto stride = tensor_indices_or_sections.stride(0);
    auto numel = tensor_indices_or_sections.numel();
    std::vector<int64_t> indices(numel);
    for (const auto offset : c10::irange(numel)) {
      // indices tensor could be non-contiguous
      indices[offset] = *(indices_data + offset * stride);
    }
    return self.tensor_split(indices, dim);
  }
}

std::vector<Tensor> unsafe_chunk(
    const Tensor& self,
    int64_t chunks,
    int64_t dim) {
  TORCH_CHECK(self.dim() > 0, "chunk expects at least a 1-dimensional tensor");
  TORCH_CHECK(
      chunks > 0, "chunk expects `chunks` to be greater than 0, got: ", chunks);

  const auto dim_size = self.size(dim);
  int64_t split_size = (dim_size + chunks - 1) / chunks;

  // See the comment above in chunk(...)
  if (split_size == 0 && dim_size == 0) {
    std::vector<int64_t> split_sizes(chunks, split_size);
    split_sizes[chunks - 1] = split_size - (split_size * chunks - dim_size);
    return self.unsafe_split_with_sizes(split_sizes, dim);
  } else {
    return self.unsafe_split(split_size, dim);
  }
}

Tensor diagflat(const Tensor& self, int64_t offset) {
  return self.contiguous().view(-1).diag(offset);
}

Tensor diagonal(
    const Tensor& self,
    int64_t offset,
    int64_t dim1_,
    int64_t dim2_) {
  int64_t nDims = self.dim();
  int64_t dim1 = maybe_wrap_dim(dim1_, nDims);
  int64_t dim2 = maybe_wrap_dim(dim2_, nDims);
  TORCH_CHECK(
      dim1 != dim2,
      "diagonal dimensions cannot be identical ",
      dim1_,
      ", ",
      dim2_);
  auto outnames = namedinference::compute_diagonal_outnames(self, dim1, dim2);
  NoNamesGuard no_names_guard;

  // NOLINTNEXTLINE(cppcoreguidelines-init-variables)
  int64_t diag_size;
  int64_t storage_offset = self.storage_offset();
  // compute storage offset and size for the diagonal
  // for positive values of offset (above the main diagonal)
  // "leftmost columns" (along dim2) are dropped
  // for negative values of offset (below the main diagonal)
  // "topmost rows" (along dim1) are dropped.
  // Note that we invert +/- in the second to absorb the negative
  // sign in the offset.
  if (offset >= 0) {
    diag_size = std::max<int64_t>(
        std::min(self.size(dim1), self.size(dim2) - offset), 0);
  } else {
    diag_size = std::max<int64_t>(
        std::min(self.size(dim1) + offset, self.size(dim2)), 0);
  }

  // NumPy allows you to specify offsets "off the end"; let's just be careful
  // not to set a ridiculous storage_offset in that case (technically it
  // shouldn't matter because there are no elements in the tensor, but let's be
  // kosher).
  if (diag_size == 0) {
    // skip
  } else if (offset >= 0) {
    storage_offset += offset * self.stride(dim2);
  } else {
    storage_offset -= offset * self.stride(dim1);
  }

  // construct new size and stride: we drop dim1 and dim2 (maximum first for not
  // changing the index of the minimum) the new ("joint") dimension is appended
  // to the end of the shape / stride to match numpy semantics
  DimVector sizes(self.sizes().begin(), self.sizes().end());
  DimVector strides(self.strides().begin(), self.strides().end());
  sizes.erase(sizes.begin() + std::max(dim1, dim2));
  strides.erase(strides.begin() + std::max(dim1, dim2));
  sizes.erase(sizes.begin() + std::min(dim1, dim2));
  strides.erase(strides.begin() + std::min(dim1, dim2));
  sizes.push_back(diag_size);
  strides.push_back(self.stride(dim1) + self.stride(dim2));

  // return view with new parameters
  auto result = self.as_strided(sizes, strides, storage_offset);

  no_names_guard.reset();
  namedinference::propagate_names_if_nonempty(result, outnames);
  return result;
}

Tensor diagonal(
    const Tensor& self,
    Dimname outdim,
    Dimname dim1,
    Dimname dim2,
    int64_t offset) {
  auto result = at::diagonal(
      self,
      offset,
      dimname_to_position(self, dim1),
      dimname_to_position(self, dim2));
  // This is slower than it needs to be because there is no way to modify
  // the names of a tensor in-place right now. In the future we should consider
  // offering that functionality.
  std::vector<Dimname> new_names = result.names().vec();
  new_names[new_names.size() - 1] = outdim;
  return result.refine_names(new_names);
}

Tensor diag_embed(
    const Tensor& self,
    int64_t offset,
    int64_t dim1_,
    int64_t dim2_) {
  int64_t nDims = self.dim() + 1;
  int64_t dim1 = maybe_wrap_dim(dim1_, nDims);
  int64_t dim2 = maybe_wrap_dim(dim2_, nDims);
  TORCH_CHECK(
      dim1 != dim2,
      "diagonal dimensions cannot be identical ",
      dim1_,
      ", ",
      dim2_);
  int64_t new_dim_len = std::abs(offset) + self.size(-1);
  auto sizes = self.sizes().vec();
  sizes.pop_back();
  sizes.insert(sizes.begin() + std::min(dim1, dim2), new_dim_len);
  sizes.insert(sizes.begin() + std::max(dim1, dim2), new_dim_len);
  auto result = at::zeros(sizes, self.options());
  auto diag = result.diagonal(offset, dim1, dim2);
  diag.copy_(self);
  return result;
}

Tensor expand(const Tensor& self, c10::IntArrayRef size, bool /*unused*/) {
  TORCH_CHECK(
      size.size() >= (size_t)self.dim(),
      "expand(",
      self.toString(),
      "{",
      self.sizes(),
      "}, size=",
      size,
      "): the number of sizes provided (",
      size.size(),
      ") ",
      "must be greater or equal to the number of dimensions in the tensor (",
      self.dim(),
      ")");
  TORCH_CHECK(
      !self.is_sparse() && !at::sparse_csr::is_sparse_compressed(self),
      "expand is unsupported for ",
      self.layout(),
      " tensors");

  auto expandedSizesAndStrides =
      inferExpandGeometry_dimvector(self.sizes(), self.strides(), size);

  auto result = self.as_strided(
      expandedSizesAndStrides.sizes, expandedSizesAndStrides.strides);
  namedinference::propagate_names_for_expand(result, self);
  return result;
}

Tensor expand_as(const Tensor& self, const Tensor& other) {
  return self.expand_symint(other.sym_sizes());
}

Tensor sum_to_size_symint(const Tensor& self, SymIntArrayRef size) {
  TORCH_CHECK(
      is_expandable_to(size, self.sym_sizes()),
      "size {",
      size,
      "} is not expandable to size {",
      self.sizes(),
      "}.");

  return sum_to(self, size);
}

// We currently do not support per-channel quant for unfold, diagonal, expand,
// permute.
// TODO: Make this an aten function and replace as_strided_qtensorimpl once that
// is done.
static Tensor make_qtensor(
    const Tensor& self,
    IntArrayRef size,
    IntArrayRef stride,
    QuantizerPtr quantizer) {
  auto result = at::detail::make_tensor<QTensorImpl>(
      c10::TensorImpl::VIEW,
      Storage(self.storage()),
      self.key_set(),
      self.dtype(),
      quantizer);
  setStrided(result, size, stride, self.storage_offset());
  return result;
}

Tensor as_strided_tensorimpl(
    const Tensor& self,
    IntArrayRef size,
    IntArrayRef stride,
    std::optional<int64_t> storage_offset_) {
  TORCH_INTERNAL_ASSERT(
      !self.is_mps(),
      "as_strided_tensorimpl does not work with MPS; call self.as_strided(...) instead");
  auto storage_offset = storage_offset_.value_or(self.storage_offset());
  auto result = at::detail::make_tensor<TensorImpl>(
      c10::TensorImpl::VIEW,
      Storage(self.storage()),
      self.key_set(),
      self.dtype());
  setStrided(result, size, stride, storage_offset);
  return result;
}

template <typename T>
inline void setStridedUnchecked(
    const Tensor& self,
    ArrayRef<T> size,
    ArrayRef<T> stride,
    T&& storage_offset) {
  auto* self_ = self.unsafeGetTensorImpl();
  self_->set_sizes_and_strides(size, stride, std::forward<T>(storage_offset));
}

Tensor as_strided_tensorimpl_meta_symint(
    const Tensor& self,
    SymIntArrayRef sym_size,
    SymIntArrayRef sym_stride,
    std::optional<c10::SymInt> sym_storage_offset_) {
  auto sym_storage_offset =
      sym_storage_offset_.value_or(self.sym_storage_offset());
  auto result = at::detail::make_tensor<TensorImpl>(
      c10::TensorImpl::VIEW,
      Storage(self.storage()),
      self.key_set(),
      self.dtype());
  // NB: The reason this is unchecked is to ensure we don't generate
  // guards on the base storage itself when performing as_strided calls.
  // Although technically these guards are necessary, in practice they
  // cause a lot of guards that falsely refer to base symbols.  We will instead
  // rely on AOTAutograd to sort out if we actually have dependence on view
  // bases / storage size.
  setStridedUnchecked(
      result, sym_size, sym_stride, std::move(sym_storage_offset));
  return result;
}

Tensor as_strided_qtensorimpl(
    const Tensor& self,
    IntArrayRef size,
    IntArrayRef stride,
    std::optional<int64_t> storage_offset_) {
  auto storage_offset = storage_offset_.value_or(self.storage_offset());
  auto quantizer = get_qtensorimpl(self)->quantizer();
  TORCH_CHECK(
      quantizer->qscheme() == QScheme::PER_TENSOR_AFFINE,
      "Setting strides is possible only on uniformly quantized tensor");
  auto result = at::detail::make_tensor<QTensorImpl>(
      c10::TensorImpl::VIEW,
      Storage(self.storage()),
      self.key_set(),
      self.dtype(),
      quantizer);
  setStrided(result, size, stride, storage_offset);
  return result;
}

// This is an overloaded function similar to
// Tensor as_strided_qtensorimpl(const Tensor& self, IntArrayRef size,
// IntArrayRef stride, std::optional<int64_t> storage_offset_) and is currently
// not available through the dispatcher. The additional input, quantizer, is
// called by the select & slice methods.
// TODO: Make this function compatible with the dispatcher
static Tensor as_strided_qtensorimpl(
    const Tensor& self,
    IntArrayRef size,
    IntArrayRef stride,
    std::optional<int64_t> storage_offset_,
    QuantizerPtr quantizer) {
  auto storage_offset = storage_offset_.value_or(self.storage_offset());
  TORCH_CHECK(
      (quantizer->qscheme() == QScheme::PER_TENSOR_AFFINE) ||
          (quantizer->qscheme() == QScheme::PER_CHANNEL_AFFINE),
      "Setting strides is possible only on uniformly or per channel quantized tensors");
  auto result = at::detail::make_tensor<QTensorImpl>(
      c10::TensorImpl::VIEW,
      Storage(self.storage()),
      self.key_set(),
      self.dtype(),
      quantizer);
  setStrided(result, size, stride, storage_offset);
  return result;
}

const Tensor& as_strided__symint(
    const Tensor& self,
    SymIntArrayRef size,
    SymIntArrayRef stride,
    std::optional<c10::SymInt> storage_offset_) {
  auto storage_offset = storage_offset_.value_or(self.sym_storage_offset());
  setStrided(self, size, stride, std::move(storage_offset));
  return self;
}

// Should just use narrow_copy_out, but this API is used internally at Meta:
// https://github.com/pytorch/pytorch/pull/87045#issuecomment-1309353561
Tensor narrow_copy_dense_cpu(
    const Tensor& self,
    int64_t dim,
    int64_t start,
    int64_t length) {
  // narrow_copy_dense_cpu_out always resize output's size, so there only create
  // a zero size tensor.
  auto output = at::empty({0}, self.options());
  return narrow_copy_dense_cpu_out(self, dim, start, length, output);
}

Tensor narrow_copy_sparse(
    const Tensor& self,
    int64_t dim,
    int64_t start,
    int64_t length) {
  int64_t allDim = self.dim();
  int64_t end = start + length;
  TORCH_CHECK(allDim > 0, "narrow() cannot be applied to a 0-dim tensor.");
  TORCH_CHECK(length >= 0, "narrow(): length must be non-negative.");
  TORCH_CHECK(
      dim >= 0 && dim < allDim,
      "Dimension ",
      dim,
      " out of range. Expecting 0 <= dim < ",
      allDim,
      ".");
  TORCH_CHECK(
      start >= 0 && end <= self.size(dim),
      "Invalid range to narrow. range(start, start+length) must be a subset of range(0, ",
      self.size(dim),
      ").")
  Tensor indices = self._indices();
  int64_t sparse_dim = self.sparse_dim();

  std::vector<int64_t> new_sizes = self.sizes().vec();
  new_sizes[dim] = length;

  Tensor new_values;
  Tensor new_indices;
  if (dim < sparse_dim) {
    Tensor mask = (indices[dim] >= start).__and__((indices[dim] < end));
    new_indices = indices.masked_select(mask).view({sparse_dim, -1});
    new_indices[dim].sub_(start);
    Tensor nzIndices = mask.nonzero().view(-1);
    new_values = self._values().index_select(0, nzIndices);
  } else {
    /* This means we are narrowing on a dense dim, which is in effect just a
        regular narrow on _values() */
    new_indices = indices;
    int64_t dense_dim = dim - sparse_dim + 1;
    new_values = self._values().narrow_copy(dense_dim, start, length);
  }

  return at::sparse_coo_tensor(
      new_indices, new_values, new_sizes, self.options(), self.is_coalesced());
}

// Should just use narrow_copy_out, but this API is used internally at Meta:
// https://github.com/pytorch/pytorch/pull/87045#issuecomment-1309353561
Tensor& narrow_copy_dense_cpu_out(
    const Tensor& self,
    int64_t dim,
    int64_t start,
    int64_t length,
    Tensor& output) {
  TORCH_CHECK(self.dim() > 0, "narrow() cannot be applied to a 0-dim tensor.");
  TORCH_CHECK(self.dtype() == output.dtype());

  auto self_contig = self.expect_contiguous();
  const auto self_sizes = self_contig->sizes();

  // wrap dim if negative and do bound check
  if (dim < 0) {
    dim = at::maybe_wrap_dim(dim, self_sizes.size());
  } else {
    TORCH_CHECK(dim < static_cast<int64_t>(self_sizes.size()));
  }

  // wrap start and do bound check
  const auto cur_size = self_sizes[dim];
  TORCH_CHECK_INDEX(
      -cur_size <= start && start <= cur_size,
      "start out of range (expected to be in range of [",
      -cur_size,
      ", ",
      cur_size,
      "], but got ",
      start,
      ")")
  if (start < 0) {
    start = start + cur_size;
  }
  TORCH_CHECK(
      length >= 0 && start <= cur_size - length,
      "start (",
      start,
      ") + length (",
      length,
      ") exceeds dimension size (",
      cur_size,
      ").");

  // resize output
  auto output_sizes = self_sizes.vec();
  output_sizes[dim] = length;
  at::native::resize_(output, output_sizes);

  // NOLINTNEXTLINE(bugprone-narrowing-conversions,cppcoreguidelines-narrowing-conversions)
  const int64_t unit = c10::size_from_dim_(dim + 1, self_sizes);
  const int64_t num_blocks = c10::size_to_dim_(dim, self_sizes);

  const auto itemsize = self_contig->dtype().itemsize();
  // NOLINTNEXTLINE(clang-analyzer-deadcode.DeadStores)
  size_t src_nbytes = itemsize * self_contig->numel();
  // NOLINTNEXTLINE(clang-analyzer-deadcode.DeadStores)
  size_t dst_nbytes = itemsize * output.numel();

  size_t src_block_size = unit * self_sizes[dim];
  size_t dst_block_size = unit * length;

  if (num_blocks == 0 || dst_block_size == 0) {
    return output;
  }

  const char* src_bytes =
      static_cast<const char*>(self_contig->const_data_ptr());
  char* dst_bytes = static_cast<char*>(output.data_ptr());

  size_t src_block_size_bytes = itemsize * src_block_size;
  size_t dst_block_size_bytes = itemsize * dst_block_size;
  size_t src_offset = unit * start;

  const char* src_offset_bytes = src_bytes + itemsize * src_offset;
  char* dst_offset_bytes = dst_bytes;

  for (const auto i : c10::irange(num_blocks)) {
    const char* local_src_offset_bytes =
        src_offset_bytes + i * src_block_size_bytes;
    char* local_dst_offset_bytes = dst_offset_bytes + i * dst_block_size_bytes;
    TORCH_INTERNAL_ASSERT_DEBUG_ONLY(
        static_cast<const void*>(
            local_src_offset_bytes + dst_block_size_bytes) <=
        static_cast<const void*>(src_bytes + src_nbytes));
    TORCH_INTERNAL_ASSERT_DEBUG_ONLY(
        static_cast<void*>(local_dst_offset_bytes + dst_block_size_bytes) <=
        static_cast<void*>(dst_bytes + dst_nbytes));

    memcpy(
        local_dst_offset_bytes, local_src_offset_bytes, dst_block_size_bytes);
  }
  return output;
}

Tensor narrow(const Tensor& self, int64_t dim, int64_t start, int64_t length) {
  TORCH_CHECK(self.dim() > 0, "narrow() cannot be applied to a 0-dim tensor.");
  TORCH_CHECK(length >= 0, "narrow(): length must be non-negative.");
  auto cur_size = self.size(dim);
  TORCH_CHECK_INDEX(
      -cur_size <= start && start <= cur_size,
      "start out of range (expected to be in range of [",
      -cur_size,
      ", ",
      cur_size,
      "], but got ",
      start,
      ")")
  if (start < 0) {
    start = start + cur_size;
  }
  TORCH_CHECK(
      start <= cur_size - length,
      "start (",
      start,
      ") + length (",
      length,
      ") exceeds dimension size (",
      cur_size,
      ").");
  return at::slice(self, dim, start, start + length, 1);
}

Tensor narrow_symint(
    const Tensor& self,
    int64_t dim,
    SymInt start,
    SymInt length) {
  TORCH_CHECK(self.dim() > 0, "narrow() cannot be applied to a 0-dim tensor.");
  TORCH_SYM_CHECK(length.sym_ge(0), "narrow(): length must be non-negative.");
  auto cur_size = self.sym_size(dim);
  TORCH_CHECK_INDEX(
      ((-cur_size).sym_le(start).sym_and(start.sym_le(cur_size)))
          .expect_true(__FILE__, __LINE__),
      "start out of range (expected to be in range of [",
      -cur_size,
      ", ",
      cur_size,
      "], but got ",
      start,
      ")")
  if (start < 0) {
    start = start + cur_size;
  }
  TORCH_SYM_CHECK(
      start.sym_le(cur_size - length),
      "start (",
      start,
      ") + length (",
      length,
      ") exceeds dimension size (",
      cur_size,
      ").");
  return at::slice_symint(self, dim, start, start + length, 1);
}

// This overload exists purely for XLA, because they wanted to pass in
// "symbolic" start via Tensor.
Tensor narrow_tensor_symint(
    const Tensor& self,
    int64_t dim,
    const Tensor& start,
    SymInt length) {
  TORCH_CHECK(
      start.dim() == 0 &&
          isIntegralType(start.scalar_type(), /*includeBool=*/false),
      "start must be an 0-dim integral Tensor.");
  int64_t st = start.item<int64_t>();
  return at::narrow_symint(self, dim, c10::SymInt(st), std::move(length));
}

std::
    tuple<DimVector, DimVector, std::vector<int64_t>> static _permute_size_stride_estimation(
        const Tensor& self,
        IntArrayRef dims) {
  const auto ndim = self.dim();
  TORCH_CHECK(
      ndim == static_cast<int64_t>(dims.size()),
      "permute(sparse_coo): number of dimensions in the tensor input ",
      "does not match the length of the desired ordering of dimensions ",
      "i.e. input.dim() = ",
      ndim,
      " is not equal to len(dims) = ",
      dims.size());

  const auto is_strided_layout = self.options().layout() == at::kStrided;
  const auto old_sizes = self.sizes();
  const auto old_strides = is_strided_layout ? self.strides() : IntArrayRef{};

  auto new_sizes = DimVector(ndim);
  auto new_strides = DimVector(is_strided_layout ? ndim : 0);
  auto wrapped_dims = std::vector<int64_t>(ndim);
  std::vector<bool> seen_dims(ndim);

  for (const auto i : c10::irange(ndim)) {
    const auto d = maybe_wrap_dim(dims[i], ndim);
    TORCH_CHECK(!seen_dims[d], "permute(): duplicate dims are not allowed.");
    seen_dims[d] = true;
    wrapped_dims[i] = d;
    new_sizes[i] = old_sizes[d];
    if (is_strided_layout) {
      new_strides[i] = old_strides[d];
    }
  }

  return std::make_tuple(new_sizes, new_strides, wrapped_dims);
}

Tensor permute(const Tensor& self, IntArrayRef dims) {
  auto [new_sizes, new_strides, _] =
      _permute_size_stride_estimation(self, dims);
  return self.as_strided(new_sizes, new_strides);
}

Tensor permute_sparse_coo(const Tensor& self, IntArrayRef dims) {
  auto [new_sizes, _, wrapped_dims] =
      _permute_size_stride_estimation(self, dims);

  const auto ndim = self.dim();
  const auto sparse_ndim = self.sparse_dim();
  const auto dense_ndim = self.dense_dim();

  auto dims_id_perm = std::vector<int64_t>(ndim);
  auto dims_sparse_dense_id_perm = std::vector<int64_t>(ndim);
  for (const auto i : c10::irange(ndim)) {
    dims_id_perm[i] = i;
    dims_sparse_dense_id_perm[i] = wrapped_dims[i];
  }
  std::sort(
      dims_sparse_dense_id_perm.begin(),
      dims_sparse_dense_id_perm.begin() + sparse_ndim);
  std::sort(
      dims_sparse_dense_id_perm.begin() + sparse_ndim,
      dims_sparse_dense_id_perm.end());
  TORCH_CHECK(
      dims_sparse_dense_id_perm == dims_id_perm,
      "permute(sparse_coo): transpositions between sparse and dense dimensions are not allowed.",
      "Only transpositions within sparse and dense dimensions are supported.");

  const auto slice =
      [](std::vector<int64_t> v, size_t begin, size_t len) -> decltype(v) {
    return std::vector<int64_t>{v.begin() + begin, v.begin() + begin + len};
  };

  auto old_sparse_dims = slice(dims_id_perm, 0, sparse_ndim);
  auto old_dense_dims =
      slice(std::move(dims_id_perm), sparse_ndim, ndim - sparse_ndim);
  auto new_sparse_dims = slice(wrapped_dims, 0, sparse_ndim);
  auto new_dense_dims =
      slice(std::move(wrapped_dims), sparse_ndim, ndim - sparse_ndim);

  auto old_indices = self._indices();
  auto old_values = self._values();

  const auto new_indices = (new_sparse_dims == old_sparse_dims)
      ? std::move(old_indices)
      : [&]() -> Tensor {
    auto sparse_perm_tensor = at::from_blob(
        reinterpret_cast<void*>(new_sparse_dims.data()),
        {sparse_ndim},
        old_indices.options().device(at::kCPU));
    // creates new indices. It is possible to avoid that if COO
    // is allowed to store a permutation vector.
    return old_indices.index_select(
        0, sparse_perm_tensor.to(self.device().type()));
  }();
  const auto new_values = (new_dense_dims == old_dense_dims)
      ? std::move(old_values)
      : [&]() -> Tensor {
    auto values_perm = std::vector<int64_t>(dense_ndim + 1);
    for (const auto i : c10::irange(dense_ndim)) {
      values_perm[i + 1] = new_dense_dims[i] - sparse_ndim + 1;
    }
    return old_values.permute(values_perm);
  }();
  const auto is_coalesced =
      self.is_coalesced() && (dims.empty() || dims[0] == 0);
  // TODO: apply `is_coalesced ||= new_values.size(0) < 2`.
  return _sparse_coo_tensor_with_dims_and_tensors(
      sparse_ndim,
      dense_ndim,
      new_sizes,
      new_indices,
      new_values,
      self.options(),
      is_coalesced);
}

Tensor repeat(const Tensor& self, IntArrayRef repeats) {
  TORCH_CHECK(
      repeats.size() >= (size_t)self.dim(),
      "Number of dimensions of repeat dims can not be smaller than number of dimensions of tensor");

  // Add new leading dimensions to the tensor if the
  // number of target dimensions is larger than the
  // number of source dimensions.
  int64_t num_new_dimensions = repeats.size() - self.dim();
  DimVector padded_size(num_new_dimensions, 1);
  padded_size.insert(
      padded_size.end(), self.sizes().begin(), self.sizes().end());
  DimVector target_size(repeats.size());
  bool zero_tensor = false;
  for (const auto idx : c10::irange(repeats.size())) {
    if (repeats[idx] == 0) {
      zero_tensor = true;
    }
    target_size[idx] = padded_size[idx] * repeats[idx];
  }

  Tensor xtensor = self.expand(padded_size);

  Tensor result;
  if (self.is_quantized()) {
    result = at::empty_quantized(target_size, self);
  } else {
    result = at::empty(target_size, self.options());
  }

  // return an empty tensor if one of the repeat dimensions is zero
  if (zero_tensor) {
    return result;
  }

  Tensor urtensor = at::alias(result);
  for (const auto i : c10::irange(xtensor.dim())) {
    // can't unfold with step 0, so make sure step is at least 1
    // (it doesn't matter what it is in that case, because the size is 0).
    auto size_i = xtensor.sizes()[i];
    urtensor = urtensor.unfold(i, size_i, std::max<int64_t>(size_i, 1));
  }

  urtensor.copy_(xtensor.expand_as(urtensor));

  return result;
}

Tensor tile_symint(const Tensor& self, SymIntArrayRef reps) {
  // If self.size() > len(reps), reps is promoted to self.size() by pre-pending
  // 1’s to it to keep the same behaviour as `numpy.tile`.
  // Thus for a tensor of shape (2, 3, 4, 5), a dims of (2, 2) is treated
  // as (1, 1, 2, 2).
  const int64_t size_diff = self.dim() - static_cast<int64_t>(reps.size());
  if (size_diff > 0) {
    std::vector<c10::SymInt> new_reps(size_diff, 1);
    for (const auto i : c10::irange(reps.size())) {
      new_reps.emplace_back(reps[i]);
    }
    return self.repeat_symint(SymIntArrayRef(new_reps));
  }
  // `torch.tile` is equivalent to the already implemented `torch.Tensor.repeat`
  return self.repeat_symint(reps);
}

//
// templated for ArrayRef<int64_t> and SmallVector<int64_t> use cases
//
template <typename Vec>
Tensor alias_with_sizes_and_strides(
    const Tensor& self,
    const Vec& sizes,
    const Vec& strides) {
  // caller should make sure that sizes and strides are valid for self
  //(storage is sufficient, strides are non-negative, strides and sizes array
  // size is the same)
  Tensor self_;
  if (self.is_quantized()) {
    self_ = at::detail::make_tensor<QTensorImpl>(
        c10::TensorImpl::VIEW,
        Storage(self.storage()),
        self.key_set(),
        self.dtype(),
        get_qtensorimpl(self)->quantizer());
    auto* self_tmp_ = self_.unsafeGetTensorImpl();
    self_tmp_->set_storage_offset(self.storage_offset());
    self_tmp_->set_sizes_and_strides(sizes, strides);
  } else {
    self_ = at::detail::make_tensor<TensorImpl>(
        c10::TensorImpl::VIEW,
        Storage(self.storage()),
        self.key_set(),
        self.dtype());
    auto* self_tmp_ = self_.unsafeGetTensorImpl();
    self_tmp_->set_storage_offset(self.storage_offset());
    self_tmp_->set_sizes_and_strides(sizes, strides);
  }
  namedinference::propagate_names(self_, self);
  return self_;
}

// specialization for symbolic shapes and strides.
// SymIntArrayRef/ArrayRef<c10::SymInt> and
// SmallVector<c10::SymInt>/SymDimVector
template <template <typename...> typename Container>
Tensor alias_with_sizes_and_strides(
    const Tensor& self,
    const Container<c10::SymInt>& sizes,
    const Container<c10::SymInt>& strides) {
  // caller should make sure that sizes and strides are valid for self
  //(storage is sufficient, strides are non-negative, strides and sizes array
  // size is the same)
  Tensor self_;
  if (self.is_quantized()) {
    self_ = at::detail::make_tensor<QTensorImpl>(
        c10::TensorImpl::VIEW,
        Storage(self.storage()),
        self.key_set(),
        self.dtype(),
        get_qtensorimpl(self)->quantizer());
    self_.unsafeGetTensorImpl()->set_sizes_and_strides(
        sizes, strides, self.sym_storage_offset());
  } else {
    self_ = at::detail::make_tensor<TensorImpl>(
        c10::TensorImpl::VIEW,
        Storage(self.storage()),
        self.key_set(),
        self.dtype());
    self_.unsafeGetTensorImpl()->set_sizes_and_strides(
        sizes, strides, self.sym_storage_offset());
  }
  namedinference::propagate_names(self_, self);
  return self_;
}

Tensor reshape_symint(const Tensor& self, c10::SymIntArrayRef proposed_shape) {
  if (self.is_sparse()) {
    TORCH_CHECK(false, "reshape is not implemented for sparse tensors");
  }

  if (self.is_contiguous() && !self.is_mkldnn()) {
    return self.view_symint(proposed_shape);
  }

  c10::SymDimVector shape = infer_size_dv(proposed_shape, self.sym_numel());

  if (self.is_mkldnn()) {
    return at::_mkldnn_reshape(self, C10_AS_INTARRAYREF_SLOW(shape));
  }

  // `computeStride` returns the proper strides to use if this
  // `reshape` can be just a view.
  auto stride =
      at::detail::computeStride(self.sym_sizes(), self.sym_strides(), shape);

  // NB: Even though we have viewable geometry and the target strides here,
  //     we do not just call `as_strided` on `self` because the backward
  //     for `as_strided` is not as efficient as that of `view` (since the
  //     former is meant to handle general cases).
  //
  //     Similarly we don't call `view` because it duplicates some of the work
  //     we've already done, and instead call our internal/private operator
  //     `_reshape_alias` that essentially does the same thing as `view` and
  //     `as_strided` without any of the extra overhead.
  if (stride.has_value()) {
    // Temporary check to revert to the old behavior/view in cases where the
    // device is not supported (e.g. for XLA the operation is not supported
    // so we use `view` instead).
    //
    // We need to do the checks here instead of in `native_functions.yaml`
    // to preserve backwards compatibility.
    if (!self.is_xla() && !self.is_lazy() && !self.is_ipu() &&
        !at::isTensorSubclassLike(self)) {
      return self._reshape_alias_symint(shape, stride.value());
    } else {
      return self.view_symint(shape);
    }
  }
  return at::_unsafe_view_symint(
      self.clone(at::MemoryFormat::Contiguous), shape);
}

Tensor _reshape_copy_symint(
    const Tensor& self,
    c10::SymIntArrayRef proposed_shape) {
  if (self.is_sparse()) {
    TORCH_CHECK(0, "_reshape_copy is not implemented for sparse tensors");
  }
  c10::SymDimVector shape = infer_size_dv(proposed_shape, self.sym_numel());

  if (self.is_mkldnn()) {
    TORCH_CHECK(0, "_reshape_copy not implemented for mkldnn tensors");
  }

  if (self.is_contiguous()) {
    return self.view_symint(shape).clone(at::MemoryFormat::Contiguous);
  } else {
    return at::_unsafe_view_symint(
        self.clone(at::MemoryFormat::Contiguous), shape);
  }
}

// Duplicate of above code for non-symbolic ints. Kept for BC purposes and to
// minimize breakages.
Tensor reshape(const Tensor& self, IntArrayRef proposed_shape) {
  if (self.is_sparse()) {
    TORCH_CHECK(false, "reshape is not implemented for sparse tensors");
  }
  DimVector shape = infer_size_dv(proposed_shape, self.numel());

  if (self.is_mkldnn()) {
    return at::_mkldnn_reshape(self, shape);
  }

  // `computeStride` returns the proper strides to use if this
  // `reshape` can be just a view.
  auto stride = at::detail::computeStride(self.sizes(), self.strides(), shape);

  // NB: Even though we have viewable geometry and the target strides here,
  //     we do not just call `as_strided` on `self` because the backward
  //     for `as_strided` is not as efficient as that of `view` (since the
  //     former is meant to handle general cases).
  //
  //     Similarly we don't call `view` because it duplicates some of the work
  //     we've already done, and instead call our internal/private operator
  //     `_reshape_alias` that essentially does the same thing as `view` and
  //     `as_strided` without any of the extra overhead.
  if (stride.has_value()) {
    // Temporary check to revert to the old behavior/view in cases where the
    // device is not supported (e.g. for XLA the operation is not supported
    // so we use `view` instead).
    //
    // We need to do the checks here instead of in `native_functions.yaml`
    // to preserve backwards compatibility.
    if (!self.is_xla() && !self.is_lazy() && !self.is_ipu()) {
      return self._reshape_alias(shape, stride.value());
    } else {
      return self.view(shape);
    }
  }
  return at::_unsafe_view(self.clone(at::MemoryFormat::Contiguous), shape);
}

Tensor _reshape_alias(
    const Tensor& self,
    IntArrayRef sizes,
    IntArrayRef strides) {
  // This is only used by `reshape` in cases where it would otherwise have
  // dispatched to `view`. This removes the overhead of calling `view` which
  // duplicates some of the work that's already been done (`infer_size_dv` and
  // `computeStride`).

  return alias_with_sizes_and_strides(self, sizes, strides);
}

Tensor reshape_as(const Tensor& self, const Tensor& other) {
  return self.reshape_symint(other.sym_sizes());
}

static Tensor select_sparse(const Tensor& self, int64_t dim, int64_t index) {
  int64_t sparse_dim = self.sparse_dim();
  int64_t dense_dim = self.dense_dim();
  TORCH_INTERNAL_ASSERT(dim >= 0 && dim < sparse_dim + dense_dim);

  auto indices = self._indices();
  auto values = self._values();
  auto new_sizes = self.sizes().vec();
  new_sizes.erase(new_sizes.begin() + dim);

  if (dim < sparse_dim) {
    auto nzIndices = (indices[dim] == index).nonzero().view(-1);
    auto new_values = values.index_select(0, nzIndices);
    if (sparse_dim == 1) {
      // return dense part:
      if (new_values.size(0) == 1) {
        return new_values[0];
      } else {
        // sum promotes integral type to int64 when dtype is not specified.
        return at::sum(new_values, 0, false, new_values.scalar_type());
      }
    } else {
      auto dimIndices = (arange(
                             0,
                             sparse_dim,
                             std::nullopt /* dtype */,
                             std::nullopt /* layout */,
                             self.device(),
                             std::nullopt /* pin_memory */) != dim)
                            .nonzero()
                            .view(-1);
      auto new_indices =
          indices.index_select(1, nzIndices).index_select(0, dimIndices);
      return _sparse_coo_tensor_with_dims_and_tensors(
          sparse_dim - 1,
          dense_dim,
          new_sizes,
          new_indices,
          new_values,
          self.options());
    }
  } else {
    auto new_values = values.select(dim - sparse_dim + 1, index);
    return _sparse_coo_tensor_with_dims_and_tensors(
        sparse_dim,
        dense_dim - 1,
        new_sizes,
        indices,
        new_values,
        self.options());
  }
}

// this is an auxiliary function, called by the select&slice methods, that
// creates a new quantizer from the given input
// is_select is true if calling function is select()
static QuantizerPtr create_subtensor_quantizer(
    const Tensor& self,
    bool is_select,
    int64_t start,
    int64_t end,
    int64_t dim,
    int64_t step) {
  auto quantizer_prev = get_qtensorimpl(self)->quantizer();
  if (quantizer_prev->qscheme() == QScheme::PER_TENSOR_AFFINE) {
    return quantizer_prev;
  }
  QuantizerPtr quantizer;
  auto temp = static_cast<PerChannelAffineQuantizer*>(quantizer_prev.get());
  auto axis = temp->axis();
  auto scales = temp->scales();
  auto zero_points = temp->zero_points();
  if (dim == axis) {
    // Compute scales&zps for sub-tensor
    // *.select(0, start) could alternatively be replaced with *.slice(0, start,
    // end, step), but select has less overhead
    scales =
        is_select ? scales.select(0, start) : scales.slice(0, start, end, step);
    zero_points = is_select ? zero_points.select(0, start)
                            : zero_points.slice(0, start, end, step);
  }
  if (scales.numel() > 1) {
    // Axis only needs to be adjusted if the calling function is select(), since
    // select() reduces the number of dimensions of the tensor by 1, and remains
    // unchanged if calling function is slice()
    quantizer = make_per_channel_affine_quantizer(
        scales,
        zero_points,
        (is_select ? axis - 1 : axis),
        quantizer_prev->scalar_type());
  } else {
    quantizer = make_per_tensor_affine_quantizer(
        scales.item().to<double>(),
        zero_points.item().to<int64_t>(),
        quantizer_prev->scalar_type());
  }
  return quantizer;
}

Tensor select(const Tensor& self, int64_t dim, int64_t index) {
  return at::select_symint(self, dim, c10::SymInt{index});
}

Tensor select(const Tensor& self, Dimname dim, int64_t index) {
  return at::select_symint(
      self, dimname_to_position(self, dim), c10::SymInt{index});
}

Tensor select_symint(const Tensor& self, int64_t dim, c10::SymInt index) {
  int64_t ndim = self.dim();
  if (ndim == 0) {
    TORCH_CHECK_INDEX(false, "select() cannot be applied to a 0-dim tensor.");
  }
  dim = maybe_wrap_dim(dim, ndim);
  auto size = self.sym_sizes()[dim];
  // Note: `size < -index` is not equivalent to `size <= -1 - index` if index is
  // INT64_MIN For std::numeric_limits<int64_t>::min() result of unary minus is
  // undefined by the standard but in practice is equal to self. On the other
  // hand, indexing wrapping is valid for all negative int64_t values, as
  // x[INT64_MIN] is the same as x[INT64_MAX]
  if (size <= -1 - index || size <= index) {
    if (self.has_names() && self.names()[dim] != Dimname::wildcard()) {
      TORCH_CHECK_INDEX(
          false,
          "select(): index ",
          index,
          " out of range for tensor of size ",
          self.sizes(),
          " at dimension ",
          self.names()[dim]);
    }
    TORCH_CHECK_INDEX(
        false,
        "select(): index ",
        index,
        " out of range for tensor of size ",
        self.sizes(),
        " at dimension ",
        dim);
  }
  if (index < 0) {
    index += size;
  }
  if (self.is_sparse()) {
    return select_sparse(self, dim, index.guard_int(__FILE__, __LINE__));
  }

  Tensor result;
  if (self.is_quantized()) {
    auto local_index = index.guard_int(__FILE__, __LINE__);

    DimVector sizes(self.sizes().begin(), self.sizes().end());
    DimVector strides(self.strides().begin(), self.strides().end());
    auto storage_offset = self.storage_offset() + local_index * strides[dim];
    sizes.erase(sizes.begin() + dim);
    strides.erase(strides.begin() + dim);

    auto quantizer = create_subtensor_quantizer(
        self, true, local_index, local_index + 1, dim, 1);
    result = as_strided_qtensorimpl(
        self, sizes, strides, storage_offset, std::move(quantizer));
  } else {
    std::vector<c10::SymInt> sizes(
        self.sym_sizes().begin(), self.sym_sizes().end());
    std::vector<c10::SymInt> strides(
        self.sym_strides().begin(), self.sym_strides().end());
    auto storage_offset = self.sym_storage_offset() + index * strides[dim];
    sizes.erase(sizes.begin() + dim);
    strides.erase(strides.begin() + dim);

    result = self.as_strided_symint(sizes, strides, storage_offset);
  }
  namedinference::propagate_names_except(result, self, {dim});
  return result;
}

Tensor select_backward_symint(
    const Tensor& grad,
    c10::SymIntArrayRef input_sizes,
    int64_t dim,
    c10::SymInt index) {
  auto grad_input = at::zeros_symint(input_sizes, grad.options());
  grad_input.select_symint(dim, std::move(index)).copy_(grad);
  return grad_input;
}

Tensor index_select_sparse_cpu(
    const Tensor& self,
    int64_t dim,
    const Tensor& index) {
  /*
    Algorithm:
    index - a 1-D tensor of indices with shape (n,)
    self - sparse tensor, its shape is sizes = sparse_shape + dense_shape
      indices - 2-D tensor of indices, shape is (sparse_dims, nnz)
      values - (1+len(dense_shape))-D tensor of values, shape is (nnz,) +
    dense_shape index_select(dim, index) returns a sparse tensor with the
    following data new_sizes = sizes[:dim] + (n,) + sizes[dim+1:] new_indices -
    shape is (sparse_dims, new_nnz) new_values - shape is (new_nnz,) +
    dense_shape

      if dim < len(sparse_shape):
          # Find new_indices[dim] of the output sparse tensor and
          # indices at which to select values/indices.
          # The CPP code uses (binary/in a count table) search to find matches
    and may # swap the loop order for better algorithmic complexity.
          new_dim_indices = []
          selected_dim_indices = []
          # This is a brute-force algorithms to convey the main idea.
          # The CPP code below is more efficient but more complicated.
          for i, i_idx in enumerate(indices[dim]):
              for j, j_idx in enumerate(index):
                  if i_idx == j_idx:
                      new_dim_indices.append(j)
                      selected_dim_indices.append(i)
          new_indices = indices.index_select(1, selected_dim_indices)
          new_values = values.index_select(0, selected_dim_indices)
          new_indices[dim] = new_dim_indices
      else:
          new_indices = indices
          new_values = values.index_select(dim - sparse_dim + 1, index);
    */
  const auto ndim = self.dim();
  TORCH_CHECK_INDEX(
      ndim, "index_select() cannot be applied to a 0-dim tensor.");
  TORCH_CHECK_INDEX(
      index.dim() == 1 && index.dtype() == at::kLong &&
          index.options().layout() == at::kStrided,
      "index_select() argument index must be 1-D strided (non-sparse) long-tensor.");
  dim = maybe_wrap_dim(dim, ndim);
  const auto size = self.size(dim);
  const auto sparse_dim = self.sparse_dim();
  const auto dense_dim = self.dense_dim();
  const auto indices = self._indices();
  const auto values = self._values();
  const auto nnz = values.size(0);
  const auto index_len = index.size(0);
  auto res_sizes = self.sizes().vec();
  res_sizes[dim] = index_len;

  // Equivalent to t.index_select(dim, idx), but vanilla index_select is not
  // parallel, so we use gather instead. We use this method to select relevant
  // indices/values from the intersection between indices[dim] and the index.
  const auto index_select =
      [](const Tensor& t, int64_t dim, const Tensor& idx) -> Tensor {
    const auto idx_len = idx.numel();
    auto out_shape = t.sizes().vec();
    out_shape[dim] = idx_len;
    auto idx_shape = std::vector<int64_t>(t.dim(), 1);
    idx_shape[dim] = idx_len;
    return t.gather(dim, idx.view(idx_shape).expand(out_shape));
  };

  // If indexing into sparse dimensions
  if (dim < sparse_dim) {
    // short-circuit if index is empty
    if (!index_len) {
      auto res_indices = index_select(indices, 1, index);
      res_indices[dim] = index;
      const auto res_values = index_select(values, 0, index);

      return _sparse_coo_tensor_with_dims_and_tensors(
          sparse_dim,
          dense_dim,
          res_sizes,
          res_indices,
          res_values,
          self.options());
    }

    const auto nneg_index = [&index, index_len, &self, size, dim]() -> Tensor {
      const auto index_contiguous = index.contiguous();
      auto nneg_index = at::empty_like(index_contiguous);
      // nneg_index = (index < 0) * (index + size) + (index >= 0) * index
      auto* ptr_index = index_contiguous.data_ptr<int64_t>();
      auto* ptr_nneg_index = nneg_index.data_ptr<int64_t>();
      at::parallel_for(
          0,
          index_len,
          at::internal::GRAIN_SIZE,
          [&](int64_t start, int64_t end) {
            const auto* src = ptr_index + start;
            auto* dst = ptr_nneg_index + start;
            for ([[maybe_unused]] const auto _ : c10::irange(start, end)) {
              auto idx = *src++;
              if (idx < -size || idx >= size) {
                // Mark self and dim as used if code is compiled with
                // STRIP_ERROR_MESSAGES
                (void)dim;
                (void)self;
                TORCH_CHECK_INDEX(
                    false,
                    "index_select(): index contains ",
                    idx,
                    " that is out of range for tensor of size ",
                    self.sizes(),
                    " at dimension ",
                    dim);
              }
              if (idx < 0) {
                idx += size;
              }
              *dst++ = idx;
            }
          });

      return nneg_index;
    }();

    const auto dim_indices = indices[dim].contiguous();

    // If nnz is smaller than size, then either indices[dim] or index gets
    // sorted, then this is followed by a binary search to find interesections.
    const auto get_selected_indices_small_nnz_large_size =
        [&]() -> std::tuple<Tensor, Tensor> {
      const auto grain_size = at::internal::GRAIN_SIZE;
      const auto n_threads_nnz = std::max<int64_t>(
          1,
          std::min<int64_t>(
              (nnz + grain_size - 1) / grain_size, at::get_num_threads()));
      const auto n_threads_index = std::max<int64_t>(
          1,
          std::min<int64_t>(
              (index_len + grain_size - 1) / grain_size,
              at::get_num_threads()));
      const auto search_in_dim_indices
          // if either dim_indices or index requires sorting, we compare
          // the cost of sort + binary search, which is comparing
          // (len(dim_indices) + len(index)) * log(len(index)) to
          // (len(dim_indices) + len(index)) * log(len(dim_indices)).
          // That simplifies to comparing len(dim_indices) to len(index).
          // Additionally, we take into consideration potential parallel
          // speedup.
          = (nnz / n_threads_nnz <= index_len / n_threads_index)
              // if self is coalesced and dim is 0, then we compare
              // index_len * log(len(dim_indices)), which is binary search into
              // dim_indices, to (len(index_len) + len(dim_indices)) *
              // log(index_len). Additionally, we take into consideration
              // potential parallel speedup.
              || (self.is_coalesced() && dim == 0 &&
                  (index_len * std::log2(nnz) / n_threads_index <=
                   (nnz / n_threads_nnz + index_len) * std::log2(index_len)))
          ? true
          : false;

      // src is a source of indices to binary search in sorted
      Tensor sorted, sorted_idx, src;
      std::tie(sorted, sorted_idx, src) =
          [&dim_indices, &nneg_index, &self, search_in_dim_indices, dim, nnz](
              void) -> std::tuple<Tensor, Tensor, Tensor> {
        // sort dim_indices to binary search into it
        if (search_in_dim_indices) {
          // dim_indices is already sorted if self is coalesced and dim == 0
          if (self.is_coalesced() && dim == 0) {
            return std::make_tuple(
                dim_indices,
                at::arange(nnz, dim_indices.options()),
                nneg_index);
          } else {
            auto [sorted_dim_indices, sorted_dim_indices_idx] =
                dim_indices.sort();
            return std::make_tuple(
                sorted_dim_indices, sorted_dim_indices_idx, nneg_index);
          }
        }
        // sort nneg_index to binary search into it
        else {
          auto [sorted_nneg_index, sorted_nneg_index_idx] = nneg_index.sort();
          return std::make_tuple(
              sorted_nneg_index, sorted_nneg_index_idx, dim_indices);
        }
      }();

      const auto src_grain_size = at::internal::GRAIN_SIZE;
      const auto src_len = src.numel();
      const auto n_threads_src = std::max<int64_t>(
          // 1 <= n_threads_src <= std::min(ceil(src.numel() / src_grain_size),
          // max_threads)
          1,
          std::min<int64_t>(
              (src_len + src_grain_size - 1) / src_grain_size,
              at::get_num_threads()));
      const auto chunk_size_src = (src_len + n_threads_src - 1) / n_threads_src;

      const std::vector<int64_t> src_n_threads_shape = {
          n_threads_src, (src_len + n_threads_src - 1) / n_threads_src};

      // src_int_idx and sorted_int_idx store "i" and "j" indices indicating
      // intersections such that src_int_idx[i] == sorted_int_idx[j].
      // These intersections are found with binary search and in parallel.
      auto src_int_idx = at::empty(src_n_threads_shape, src.options());
      auto sorted_int_idx = at::empty_like(src_int_idx);
      // For each element "i" from src, int_counts define how many
      // elements there are in sorted, i.e. "j" indices, corresponding
      // to "i", i.e.:
      // |{j : src_int_idx[i] == sorted_int_idx[j]}| for each i in src_int_idx.
      auto int_counts = at::zeros_like(src_int_idx);

      // fill in src_int_idx, sorted_int_idx, int_counts
      {
        const auto sorted_len = sorted.numel();
        const auto* ptr_sorted = sorted.const_data_ptr<int64_t>();
        const auto* ptr_sorted_start = ptr_sorted;
        const auto* ptr_sorted_end = ptr_sorted + sorted_len;

        at::parallel_for(
            0, n_threads_src, 1, [&](int64_t tid, [[maybe_unused]] int64_t _) {
              const auto start = tid * chunk_size_src;
              const auto end = std::min(start + chunk_size_src, src_len);
              auto* ptr_tid_src_int_idx =
                  src_int_idx.select(0, tid).data_ptr<int64_t>();
              auto* ptr_tid_sorted_int_idx =
                  sorted_int_idx.select(0, tid).data_ptr<int64_t>();
              auto* ptr_tid_int_counts =
                  int_counts.select(0, tid).data_ptr<int64_t>();
              const auto* ptr_src = src.const_data_ptr<int64_t>() + start;

              for (const auto i : c10::irange(start, end)) {
                const auto src_val = *ptr_src++;
                const auto src_val_lb =
                    std::lower_bound(ptr_sorted_start, ptr_sorted_end, src_val);
                // We cannot just use *src_val_lb != src_val because when
                // src_val_lb == ptr_sorted_end, dereferencing past-the-end
                // value is not well-defined.
                if (src_val_lb == ptr_sorted_end || *src_val_lb != src_val) {
                  ++ptr_tid_src_int_idx;
                  ++ptr_tid_sorted_int_idx;
                  ++ptr_tid_int_counts;
                  continue;
                }
                const auto src_val_ub =
                    std::upper_bound(ptr_sorted_start, ptr_sorted_end, src_val);

                const int64_t count = src_val_ub - src_val_lb;
                const int64_t j = src_val_lb - ptr_sorted_start;

                *ptr_tid_src_int_idx++ = i;
                *ptr_tid_sorted_int_idx++ = j;
                *ptr_tid_int_counts++ = count;
              }
            });
      }

      const auto compressed_int_counts = int_counts.sum(-1);
      const auto res_len = compressed_int_counts.sum().item<int64_t>();

      // Short-circuit if empty intersection
      if (!res_len) {
        auto empty_idx = at::empty({0}, src.options());
        return std::make_tuple(empty_idx, empty_idx);
      }

      // Now that we know "i", "j" and the counts, we "unflatten"
      // them into two arrays of intersection indices such that
      // selected_src = repeat_interleave(src_int_idx, int_counts),
      // and selected_sorted is obtained as follows:
      // offsets = int_counts.cumsum(0).sub_(int_counts)
      // for ii, (j, c) in enumerate(zip(sorted_int_idx, int_counts)):
      //     out_slice = slice(offsets[ii], offsets[ii] + c)
      //     src_slice = slice(j, j + c)
      //     selected_sorted[out_slice] = sorted_int_idx[src_slice]
      auto selected_sorted = at::empty({res_len}, sorted.options());
      auto selected_src = at::empty({res_len}, src.options());

      // fill in selected_sorted, selected_src
      {
        auto* ptr_selected_sorted = selected_sorted.data_ptr<int64_t>();
        auto* ptr_selected_src = selected_src.data_ptr<int64_t>();

        const auto thread_offsets =
            compressed_int_counts.cumsum(0).sub_(compressed_int_counts);
        const auto* ptr_sorted_idx = sorted_idx.const_data_ptr<int64_t>();
        at::parallel_for(
            0, n_threads_src, 1, [&](int64_t tid, [[maybe_unused]] int64_t _) {
              const auto start = tid * chunk_size_src;
              const auto end = std::min(start + chunk_size_src, src_len);
              const auto tid_offset =
                  thread_offsets.const_data_ptr<int64_t>()[tid];
              const auto* ptr_tid_src_int_idx =
                  src_int_idx.select(0, tid).const_data_ptr<int64_t>();
              const auto* ptr_tid_sorted_int_idx =
                  sorted_int_idx.select(0, tid).const_data_ptr<int64_t>();
              const auto* ptr_tid_int_counts =
                  int_counts.select(0, tid).const_data_ptr<int64_t>();
              auto* ptr_tid_selected_sorted = ptr_selected_sorted + tid_offset;
              auto* ptr_tid_selected_src = ptr_selected_src + tid_offset;

              for ([[maybe_unused]] const auto _ : c10::irange(start, end)) {
                const auto count = *ptr_tid_int_counts++;
                const auto i = *ptr_tid_src_int_idx++;
                const auto j = *ptr_tid_sorted_int_idx++;
                if (!count)
                  continue;

                std::fill_n(ptr_tid_selected_src, count, i);
                std::copy_n(ptr_sorted_idx + j, count, ptr_tid_selected_sorted);

                ptr_tid_selected_sorted += count;
                ptr_tid_selected_src += count;
              }
            });
      }

      return search_in_dim_indices
          ? std::make_tuple(selected_sorted, selected_src)
          : std::make_tuple(selected_src, selected_sorted);
    };

    // Converts a 1d sorted idx to a compressed 1d compressed idx,
    // aka crow in the CSR format. Useful to get a count table in
    // a parallelized and no-sync manner.
    // TODO: this function is equivalent to _convert_indices_from_coo_to_csr.
    // The mentioned function is not public yet.
    const auto sorted_idx_to_cidx = [](const Tensor& idx,
                                       int64_t len,
                                       bool run_in_parallel = true) -> Tensor {
      auto cidx = at::empty({len + 1}, idx.options());

      const auto* ptr_idx = idx.const_data_ptr<int64_t>();
      auto* ptr_cidx = cidx.data_ptr<int64_t>();

      const auto idx_len = idx.numel();

      std::fill_n(ptr_cidx, ptr_idx[0] + 1, 0);
      std::fill_n(
          ptr_cidx + ptr_idx[idx_len - 1] + 1,
          len - ptr_idx[idx_len - 1],
          idx_len);

      const auto grain_size =
          run_in_parallel ? at::internal::GRAIN_SIZE : idx_len;
      at::parallel_for(0, idx_len, grain_size, [&](int64_t start, int64_t end) {
        auto* ptr_curr_cidx = ptr_cidx + ptr_idx[start] + 1;
        for (int64_t i = start; i < std::min(end, idx_len - 1); ++i) {
          const auto diff = ptr_idx[i + 1] - ptr_idx[i];
          std::fill_n(ptr_curr_cidx, diff, i + 1);
          ptr_curr_cidx += diff;
        }
      });

      return cidx;
    };

    // If nnz is (much) larger than size, then both indices[dim] and index get
    // sorted with a count sort (faster, and no huge nnz-sized chunk memory
    // allocations). The element-wise product between the count tables gives us
    // all the intersections.
    const auto get_selected_indices_large_nnz_small_size =
        [&]() -> std::tuple<Tensor, Tensor> {
      const auto get_counts =
          [&sorted_idx_to_cidx](
              // Writes into counts (must be preallocated and zero)
              // and allows to use external buffers.
              Tensor& counts,
              const Tensor& t,
              int64_t bins,
              bool is_sorted = false,
              bool run_in_parallel = true) -> void {
        if (is_sorted) {
          const auto cidx = sorted_idx_to_cidx(t, bins, run_in_parallel);
          at::sub_out(
              counts, cidx.slice(0, 1, bins + 1), cidx.slice(0, 0, bins));
        } else {
          auto* ptr_counts = counts.data_ptr<int64_t>();
          const auto* ptr_vals = t.const_data_ptr<int64_t>();
          for ([[maybe_unused]] const auto _ : c10::irange(t.numel())) {
            ++ptr_counts[*ptr_vals++];
          }
        }
      };

      const auto counts_per_thread =
          [&get_counts, size](
              const Tensor& idx,
              bool is_sorted = false,
              int64_t grain_size = at::internal::GRAIN_SIZE) -> Tensor {
        const auto idx_len = idx.numel();
        // 1 <= n_threads <= min(ceil(len / grain_size), max_threads)
        const auto n_threads = std::max<int64_t>(
            1,
            std::min<int64_t>(
                (idx_len + grain_size - 1) / grain_size,
                at::get_num_threads()));
        const auto chunk_size = (idx_len + n_threads - 1) / n_threads;
        const auto run_in_parallel = (n_threads == 1);

        auto counts_per_thread = at::zeros({n_threads, size}, idx.options());
        at::parallel_for(
            0, n_threads, 1, [&](int64_t tid, [[maybe_unused]] int64_t _) {
              const auto start = tid * chunk_size;
              const auto end = std::min(start + chunk_size, idx_len);
              const auto tid_idx = idx.slice(0, start, end);
              auto tid_counts = counts_per_thread.select(0, tid);
              get_counts(
                  tid_counts,
                  tid_idx,
                  /*bins=*/size,
                  /*is_sorted=*/is_sorted,
                  /*run_in_parallel=*/run_in_parallel);
            });

        return counts_per_thread;
      };

      auto dim_indices_counts_per_thread = counts_per_thread(
          dim_indices,
          /*is_sorted=*/self.is_coalesced() && dim == 0
          /*grain_size = at::internal::GRAIN_SIZE*/
      );
      auto dim_indices_offset_counts_per_thread =
          dim_indices_counts_per_thread.cumsum(0);

      auto index_counts_per_thread = counts_per_thread(
          nneg_index,
          /*is_sorted=*/false
          /*grain_size = at::internal::GRAIN_SIZE*/
      );
      auto index_offset_counts_per_thread = index_counts_per_thread.cumsum(0);

      const auto index_counts = index_offset_counts_per_thread.select(0, -1);
      const auto dim_indices_counts =
          dim_indices_offset_counts_per_thread.select(0, -1);
      const auto intersection_counts = index_counts.mul(dim_indices_counts);
      const auto res_len = intersection_counts.sum().item<int64_t>();
      // Short-circuit if empty intersection
      if (!res_len) {
        auto empty_idx = at::empty({0}, index.options());
        return std::make_tuple(empty_idx, empty_idx);
      }
      const auto intersection_offsets = intersection_counts.cumsum(0);

      const auto search_in_dim_indices = [&]() -> bool {
        const auto grain_size = at::internal::GRAIN_SIZE;
        const auto n_threads_index = std::max<int64_t>(
            1,
            std::min<int64_t>(
                (index_len + grain_size - 1) / grain_size,
                at::get_num_threads()));
        const auto n_threads_dim_indices = std::max<int64_t>(
            1,
            std::min<int64_t>(
                (nnz + grain_size - 1) / grain_size, at::get_num_threads()));

        const auto index_max_copy_work_per_thread =
            index_counts_per_thread.mul(dim_indices_counts)
                .sum(-1)
                .max()
                .item<int64_t>();
        const auto dim_indices_max_copy_work_per_thread =
            dim_indices_counts_per_thread.mul(index_counts)
                .sum(-1)
                .max()
                .item<int64_t>();

        const auto index_max_work_per_thread =
            index_max_copy_work_per_thread * index_len / n_threads_index;
        const auto dim_indices_max_work_per_thread =
            dim_indices_max_copy_work_per_thread * nnz / n_threads_dim_indices;
        return index_max_work_per_thread <= dim_indices_max_work_per_thread
            ? true
            : false;
      }();

      Tensor idx, idx_counts_per_thread, idx_offset_counts_per_thread;
      Tensor src, src_counts_per_thread, src_offset_counts_per_thread;
      std::tie(
          idx,
          idx_counts_per_thread,
          idx_offset_counts_per_thread,
          src,
          src_counts_per_thread,
          src_offset_counts_per_thread) = [&]() {
        return search_in_dim_indices
            ? std::make_tuple(
                  nneg_index,
                  index_counts_per_thread,
                  index_offset_counts_per_thread,
                  dim_indices,
                  dim_indices_counts_per_thread,
                  dim_indices_offset_counts_per_thread)
            : std::make_tuple(
                  dim_indices,
                  dim_indices_counts_per_thread,
                  dim_indices_counts_per_thread.cumsum(0),
                  nneg_index,
                  index_counts_per_thread,
                  index_counts_per_thread.cumsum(0));
      }();

      const auto idx_counts = idx_offset_counts_per_thread.select(0, -1);
      const auto src_counts = src_offset_counts_per_thread.select(0, -1);

      Tensor src_idx, src_idx_offsets;
      std::tie(src_idx, src_idx_offsets) =
          [&](int64_t grain_size =
                  at::internal::GRAIN_SIZE) -> std::tuple<Tensor, Tensor> {
        const auto src_intersection_counts = src_counts.mul(idx_counts > 0);
        const auto src_intersection_offsets = src_intersection_counts.cumsum(0);
        const auto src_idx_len =
            src_intersection_offsets.const_data_ptr<int64_t>()[size - 1];
        auto src_idx = at::empty({src_idx_len}, src.options());

        const auto* ptr_src = src.const_data_ptr<int64_t>();
        const auto* ptr_intersection_counts =
            intersection_counts.const_data_ptr<int64_t>();
        const auto* ptr_src_intersection_counts =
            src_intersection_counts.const_data_ptr<int64_t>();
        const auto* ptr_src_intersection_offsets =
            src_intersection_offsets.const_data_ptr<int64_t>();
        auto* ptr_src_idx = src_idx.data_ptr<int64_t>();

        const auto src_len = src.numel();
        const auto n_threads_src = std::max<int64_t>(
            1,
            std::min<int64_t>(
                (src_len + grain_size - 1) / grain_size,
                at::get_num_threads()));
        const auto chunk_size = (src_len + n_threads_src - 1) / n_threads_src;
        at::parallel_for(
            0, n_threads_src, 1, [&](int64_t tid, [[maybe_unused]] int64_t _) {
              const auto start = tid * chunk_size;
              const auto end = std::min(start + chunk_size, src_len);
              auto* ptr_src_tid = ptr_src + start;
              const auto* ptr_src_counts_per_thread =
                  src_counts_per_thread.select(0, tid)
                      .const_data_ptr<int64_t>();
              const auto* ptr_src_offset_counts_per_thread =
                  src_offset_counts_per_thread.select(0, tid)
                      .const_data_ptr<int64_t>();
              auto tid_counts = at::zeros({size}, src.options());
              auto* ptr_tid_counts = tid_counts.data_ptr<int64_t>();

              for (const auto i : c10::irange(start, end)) {
                const auto idx_val = *ptr_src_tid++;
                // skip idx value if not in the intersection
                if (!ptr_intersection_counts[idx_val])
                  continue;
                const auto idx_val_offset =
                    ptr_src_intersection_offsets[idx_val] -
                    ptr_src_intersection_counts[idx_val];
                const auto idx_val_tid_offset =
                    ptr_src_offset_counts_per_thread[idx_val] -
                    ptr_src_counts_per_thread[idx_val];
                auto& idx_val_local_tid_count = ptr_tid_counts[idx_val];
                ptr_src_idx
                    [idx_val_offset + idx_val_tid_offset +
                     idx_val_local_tid_count] = i;
                ++idx_val_local_tid_count;
              }
            });

        const auto src_idx_offsets =
            src_intersection_offsets.sub_(src_intersection_counts);

        return std::make_tuple(src_idx, src_idx_offsets);
      }();

      auto [idx_selected, src_selected] =
          [&](int64_t grain_size =
                  at::internal::GRAIN_SIZE) -> std::tuple<Tensor, Tensor> {
        const auto thread_offset = [&]() {
          // we do not need idx_counts_per_thread anymore,
          // so it is safe to do in-place intersection.
          auto counts_per_thread =
              idx_counts_per_thread.mul_(src_counts).sum(-1);
          return counts_per_thread.cumsum(0).sub_(counts_per_thread);
        }();
        const auto* ptr_thread_offset = thread_offset.const_data_ptr<int64_t>();

        auto idx_selected = at::empty({res_len}, idx.options());
        auto src_selected = at::empty({res_len}, src.options());

        const auto* ptr_idx = idx.const_data_ptr<int64_t>();
        const auto* ptr_src_counts = src_counts.const_data_ptr<int64_t>();
        const auto* ptr_intersection_counts =
            intersection_counts.const_data_ptr<int64_t>();
        const auto* ptr_src_idx = src_idx.const_data_ptr<int64_t>();
        const auto* ptr_src_idx_offsets =
            src_idx_offsets.const_data_ptr<int64_t>();
        auto* ptr_idx_selected = idx_selected.data_ptr<int64_t>();
        auto* ptr_src_selected = src_selected.data_ptr<int64_t>();

        const auto idx_len = idx.numel();
        const auto n_threads_idx = std::max<int64_t>(
            1,
            std::min<int64_t>(
                (idx_len + grain_size - 1) / grain_size,
                at::get_num_threads()));
        const auto chunk_size = (idx_len + n_threads_idx - 1) / n_threads_idx;
        at::parallel_for(
            0, n_threads_idx, 1, [&](int64_t tid, [[maybe_unused]] int64_t _) {
              const auto start = tid * chunk_size;
              const auto end = std::min(start + chunk_size, idx_len);
              const auto tid_offset = ptr_thread_offset[tid];
              const auto* ptr_idx_tid = ptr_idx + start;
              auto* ptr_idx_selected_tid = ptr_idx_selected + tid_offset;
              auto* ptr_src_selected_tid = ptr_src_selected + tid_offset;

              for (const auto i : c10::irange(start, end)) {
                const auto idx_val = *ptr_idx_tid++;
                // skip if idx_val is not in the intersection
                if (!ptr_intersection_counts[idx_val])
                  continue;
                const auto count = ptr_src_counts[idx_val];
                const auto j = ptr_src_idx_offsets[idx_val];
                std::fill_n(ptr_idx_selected_tid, count, i);
                std::copy_n(ptr_src_idx + j, count, ptr_src_selected_tid);
                ptr_idx_selected_tid += count;
                ptr_src_selected_tid += count;
              }
            });

        return std::make_tuple(idx_selected, src_selected);
      }();

      return search_in_dim_indices
          ? std::make_tuple(src_selected, idx_selected)
          : std::make_tuple(idx_selected, src_selected);
    };

    const auto make_output = [&](const Tensor& selected_dim_indices,
                                 const Tensor& res_dim_indices) -> Tensor {
      auto res_indices = index_select(indices, 1, selected_dim_indices);
      res_indices[dim] = res_dim_indices;
      const auto res_values = index_select(values, 0, selected_dim_indices);

      return _sparse_coo_tensor_with_dims_and_tensors(
          sparse_dim,
          dense_dim,
          res_sizes,
          res_indices,
          res_values,
          self.options());
    };

    // Brute-force solution for small values of nnz and index_len
    const auto get_result_small_nnz_small_index = [&]() -> Tensor {
      const auto dim_indices_in_inner_loop = nnz >= index_len;
      auto [outer, inner] = [&]() -> std::tuple<Tensor, Tensor> {
        if (dim_indices_in_inner_loop) {
          return std::make_tuple(nneg_index, dim_indices);
        } else {
          return std::make_tuple(dim_indices, nneg_index);
        }
      }();

      const auto* ptr_outer = outer.const_data_ptr<int64_t>();
      const auto* ptr_inner = inner.const_data_ptr<int64_t>();
      // NOTE: if very critical, replace std::vector with
      // a data structure that operates on stack up to some limit.
      auto outer_selected_idx = std::vector<int64_t>();
      auto inner_selected_idx = std::vector<int64_t>();
      int64_t res_len = 0;
      for (const auto i : c10::irange(outer.numel())) {
        for (const auto j : c10::irange(inner.numel())) {
          if (ptr_outer[i] == ptr_inner[j]) {
            ++res_len;
            outer_selected_idx.push_back(i);
            inner_selected_idx.push_back(j);
          }
        }
      }

      const auto outer_selected_idx_tensor =
          at::from_blob(outer_selected_idx.data(), {res_len}, at::kLong);
      const auto inner_selected_idx_tensor =
          at::from_blob(inner_selected_idx.data(), {res_len}, at::kLong);

      return dim_indices_in_inner_loop
          ? make_output(inner_selected_idx_tensor, outer_selected_idx_tensor)
          : make_output(outer_selected_idx_tensor, inner_selected_idx_tensor);
    };

    constexpr int64_t BRUTE_FORCE_SIZE_LIMIT = 2 << 14; // 16384
    // NOTE: such a condition to avoid overflows in (nnz * index_len)
    if (nnz <= BRUTE_FORCE_SIZE_LIMIT && index_len <= BRUTE_FORCE_SIZE_LIMIT &&
        (nnz * index_len) <= BRUTE_FORCE_SIZE_LIMIT) {
      return get_result_small_nnz_small_index();
    } else {
      Tensor selected_dim_indices;
      Tensor res_dim_indices;

      // A more precise decision could be of the form:
      // `nnz < C(nnz, size) * size`, but it requires heavy benchmarking.
      // We choose `nnz < size`, which measures theoretical complexity
      // and does not rely on runtime performance.
      // TODO: perform this analysis and find better C(nnz, size).
      if (nnz <= size) {
        std::tie(selected_dim_indices, res_dim_indices) =
            get_selected_indices_small_nnz_large_size();
      } else {
        std::tie(selected_dim_indices, res_dim_indices) =
            get_selected_indices_large_nnz_small_size();
      }

      return make_output(selected_dim_indices, res_dim_indices);
    }
  }
  // If indexing into dense dimensions
  else {
    // It is sufficient to just perform `index_select` on values
    // if `dim` refers to dense dimensions.
    const auto res_values = index_select(values, dim - sparse_dim + 1, index);

    return _sparse_coo_tensor_with_dims_and_tensors(
        sparse_dim, dense_dim, res_sizes, indices, res_values, self.options());
  }
}

Tensor slice(
    const Tensor& self,
    int64_t dim,
    std::optional<int64_t> start,
    std::optional<int64_t> end,
    int64_t step) {
  int64_t ndim = self.dim();
  if (ndim == 0) {
    TORCH_CHECK_INDEX(false, "slice() cannot be applied to a 0-dim tensor.");
  }
  dim = maybe_wrap_dim(dim, ndim);
  DimVector sizes(self.sizes().begin(), self.sizes().end());
  DimVector strides(self.strides().begin(), self.strides().end());
  // handle optional parameters
  int64_t start_val = start.has_value() ? start.value() : 0;
  int64_t end_val = end.has_value() ? end.value() : INT64_MAX;

  // TODO: support negative strides
  TORCH_CHECK(step > 0, "slice step must be positive");

  if (start_val < 0) {
    start_val += sizes[dim];
  }
  if (end_val < 0) {
    end_val += sizes[dim];
  }
  if (start_val < 0) {
    start_val = 0;
  } else if (start_val >= sizes[dim]) {
    start_val = sizes[dim];
  }
  if (end_val < start_val) {
    end_val = start_val;
  } else if (end_val >= sizes[dim]) {
    end_val = sizes[dim];
  }
  auto storage_offset = self.storage_offset() + start_val * strides[dim];
  auto len = end_val - start_val;
  sizes[dim] = (len + step - 1) / step; // round-up
  strides[dim] *= step;

  Tensor result;
  if (self.is_quantized()) {
    auto quantizer =
        create_subtensor_quantizer(self, false, start_val, end_val, dim, step);
    result = as_strided_qtensorimpl(
        self, sizes, strides, storage_offset, std::move(quantizer));
  } else {
    // NB: it is extremely important to perform a redispatch here for
    // the MPS backend; if you call directly to as_strided_tensorimpl,
    // the necessary metadata for MPS will not get setup and you will
    // get silently wrong results
    result = self.as_strided(sizes, strides, storage_offset);
  }
  namedinference::propagate_names(result, self);
  return result;
}

Tensor slice_inverse_symint(
    const Tensor& self,
    const Tensor& base,
    int64_t /* dim */,
    std::optional<SymInt> /* start */,
    std::optional<SymInt> /* end */,
    SymInt /* step */) {
  // assume self has enough to storage to be viewed with base's metadata
  return self.as_strided_symint(
      base.sym_sizes(), base.sym_strides(), base.sym_storage_offset());
}

Tensor slice_backward(
    const Tensor& grad,
    IntArrayRef input_sizes,
    int64_t dim,
    int64_t start,
    int64_t end,
    int64_t step) {
  auto grad_input = at::zeros(input_sizes, grad.options());
  grad_input.slice(dim, start, end, step).copy_(grad);
  return grad_input;
}

std::vector<Tensor> split(const Tensor& self, int64_t split_size, int64_t dim) {
  const auto num_splits = get_num_splits(self, split_size, dim);
  std::vector<Tensor> splits(num_splits);
  int64_t last_split_size =
      split_size - (split_size * num_splits - self.size(dim));

  for (const auto i : c10::irange(num_splits)) {
    auto length = i < num_splits - 1 ? split_size : last_split_size;
    splits[i] = self.narrow(dim, i * split_size, length);
  }
  return splits;
}

std::vector<Tensor> split_symint(
    const Tensor& self,
    c10::SymIntArrayRef sizes,
    int64_t dim) {
  return at::split_with_sizes_symint(self, sizes, dim);
}

std::vector<Tensor> unsafe_split(
    const Tensor& self,
    int64_t split_size,
    int64_t dim) {
  auto result = at::native::split(self, split_size, dim);
  for (auto& t : result) {
    // TODO(Ailing): do we need to set version_counter here?
    if (!t.is_inference()) {
      t.unsafeGetTensorImpl()->set_version_counter(
          c10::VariableVersion(/*version=*/0));
    }
  }
  return result;
}

std::vector<Tensor> hsplit(const Tensor& self, int64_t split_size) {
  TORCH_CHECK(
      self.dim() >= 1,
      "torch.hsplit requires a tensor with at least 1 dimension, but got a tensor with ",
      self.dim(),
      " dimensions!")
  int64_t dim = (self.dim() == 1) ? 0 : 1;
  TORCH_CHECK(
      split_size != 0 && self.sym_sizes()[dim] % split_size == 0,
      "torch.hsplit attempted to split along dimension ",
      dim,
      ", but the size of the dimension ",
      self.sizes()[dim],
      " is not divisible by the split_size ",
      split_size,
      "!");
  return at::tensor_split(self, split_size, dim);
}

std::vector<Tensor> vsplit(const Tensor& self, int64_t split_size) {
  TORCH_CHECK(
      self.dim() >= 2,
      "torch.vsplit requires a tensor with at least 2 dimension, but got a tensor with ",
      self.dim(),
      " dimensions!")
  TORCH_CHECK(
      split_size != 0 && self.sym_sizes()[0] % split_size == 0,
      "torch.vsplit attempted to split along dimension ",
      0,
      ", but the size of the dimension ",
      self.sizes()[0],
      " is not divisible by the split_size ",
      split_size,
      "!");
  return at::tensor_split(self, split_size, 0);
}

std::vector<Tensor> dsplit(const Tensor& self, int64_t split_size) {
  TORCH_CHECK(
      self.dim() >= 3,
      "torch.dsplit requires a tensor with at least 3 dimension, but got a tensor with ",
      self.dim(),
      " dimensions!")
  TORCH_CHECK(
      split_size != 0 && self.sym_sizes()[2] % split_size == 0,
      "torch.dsplit attempted to split along dimension ",
      2,
      ", but the size of the dimension ",
      self.sizes()[2],
      " is not divisible by the split_size ",
      split_size,
      "!");
  return at::tensor_split(self, split_size, 2);
}

std::vector<Tensor> split_with_sizes(
    const Tensor& self,
    IntArrayRef split_sizes,
    int64_t dim) {
  TORCH_CHECK(self.dim() != 0, "split expects at least a 1-dimensional tensor");
  const int64_t dim_size = self.size(dim);
  const int64_t num_splits = split_sizes.size();
  int64_t start_idx = 0;

  std::vector<Tensor> splits;
  splits.reserve(num_splits);
  for (const auto i : c10::irange(num_splits)) {
    auto length = split_sizes[i];
    TORCH_CHECK(
        length >= 0,
        "split_with_sizes expects split_sizes have only non-negative ",
        "entries, but got split_sizes=",
        split_sizes);
    splits.push_back(
        at::native::slice(self, dim, start_idx, start_idx + length, 1));
    start_idx += length;
  }
  TORCH_CHECK(
      start_idx == dim_size,
      "split_with_sizes expects split_sizes to sum exactly to ",
      dim_size,
      " (input tensor's size at dimension ",
      dim,
      "), ",
      "but got split_sizes=",
      split_sizes);
  return splits;
}

std::vector<Tensor> unsafe_split_with_sizes(
    const Tensor& self,
    IntArrayRef split_sizes,
    int64_t dim) {
  auto result = at::native::split_with_sizes(self, split_sizes, dim);
  for (auto& t : result) {
    // TODO(Ailing): do we need to set version_counter here?
    if (!t.is_inference()) {
      t.unsafeGetTensorImpl()->set_version_counter(
          c10::VariableVersion(/*version=*/0));
    }
  }
  return result;
}

std::vector<Tensor> hsplit(const Tensor& self, IntArrayRef split_sizes) {
  TORCH_CHECK(
      self.dim() >= 1,
      "torch.hsplit requires a tensor with at least 1 dimension, but got a tensor with ",
      self.dim(),
      " dimensions!")
  return at::tensor_split(self, split_sizes, (self.dim() == 1) ? 0 : 1);
}

std::vector<Tensor> vsplit(const Tensor& self, IntArrayRef split_sizes) {
  TORCH_CHECK(
      self.dim() >= 2,
      "torch.vsplit requires a tensor with at least 2 dimension, but got a tensor with ",
      self.dim(),
      " dimensions!")
  return at::tensor_split(self, split_sizes, 0);
}

std::vector<Tensor> dsplit(const Tensor& self, IntArrayRef split_sizes) {
  TORCH_CHECK(
      self.dim() >= 3,
      "torch.dsplit requires a tensor with at least 3 dimension, but got a tensor with ",
      self.dim(),
      " dimensions!")
  return at::tensor_split(self, split_sizes, 2);
}

// Precondition: tensors is non-empty
static inline std::vector<Tensor> get_stack_inputs(
    TensorList tensors,
    int64_t dim) {
  std::vector<Tensor> inputs(tensors.size());
  at::IntArrayRef entry_shape = tensors[0].sizes();
  inputs[0] = tensors[0].unsqueeze(dim);
  for (const auto i : c10::irange(1, tensors.size())) {
    TORCH_CHECK(
        tensors[i].sizes() == entry_shape,
        "stack expects each tensor to be equal size, but got ",
        entry_shape,
        " at entry 0 and ",
        tensors[i].sizes(),
        " at entry ",
        i);
    inputs[i] = tensors[i].unsqueeze(dim);
  }
  return inputs;
}

bool inline maybe_native_stack(
    Tensor& result,
    TensorList tensors,
    int64_t dim) {
  dim = maybe_wrap_dim(dim, tensors[0].dim() + 1);
  if (detail::CanUseNativeSerialStack<
          TensorList,
          /*skip_overlap_check*/ false>::call(result, tensors, dim)) {
    // compute the size of the result
    auto result_sizes = tensors[0].sizes().vec();
    result_sizes.insert(result_sizes.begin() + dim, tensors.size());

    // skip resizing if size of result is same as expected
    // raise a warning while resizing if output has one or more elements
    // at::native::resize_output(result, result_sizes);
    // TODO: restore the above, see
    // https://github.com/pytorch/pytorch/issues/64709

    if (result.sizes() != result_sizes) {
      result.resize_(result_sizes);
    }

    stack_serial_stub(kCPU, result, tensors, dim);
    return true;
  }
  return false;
}

Tensor _stack(TensorList tensors, int64_t dim) {
  ScalarType high_type = result_type(tensors);
  Tensor result = at::empty({0}, tensors[0].options().dtype(high_type));
  return at::native::_stack_out(get_stack_inputs(tensors, dim), dim, result);
}

Tensor _stack_cpu(TensorList tensors, int64_t dim) {
  ScalarType high_type = result_type(tensors);
  Tensor result = at::empty({0}, tensors[0].options().dtype(high_type));
  return at::native::_stack_out_cpu(tensors, dim, result);
}

static void check_stack_inputs(TensorList tensors, int64_t dim) {
  at::IntArrayRef entry_shape = tensors[0].sizes();
  for (const auto i : c10::irange(1, tensors.size())) {
    TORCH_CHECK(
        tensors[i].sizes() == entry_shape,
        "stack expects each tensor to be equal size, but got ",
        entry_shape,
        " at entry 0 and ",
        tensors[i].sizes(),
        " at entry ",
        i);
  }
}

// Pads each tensor on `dim`-th dimension such that padded_dim % num_chunks ==
// 0.
static std::vector<Tensor> _pad_chunk(
    TensorList tensors,
    int64_t dim,
    int64_t num_chunks) {
  auto num_tensors = tensors.size();
  std::vector<Tensor> padded_tensors;
  padded_tensors.reserve(num_tensors);
  for (const auto& tensor : tensors) {
    auto tensor_size = tensor.sizes();
    std::vector<int64_t> padded_size(tensor_size.vec());
    padded_size[dim] =
        (tensor_size[dim] + num_chunks - 1) / num_chunks * num_chunks;
    Tensor padded_tensor = tensor;
    if (padded_size != tensor_size) {
      padded_tensor = tensor.new_zeros(padded_size);
      padded_tensor.narrow(dim, 0, tensor_size[dim]).copy_(tensor);
    }
    std::vector<int64_t> view_sizes(
        tensor_size.begin(), tensor_size.begin() + dim);
    view_sizes.insert(view_sizes.end(), {num_chunks, -1});
    padded_tensors.push_back(padded_tensor.view(view_sizes));
  }
  return padded_tensors;
}

Tensor _chunk_cat(TensorList tensors, int64_t dim, int64_t num_chunks) {
  auto wrapped_dim =
      at::native::preprocess_chunk_cat_inputs(tensors, dim, num_chunks);
  return at::cat(_pad_chunk(tensors, wrapped_dim, num_chunks), wrapped_dim + 1);
}

Tensor& _chunk_cat_out(
    TensorList tensors,
    int64_t dim,
    int64_t num_chunks,
    Tensor& out) {
  auto wrapped_dim =
      at::native::preprocess_chunk_cat_inputs(tensors, dim, num_chunks);
  at::cat_out(
      out, _pad_chunk(tensors, wrapped_dim, num_chunks), wrapped_dim + 1);
  return out;
}

// TODO(msubkhankulov): refactor to use _stack
Tensor stack(TensorList tensors, int64_t dim) {
  TORCH_CHECK(!tensors.empty(), "stack expects a non-empty TensorList");
  auto wrapped_dim = maybe_wrap_dim(dim, tensors[0].ndimension() + 1);
  if (wrapped_dim < tensors[0].ndimension() && !tensors[0].is_sparse()) {
    check_stack_inputs(tensors, wrapped_dim);
    auto result_sizes = tensors[0].sizes().vec();
    result_sizes.insert(result_sizes.begin() + wrapped_dim, tensors.size());
    auto out = at::cat(tensors, wrapped_dim);
    return out.view(result_sizes); // one can always split a dimension with view
  } else { // dim = tensors[0].ndimension() cannot be efficiently handled by
           // view
    return at::cat(get_stack_inputs(tensors, dim), dim);
  }
}

// CPU specific implementation
Tensor& _stack_out_cpu(TensorList tensors, int64_t dim, Tensor& result) {
  if (maybe_native_stack(result, tensors, dim)) {
    return result;
  } else {
    return at::cat_out(result, get_stack_inputs(tensors, dim), dim);
  }
}

// default backend
Tensor& _stack_out(TensorList tensors, int64_t dim, Tensor& result) {
  return at::cat_out(result, tensors, dim);
}

// TODO(msubkhankulov): refactor to use _stack_out
Tensor& stack_out(TensorList tensors, int64_t dim, Tensor& result) {
  TORCH_CHECK(!tensors.empty(), "stack expects a non-empty TensorList");
  auto wrapped_dim = maybe_wrap_dim(dim, tensors[0].ndimension() + 1);
  if (wrapped_dim < tensors[0].ndimension() && !tensors[0].is_sparse()) {
    check_stack_inputs(tensors, wrapped_dim);
    auto result_sizes = tensors[0].sizes().vec();
    result_sizes.insert(result_sizes.begin() + wrapped_dim, tensors.size());
    at::native::resize_output(result, result_sizes);
    auto cat_sizes = tensors[0].sizes().vec();
    cat_sizes[wrapped_dim] *= tensors.size();
    auto strides =
        at::detail::computeStride(result.sizes(), result.strides(), cat_sizes);
    if (strides.has_value()) {
      // can take fast cat path
      auto result_view = result.view(cat_sizes);
      at::cat_out(result_view, tensors, wrapped_dim);
      return result;
    }
  }
  return at::cat_out(result, get_stack_inputs(tensors, dim), dim);
}

Tensor hstack(TensorList tensors) {
  TORCH_CHECK(!tensors.empty(), "hstack expects a non-empty TensorList");
  auto rep = at::atleast_1d(tensors);
  if (rep[0].dim() == 1) {
    return at::cat(rep, 0);
  }
  return at::cat(rep, 1);
}

Tensor& hstack_out(TensorList tensors, Tensor& result) {
  TORCH_CHECK(!tensors.empty(), "hstack expects a non-empty TensorList");
  auto rep = at::atleast_1d(tensors);
  if (rep[0].dim() == 1) {
    return at::cat_out(result, rep, 0);
  }
  return at::cat_out(result, rep, 1);
}

Tensor vstack(TensorList tensors) {
  TORCH_CHECK(!tensors.empty(), "vstack expects a non-empty TensorList");
  auto rep = at::atleast_2d(tensors);
  return at::cat(rep, 0);
}

Tensor& vstack_out(TensorList tensors, Tensor& result) {
  TORCH_CHECK(!tensors.empty(), "vstack expects a non-empty TensorList");
  auto rep = at::atleast_2d(tensors);
  return at::cat_out(result, rep, 0);
}

Tensor dstack(TensorList tensors) {
  TORCH_CHECK(!tensors.empty(), "dstack expects a non-empty TensorList");
  auto rep = at::atleast_3d(tensors);
  return at::cat(rep, 2);
}
Tensor& dstack_out(TensorList tensors, Tensor& result) {
  TORCH_CHECK(!tensors.empty(), "dstack expects a non-empty TensorList");
  auto rep = at::atleast_3d(tensors);
  return at::cat_out(result, rep, 2);
}

static inline Tensor& sparse_transpose_(
    Tensor& self,
    int64_t dim0,
    int64_t dim1) {
  int64_t nsparse_dim = self.sparse_dim();
  TORCH_CHECK(
      dim0 < nsparse_dim && dim1 < nsparse_dim,
      "sparse transpose: transposed dimensions must be sparse ",
      "Got sparse_dim: ",
      nsparse_dim,
      ", d0: ",
      dim0,
      ", d1: ",
      dim1);

  if (self._indices().numel() == 0 && self._values().numel() == 0) {
    auto sizes = self.sizes().vec();
    std::swap(sizes[dim0], sizes[dim1]);

    at::sparse::get_sparse_impl(self)->raw_resize_(
        self.sparse_dim(), self.dense_dim(), sizes);
  } else {
    auto indices = self._indices();
    auto row0 = indices.select(0, dim0);
    auto row1 = indices.select(0, dim1);

    // swap row0 and row1
    auto tmp = at::zeros_like(row0, LEGACY_CONTIGUOUS_MEMORY_FORMAT);
    tmp.copy_(row0);
    row0.copy_(row1);
    row1.copy_(tmp);

    self._coalesced_(false);

    auto sizes = self.sizes().vec();
    std::swap(sizes[dim0], sizes[dim1]);

    at::sparse::get_sparse_impl(self)->raw_resize_(
        self._indices().size(0), self._values().dim() - 1, sizes);
  }
  return self;
}

// torch.row_stack, alias for torch.vstack
Tensor& row_stack_out(TensorList tensors, Tensor& result) {
  return at::vstack_out(result, tensors);
}

Tensor row_stack(TensorList tensors) {
  return at::vstack(tensors);
}

static std::vector<Tensor> reshape_input_for_column_stack(TensorList tensors) {
  std::vector<Tensor> result(tensors.size());
  auto transform_lambda = [](const Tensor& input) -> Tensor {
    // reshape 0D or 1D tensor t into (t.numel(), 1)
    if (input.dim() <= 1) {
      return input.reshape_symint({input.sym_numel(), 1});
    }
    return input;
  };
  std::transform(
      tensors.cbegin(), tensors.cend(), result.begin(), transform_lambda);
  return result;
}

Tensor& column_stack_out(TensorList tensors, Tensor& result) {
  TORCH_CHECK(!tensors.empty(), "column_stack expects a non-empty TensorList");

  auto reshaped_tensors = reshape_input_for_column_stack(tensors);
  return at::hstack_out(result, reshaped_tensors);
}

Tensor column_stack(TensorList tensors) {
  TORCH_CHECK(!tensors.empty(), "column_stack expects a non-empty TensorList");

  auto reshaped_tensors = reshape_input_for_column_stack(tensors);
  return at::hstack(reshaped_tensors);
}

static Tensor& propagate_transposed_names(
    Tensor& result,
    const Tensor& other,
    int64_t dim0,
    int64_t dim1) {
  if (other.has_names()) {
    auto names = other.names().vec();
    std::swap(names[dim0], names[dim1]);
    namedinference::propagate_names_if_nonempty(result, names);
  }
  return result;
}

Tensor transpose(const Tensor& self, Dimname dim0, Dimname dim1) {
  return at::transpose(
      self, dimname_to_position(self, dim0), dimname_to_position(self, dim1));
}

Tensor& transpose_(Tensor& self, int64_t dim0, int64_t dim1) {
  TORCH_CHECK(
      !(self.layout() == kSparseCsr || self.layout() == kSparseCsc ||
        self.layout() == kSparseBsr || self.layout() == kSparseBsc),
      "torch.transpose_: in-place transposition is not supported for ",
      self.layout(),
      " layout");

  auto ndims = self.dim();
  dim0 = maybe_wrap_dim(dim0, ndims);
  dim1 = maybe_wrap_dim(dim1, ndims);
  if (dim0 == dim1) {
    return self;
  }

  // Sparse COO is an exceptional sparse format as it allows transpose
  // to be a view operation which is a convenient property for
  // in-place operations. For other sparse formats, the in-place
  // transpose would not be possible without shuffling the specified
  // values. So we don't support this as it would defeat the purpose
  // of in-place opreations of being memory-efficient.
  if (self.is_sparse()) {
    return sparse_transpose_(self, dim0, dim1);
  }

  if (self.is_mkldnn()) {
    return at::_mkldnn_transpose_(self, dim0, dim1);
  }

  DimVector sizes(self.sizes().begin(), self.sizes().end());
  DimVector strides(self.strides().begin(), self.strides().end());
  std::swap(strides[dim0], strides[dim1]);
  std::swap(sizes[dim0], sizes[dim1]);
  self.as_strided_(sizes, strides);
  return self;
}

namespace {
// Transpose implementation for sparse compressed layouts
// NB: We assume that dim1,dim0 have already been wrapped
static inline Tensor sparse_compressed_transpose(
    const Tensor& self,
    int64_t dim0,
    int64_t dim1) {
  auto compressed_inds = AT_DISPATCH_ROW_SPARSE_COMPRESSED_LAYOUTS(
      self.layout(),
      "compressed_inds",
      [&self]() { return self.crow_indices(); },
      [&self]() { return self.ccol_indices(); });

  auto plain_inds = AT_DISPATCH_ROW_SPARSE_COMPRESSED_LAYOUTS(
      self.layout(),
      "plain_inds",
      [&self]() { return self.col_indices(); },
      [&self]() { return self.row_indices(); });

  const auto n_batch_dim = compressed_inds.dim() - 1;
  const auto dense_dim = self.dim() - n_batch_dim - 2;

  // In theory it works, but missing to_dense coverage to test
  TORCH_CHECK(
      dense_dim == 0,
      "transpose(): hybrid sparse compressed tensors with dense dimensions are not supported");

  // Classify transpose "type"
  enum class TransposeDim : uint8_t { Batch, Sparse, Dense };
  auto classify_dim = [&n_batch_dim](const int64_t dim) {
    if (dim < n_batch_dim) {
      return TransposeDim::Batch;
    } else if (dim > n_batch_dim + 1) {
      return TransposeDim::Dense;
    } else {
      return TransposeDim::Sparse;
    }
  };

  const auto transpose_type = classify_dim(dim0);
  {
#ifndef STRIP_ERROR_MESSAGES
    auto dim_type_name = [](const TransposeDim dim) {
      switch (dim) {
        case TransposeDim::Batch:
          return "Batch";
        case TransposeDim::Dense:
          return "Dense";
        case TransposeDim::Sparse:
          return "Sparse";
        default:
          TORCH_INTERNAL_ASSERT(
              false,
              "Impossible TransposeDim value: ",
              static_cast<std::underlying_type_t<TransposeDim>>(dim));
      }
    };
#endif
    const auto dim1_type = classify_dim(dim1);
    TORCH_CHECK(
        dim1_type == transpose_type,
        "transpose(): can only transpose dimensions of the same type (Batch, Sparse, Dense), got ",
        dim0,
        "(",
        dim_type_name(transpose_type),
        ")",
        " and ",
        dim1,
        "(",
        dim_type_name(dim1_type),
        ")");
  }

  // We have validated everything, early exit for equal dims (no effect)
  if (dim0 == dim1) {
    return self.clone();
  }

  auto result_sizes = DimVector(self.sizes());
  std::swap(result_sizes[dim0], result_sizes[dim1]);
  Tensor result_vals;
  auto result_layout = self.layout();

  if (transpose_type == TransposeDim::Batch) {
    compressed_inds = compressed_inds.transpose(dim0, dim1).contiguous();
    plain_inds = plain_inds.transpose(dim0, dim1).contiguous();
    result_vals = self.values().transpose(dim0, dim1).contiguous();

  } else if (transpose_type == TransposeDim::Dense) {
    // NB: This code should work, but is untestable due to lack of support for
    // dense dimensions in to_dense. The Debug assert is present to emphasize
    // the fact that the block should not be possible to hit this code block
    TORCH_INTERNAL_ASSERT(
        false, "transpose(): Shouldn't have reached this point");
    result_vals = AT_DISPATCH_PLAIN_SPARSE_COMPRESSED_LAYOUTS(
        self.layout(),
        "sparse_transpose",
        // un-blocked: 2 sparse dims map to single nnz dim, so dense dim0/1 are
        // one position left
        [&]() { return self.values().transpose(dim0 - 1, dim1 - 1); },
        // blocked: 2 sparse dims map to 3 (nnz, ) + blocksize dims, so dense
        // dim0/1 are one position right
        [&]() { return self.values().transpose(dim0 + 1, dim1 + 1); });
  } else /*if (transpose_type == TransposeDim::Sparse) */ {
    // Flip the layout
    result_layout = sparse_csr::flip_compressed_layout(self.layout());
    result_vals = AT_DISPATCH_PLAIN_SPARSE_COMPRESSED_LAYOUTS(
        self.layout(),
        "sparse_transpose",
        // un-blocked: no change to values, layout is flipped.
        [&]() { return self.values(); },
        // blocked: the blocks are nested under the sparse dims so they must be
        // transposed as well.
        [&]() {
          return self.values().transpose(-2 - dense_dim, -1 - dense_dim);
        });
  }
  return at::_sparse_compressed_tensor_unsafe(
      compressed_inds,
      plain_inds,
      result_vals,
      result_sizes,
      self.options().layout(result_layout));
}
} // namespace

Tensor transpose(const Tensor& self, int64_t dim0, int64_t dim1) {
  auto ndims = self.dim();
  dim0 = maybe_wrap_dim(dim0, ndims);
  dim1 = maybe_wrap_dim(dim1, ndims);

  if (self.is_sparse()) {
    if (dim0 == dim1) {
      return self.clone();
    }
    Tensor self_clone = self.clone();
    return sparse_transpose_(self_clone, dim0, dim1);
  }
  if (self.layout() == kSparseBsr || self.layout() == kSparseCsr ||
      self.layout() == kSparseBsc || self.layout() == kSparseCsc) {
    return sparse_compressed_transpose(self, dim0, dim1);
  }

  if (self.is_mkldnn()) {
    return at::_mkldnn_transpose(self, dim0, dim1);
  }

  // Transpose of a tensor is a view operation.
  if (dim0 == dim1) {
    return self.alias();
  }

  SymDimVector sizes(self.sym_sizes().begin(), self.sym_sizes().end());
  std::swap(sizes[dim0], sizes[dim1]);
  SymDimVector strides(self.sym_strides().begin(), self.sym_strides().end());
  std::swap(strides[dim0], strides[dim1]);
  auto result = self.as_strided_symint(sizes, strides);
  propagate_transposed_names(result, self, dim0, dim1);
  return result;
}

static void check_t(const Tensor& self, const char* fn) {
  if (self.is_sparse()) {
    int64_t sparse_dim = self.sparse_dim();
    int64_t dense_dim = self.dense_dim();
    TORCH_CHECK(
        sparse_dim <= 2 && dense_dim == 0,
        fn,
        " expects a tensor with <= 2 sparse and 0 dense dimensions, but got ",
        sparse_dim,
        " sparse and ",
        dense_dim,
        " dense dimensions");
  } else {
    TORCH_CHECK(
        self.dim() <= 2,
        fn,
        " expects a tensor with <= 2 dimensions, but self is ",
        self.dim(),
        "D");
  }
}

Tensor t(const Tensor& self) {
  check_t(self, "t()");
  return self.transpose(0, self.dim() < 2 ? 0 : 1);
}

Tensor& t_(Tensor& self) {
  check_t(self, "t_()");
  return self.transpose_(0, self.dim() < 2 ? 0 : 1);
}

std::tuple<SymDimVector, SymDimVector> static inferSqueezeGeometry(
    const Tensor& tensor) {
  SymDimVector sizes;
  SymDimVector strides;

  for (const auto d : c10::irange(tensor.dim())) {
    if (tensor.sym_sizes()[d] != 1) {
      sizes.push_back(tensor.sym_sizes()[d]);
      strides.push_back(tensor.sym_strides()[d]);
    }
  }

  return std::make_tuple(std::move(sizes), std::move(strides));
}

std::tuple<SymDimVector, SymDimVector> static inferSqueezeGeometry(
    const Tensor& tensor,
    int64_t dim) {
  SymDimVector sizes;
  SymDimVector strides;

  for (const auto d : c10::irange(tensor.dim())) {
    if (d != dim || tensor.sym_sizes()[dim] != 1) {
      sizes.push_back(tensor.sym_sizes()[d]);
      strides.push_back(tensor.sym_strides()[d]);
    }
  }
  return std::make_tuple(std::move(sizes), std::move(strides));
}

std::tuple<SymDimVector, SymDimVector> static inferSqueezeGeometry(
    const Tensor& tensor,
    std::bitset<dim_bitset_size> dim_mask) {
  const auto ndim = tensor.dim();
  const auto sym_sizes = tensor.sym_sizes();
  const auto sym_strides = tensor.sym_strides();

  SymDimVector out_sizes, out_strides;
  for (const auto d : c10::irange(ndim)) {
    if (!dim_mask.test(d) || sym_sizes[d] != 1) {
      out_sizes.push_back(sym_sizes[d]);
      out_strides.push_back(sym_strides[d]);
    }
  }
  return std::make_tuple(std::move(out_sizes), std::move(out_strides));
}

namespace {
// Named type instead of a pair/tuple so that we can be sure to
// construct the vectors in place and get NRVO.
template <typename T>
struct InferUnsqueezeGeometryResult {
  SmallVector<T, kDimVectorStaticSize> sizes;
  SmallVector<T, kDimVectorStaticSize> strides;
  InferUnsqueezeGeometryResult(
      ArrayRef<T> tensor_sizes,
      ArrayRef<T> tensor_strides)
      : sizes(tensor_sizes.begin(), tensor_sizes.end()),
        strides(tensor_strides.begin(), tensor_strides.end()) {}
};

InferUnsqueezeGeometryResult<c10::SymInt> inferUnsqueezeGeometry_symint(
    const Tensor& tensor,
    int64_t dim) {
  InferUnsqueezeGeometryResult<c10::SymInt> result(
      tensor.sym_sizes(), tensor.sym_strides());
  c10::SymInt new_stride =
      dim >= tensor.dim() ? 1 : result.sizes[dim] * result.strides[dim];
  result.sizes.insert(result.sizes.begin() + dim, 1);
  result.strides.insert(result.strides.begin() + dim, new_stride);

  return result;
}

InferUnsqueezeGeometryResult<int64_t> inferUnsqueezeGeometry(
    const Tensor& tensor,
    int64_t dim) {
  InferUnsqueezeGeometryResult<int64_t> result(
      tensor.sizes(), tensor.strides());
  int64_t new_stride =
      dim >= tensor.dim() ? 1 : result.sizes[dim] * result.strides[dim];
  result.sizes.insert(result.sizes.begin() + dim, 1);
  result.strides.insert(result.strides.begin() + dim, new_stride);

  return result;
}

// dim is present if squeezing a single dimension and absent if squeezing all
// dimensions
Tensor squeeze_qtensor(const Tensor& self, c10::OptionalIntArrayRef dims) {
  auto quantizer = get_qtensorimpl(self)->quantizer();
  const auto ndim = self.dim();
  auto mask = dims.has_value()
      ? dim_list_to_bitset(dims, self.dim())
      : std::bitset<dim_bitset_size>((1ull << self.dim()) - 1);
  auto [sizes, strides] = inferSqueezeGeometry(self, mask);
  if (quantizer->qscheme() == QScheme::PER_CHANNEL_AFFINE) {
    const auto* per_channel_quantizer =
        static_cast<at::PerChannelAffineQuantizer*>(quantizer.get());
    auto axis = per_channel_quantizer->axis();
    int64_t shift = 0;
    for (const auto d : c10::irange(ndim)) {
      if (mask.test(d) && self.sizes()[d] == 1) {
        TORCH_CHECK(
            axis != d,
            "Squeeze is only possible on non-axis dimension for Per-Channel Quantized Tensors.");
        if (d < axis) {
          ++shift;
        }
      }
    }
    axis -= shift;
    quantizer = make_per_channel_affine_quantizer(
        per_channel_quantizer->scales(),
        per_channel_quantizer->zero_points(),
        axis,
        quantizer->scalar_type());
  }
  // TODO: quantized Tensor support for SymInt needs to be added but basic
  // building blocs are missing for now.
  auto result = make_qtensor(
      self,
      C10_AS_INTARRAYREF_SLOW(sizes),
      C10_AS_INTARRAYREF_SLOW(strides),
      std::move(quantizer));
  auto maybe_outnames = namedinference::compute_squeeze_outnames(self, mask);
  namedinference::propagate_names_if_nonempty(result, maybe_outnames);
  return result;
}
} // namespace

Tensor squeeze(const Tensor& self) {
  auto g = inferSqueezeGeometry(self);
  at::Tensor result = self.as_strided_symint(std::get<0>(g), std::get<1>(g));
  auto maybe_outnames = namedinference::compute_squeeze_outnames(self);
  namedinference::propagate_names_if_nonempty(result, maybe_outnames);
  return result;
}

Tensor squeeze_quantized(const Tensor& self) {
  return squeeze_qtensor(self, std::nullopt);
}

Tensor squeeze(const Tensor& self, int64_t dim) {
  int64_t dims = self.dim();
  dim = maybe_wrap_dim(dim, dims);
  if (dims == 0 || self.sym_sizes()[dim] != 1) {
    return self.as_strided_symint(self.sym_sizes(), self.sym_strides());
  }
  auto g = inferSqueezeGeometry(self, dim);
  auto result = self.as_strided_symint(std::get<0>(g), std::get<1>(g));
  namedinference::propagate_names_except(result, self, {dim});
  return result;
}

Tensor squeeze_quantized(const Tensor& self, int64_t dim) {
  return squeeze_qtensor(self, dim);
}

Tensor squeeze(const Tensor& self, IntArrayRef dims) {
  auto mask = dim_list_to_bitset(dims, self.dim());
  auto g = inferSqueezeGeometry(self, mask);
  at::Tensor result = self.as_strided_symint(std::get<0>(g), std::get<1>(g));
  auto maybe_outnames = namedinference::compute_squeeze_outnames(self, mask);
  namedinference::propagate_names_if_nonempty(result, maybe_outnames);
  return result;
}

Tensor squeeze_quantized(const Tensor& self, IntArrayRef dim) {
  return squeeze_qtensor(self, dim);
}

Tensor& squeeze_(Tensor& self) {
  auto g = inferSqueezeGeometry(self);
  self.as_strided__symint(std::get<0>(g), std::get<1>(g));
  return self;
}

Tensor& squeeze_(Tensor& self, int64_t dim) {
  int64_t dims = self.dim();
  dim = maybe_wrap_dim(dim, self.dim());

  if (dims == 0 || self.sym_sizes()[dim] != 1) {
    self.as_strided__symint(self.sym_sizes(), self.sym_strides());
    return self;
  }
  auto g = inferSqueezeGeometry(self, dim);
  self.as_strided__symint(std::get<0>(g), std::get<1>(g));
  return self;
}

Tensor& squeeze_(Tensor& self, IntArrayRef dims) {
  auto mask = dim_list_to_bitset(dims, self.dim());
  auto g = inferSqueezeGeometry(self, mask);
  self.as_strided__symint(std::get<0>(g), std::get<1>(g));
  return self;
}

// NOTE [ Unsafe View ]
// _unsafe_view() differs from view() in that the returned tensor isn't treated
// as a view for the purposes of automatic differentiation. (It's not listed in
// VIEW_FUNCTIONS in gen_inplace_or_view_type.py).  It's only safe to use if the
// `self` tensor is temporary. For example, the viewed tensor here (a + b) is
// discarded immediately after viewing:
//
//  res = at::_unsafe_view(a + b, size);
//
// This is a hack because in-place operations on tensors treated like views
// can be much more expensive than the same operations on non-view tensors.

inline Tensor view_impl(const Tensor& self, IntArrayRef size) {
  at::DimVector inferred_size = at::infer_size_dv(size, self.numel());
  auto stride =
      at::detail::computeStride(self.sizes(), self.strides(), inferred_size);
  TORCH_CHECK(
      stride.has_value(),
      "view size is "
      "not compatible with input tensor's size and stride (at least one dimension"
      " spans across two contiguous subspaces). Use .reshape(...) instead.");
  return alias_with_sizes_and_strides(self, inferred_size, *stride);
}

Tensor _unsafe_view(const Tensor& self, IntArrayRef size) {
  return view_impl(self, size);
}

Tensor unsqueeze(const Tensor& self, int64_t dim) {
  dim = maybe_wrap_dim(dim, self.dim() + 1);
  auto g = inferUnsqueezeGeometry_symint(self, dim);
  return self.as_strided_symint(g.sizes, g.strides);
}

Tensor unsqueeze_sparse(Tensor const& self, int64_t dim) {
  dim = maybe_wrap_dim(dim, self.dim() + 1);
  int64_t sparse_dim = self.sparse_dim();
  int64_t dense_dim = self.dense_dim();
  auto indices = self._indices();
  auto sizes = self.sizes().vec();
  sizes.insert(sizes.begin() + dim, 1);
  if (dim <= sparse_dim) {
    auto new_indices = at::cat(
        {indices.narrow(0, 0, dim),
         at::zeros(
             {1, indices.size(1)},
             kLong,
             indices.options().layout_opt(),
             indices.options().device_opt(),
             indices.options().pinned_memory_opt()),
         indices.narrow(0, dim, indices.size(0) - dim)});
    return _sparse_coo_tensor_with_dims_and_tensors(
        sparse_dim + 1,
        dense_dim,
        sizes,
        new_indices,
        self._values(),
        self.options());
  } else {
    return _sparse_coo_tensor_with_dims_and_tensors(
        sparse_dim,
        dense_dim + 1,
        sizes,
        indices,
        self._values().unsqueeze(dim - sparse_dim + 1),
        self.options());
  }
}

Tensor unsqueeze_quantized(const Tensor& self, int64_t dim) {
  dim = maybe_wrap_dim(dim, self.dim() + 1);
  auto g = inferUnsqueezeGeometry(self, dim);
  auto quantizer = get_qtensorimpl(self)->quantizer();
  if (quantizer->qscheme() == QScheme::PER_CHANNEL_AFFINE) {
    const auto* per_channel_quantizer =
        static_cast<at::PerChannelAffineQuantizer*>(quantizer.get());
    auto axis = per_channel_quantizer->axis();
    if (axis >= dim) {
      axis += 1;
    }
    quantizer = make_per_channel_affine_quantizer(
        per_channel_quantizer->scales(),
        per_channel_quantizer->zero_points(),
        axis,
        quantizer->scalar_type());
  }
  return make_qtensor(self, g.sizes, g.strides, std::move(quantizer));
}

Tensor& unsqueeze_(Tensor& self, int64_t dim) {
  dim = maybe_wrap_dim(dim, self.dim() + 1);

  auto g = inferUnsqueezeGeometry_symint(self, dim);
  self.as_strided__symint(g.sizes, g.strides);
  return self;
}

Tensor flatten(const Tensor& self, int64_t start_dim, int64_t end_dim) {
  start_dim = maybe_wrap_dim(start_dim, self.dim());
  end_dim = maybe_wrap_dim(end_dim, self.dim());
  TORCH_CHECK(
      start_dim <= end_dim,
      "flatten() has invalid args: start_dim cannot come after end_dim");

  if (self.dim() == 0) {
    return self.reshape({1});
  }
  if (start_dim == end_dim) {
    return self;
  }

  // We don't want to infer_size on the entire shape, because that can give us
  // an extra degree of freedom we don't want; for example, consider shape [0,
  // 1, 3, 0], with start_dim=1, end_dim=2. It's clear we want result shape [0,
  // 3, 0] but passing [0, -1, 0] to infer_size means the -1 can take on any
  // value and satisfy the constraints.
  auto slice_numel = c10::multiply_integers(
      self.sym_sizes().slice(start_dim, end_dim - start_dim + 1));
  std::vector<c10::SymInt> shape;
  shape.reserve(self.dim() - end_dim + start_dim);
  for (const auto i : c10::irange(start_dim)) {
    shape.push_back(self.sym_sizes()[i]);
  }
  shape.push_back(slice_numel);
  for (const auto i : c10::irange(end_dim + 1, self.dim())) {
    shape.push_back(self.sym_sizes()[i]);
  }

  return native::reshape_symint(self, shape);
}

Tensor flatten(
    const Tensor& self,
    int64_t start_dim,
    int64_t end_dim,
    Dimname out_dim) {
  start_dim = maybe_wrap_dim(start_dim, self.dim());
  end_dim = maybe_wrap_dim(end_dim, self.dim());
  TORCH_CHECK(
      start_dim <= end_dim,
      "flatten() has invalid args: start_dim cannot come after end_dim");

  auto outnames = self.names().vec();
  outnames.erase(outnames.begin() + start_dim, outnames.begin() + end_dim + 1);
  outnames.insert(outnames.begin() + start_dim, out_dim);

  Tensor result;
  {
    NoNamesGuard guard;
    result = native::flatten(self, start_dim, end_dim);
  }
  internal_set_names_inplace(result, outnames);
  return result;
}

Tensor flatten(
    const Tensor& self,
    Dimname start_dim,
    Dimname end_dim,
    Dimname out_dim) {
  auto start_pos = dimname_to_position(self, start_dim);
  auto end_pos = dimname_to_position(self, end_dim);
  return native::flatten(self, start_pos, end_pos, out_dim);
}

Tensor flatten(const Tensor& self, DimnameList dims, Dimname out_dim) {
  auto positions = dimnames_to_positions(self, dims);
  TORCH_CHECK(
      !positions.empty(),
      "flatten(tensor, dims, out_dim): dims cannot be empty");
  for (const auto i : c10::irange(positions.size() - 1)) {
    if (positions[i] + 1 == positions[i + 1])
      continue;
    TORCH_CHECK(
        positions[i] + 1 == positions[i + 1],
        "flatten(tensor, dims, out_dim): dims ",
        dims,
        " must be consecutive ",
        "in Tensor",
        self.names());
  }
  return native::flatten(self, *dims.begin(), *(dims.end() - 1), out_dim);
}

Tensor ravel(const Tensor& self) {
  return self.contiguous().view(-1);
}

static inline void handle_unflatten_exception(
    const std::runtime_error& e,
    const Tensor& self,
    int64_t dim,
    SymIntArrayRef sizes,
    std::optional<DimnameList> names) {
  if (!strstr(e.what(), "is invalid for input of size")) {
    TORCH_CHECK(false, "unflatten got an unexpected error:\n", e.what());
  }

  if (self.has_names()) {
    TORCH_CHECK(
        false,
        "unflatten: Provided sizes ",
        sizes,
        " don't multiply up to the size of dim ",
        dim,
        " (",
        self.names()[dim],
        ": ",
        self.sym_size(dim),
        ") in Tensor",
        self.names());

  } else {
    TORCH_CHECK(
        false,
        "unflatten: Provided sizes ",
        sizes,
        " don't multiply up to the size of dim ",
        dim,
        " (",
        self.sym_size(dim),
        ") in the input tensor");
  }
}

static Tensor unflatten_impl(
    const Tensor& self,
    int64_t dim,
    SymIntArrayRef sizes,
    std::optional<DimnameList> names) {
  dim = maybe_wrap_dim(dim, self.dim());

  TORCH_CHECK(!sizes.empty(), "unflatten: sizes must be non-empty");
  TORCH_INTERNAL_ASSERT(!names || names->size() == sizes.size());
  if (self.has_names()) {
    TORCH_CHECK(
        names,
        "unflatten: input is a named tensor but no names were given for unflattened sizes");
  }

  SymDimVector inferred_size;
  try {
    inferred_size = at::infer_size_dv(sizes, self.sym_size(dim));
  } catch (const std::runtime_error& e) {
    // at::infer_size would throw std::runtime_error for invalid size,
    // catch the runtime_error and display the error message in a more
    // user-friendly way for both tensors and named tensors
    handle_unflatten_exception(e, self, dim, sizes, names);
  }

  SymDimVector shape(self.sym_sizes().begin(), self.sym_sizes().end());
  shape.erase(shape.begin() + dim);
  shape.insert(shape.begin() + dim, inferred_size.begin(), inferred_size.end());

  Tensor result;
  {
    NoNamesGuard guard;
    result = self.view_symint(shape);
  }

  if (names) {
    auto outnames = self.names().vec();
    outnames.erase(outnames.begin() + dim);
    outnames.insert(outnames.begin() + dim, names->begin(), names->end());
    at::internal_set_names_inplace(result, outnames);
  }

  return result;
}

Tensor unflatten_symint(const Tensor& self, int64_t dim, SymIntArrayRef sizes) {
  return native::unflatten_impl(self, dim, sizes, std::nullopt);
}

Tensor unflatten_dimname_symint(
    const Tensor& self,
    Dimname dim,
    SymIntArrayRef sizes,
    DimnameList names) {
  return native::unflatten_impl(
      self, dimname_to_position(self, dim), sizes, names);
}

Tensor view_as(const Tensor& self, const Tensor& other) {
  return self.view_symint(other.sym_sizes());
}

std::vector<Tensor> unbind(const Tensor& self, int64_t dim) {
  dim = maybe_wrap_dim(dim, self.dim());
  int64_t size = self.size(dim);
  std::vector<Tensor> tensors(size);
  for (const auto i : c10::irange(size)) {
    tensors[i] = self.select(dim, i);
  }
  return tensors;
}

std::vector<Tensor> unbind(const Tensor& self, Dimname dim) {
  return at::unbind(self, dimname_to_position(self, dim));
}

std::vector<Tensor> meshgrid(TensorList tensors) {
  TORCH_WARN_ONCE(
      "torch.meshgrid: in an upcoming release, it will be required to pass the "
      "indexing argument.");
  return native::meshgrid(tensors, /*indexing=*/"ij");
}

std::vector<Tensor> meshgrid(TensorList tensors, std::string_view indexing) {
  int64_t size = tensors.size();
  TORCH_CHECK(size > 0, "meshgrid expects a non-empty TensorList");

  for (const auto i : c10::irange(size - 1)) {
    TORCH_CHECK(
        tensors[i].dtype() == tensors[i + 1].dtype(),
        "meshgrid expects all tensors to have the same dtype");
    TORCH_CHECK(
        tensors[i].device() == tensors[i + 1].device(),
        "meshgrid expects all tensors to have the same device");
  }

  // Input tensors is of type TensorList, which is an alias to a
  // constant array slice, which doesn't allow for mutations. We may
  // need to swap our first two elements if indexing is "ij", so we
  // unconditionally create a vector that we can reorder to keep the
  // implementation simple.
  //
  // We are not concerned with the performance of this relative to
  // constructor a grid for each input.
  std::vector<std::reference_wrapper<const Tensor>> tensor_refs(
      tensors.begin(), tensors.end());

  // Whether or not to swap the first two tensors.
  //
  // We only swap if there are at least two* input tensors (obviously)
  // and if indexing is "xy".
  //
  // A reminder about "xy" semantics: "xy" semantics implies that the
  // output grids are in the cartesian coordinate system. Thus the
  // first dimension is the "x" axis (corresponding to column) and the
  // second dimension is the "y" axis (corresponding to row). Tensors,
  // however, generally consider the first axis to be the row and the
  // second axis to be the columns. Thus we flip the two dimensions in
  // contrast to "ij" indexing.
  //
  // It turns out that it's easiest to implement this by just swapping
  // the first two inputs. However, the order of the outputs still
  // must correspond to the order of the inputs. Thus we also must
  // swap the outputs if we swapped the inputs.
  //
  // * Why do we even support this function for exactly one input?
  bool swap_first_and_second_tensors = false;

  if (indexing == "xy") {
    // We can only swap if there are multiple tensors.
    swap_first_and_second_tensors = size >= 2;
    if (swap_first_and_second_tensors) {
      std::swap(tensor_refs[0], tensor_refs[1]);
    }
  } else {
    // Only "xy" and "ij" are supported, and we already checked for
    // "xy" above. Only "ij" remains as a valid mode.
    TORCH_CHECK(
        indexing == "ij",
        "torch.meshgrid: indexing must be one of \"xy\" or \"ij\", "
        "but received: ",
        indexing);
  }

  std::vector<c10::SymInt> shape(size);
  for (const auto i : c10::irange(size)) {
    TORCH_CHECK(
        tensor_refs[i].get().dim() <= 1,
        "torch.meshgrid: Expected 0D or 1D tensor in the tensor list but got: ",
        tensor_refs[i]);
    shape[i] = tensor_refs[i]
                   .get()
                   .sym_numel(); // treat 0D tensors as if they were a 1D tensor
  }
  std::vector<Tensor> grids;
  grids.reserve(size);
  std::vector<c10::SymInt> view_shape(size, 1);
  for (const auto i : c10::irange(size)) {
    view_shape[i] = -1; // select this dimension to infer
    grids.push_back(
        tensor_refs[i].get().view_symint(view_shape).expand_symint(shape));
    view_shape[i] = 1; // restore to previous value
  }

  // Remember we need to also swap the outputs if we swapped the inputs.
  if (swap_first_and_second_tensors) {
    std::swap(grids[0], grids[1]);
  }
  return grids;
}

// Numpy-style `a.T`: returns the tensor
// with dims reversed
Tensor numpy_T(const Tensor& self) {
  const auto n = self.dim();
  if (n != 2 && n != 0) {
    TORCH_WARN_ONCE(
        "The use of `x.T` on tensors of dimension other than 2 to reverse their shape is deprecated ",
        "and it will throw an error in a future release. Consider `x.mT` to transpose batches of matrices ",
        "or `x.permute(*torch.arange(x.ndim - 1, -1, -1))` to reverse the dimensions of a tensor.");
  }
  if (n == 0) {
    // Added in PyTorch 2.0
    TORCH_WARN_ONCE(
        "Tensor.T is deprecated on 0-D tensors. This function is the identity in these cases.");
  }
  DimVector transpose_dims;
  for (int64_t i = n - 1; i >= 0; --i) {
    transpose_dims.push_back(i);
  }
  return self.permute(transpose_dims);
}

Tensor matrix_H(const Tensor& self) {
  const auto ndim = self.dim();
  if (ndim == 0) {
    // Added in PyTorch 2.0
    TORCH_WARN_ONCE(
        "Tensor.H is deprecated on 0-D tensors. Consider using x.conj().");
  }
  TORCH_CHECK(
      ndim == 2 || ndim == 0,
      "tensor.H is only supported on matrices (2-D tensors). Got ",
      ndim,
      "-D tensor.",
      ndim > 2 ? " For batches of matrices, consider using tensor.mH" : "");
  if (self.is_complex()) {
    return ndim == 0 ? self.conj() : self.transpose(-2, -1).conj();
  } else {
    return ndim == 0 ? self : self.transpose(-2, -1);
  }
}

namespace {
Tensor _adjoint(
    const Tensor& self,
    const bool transpose,
    const char* const name) {
  const auto ndim = self.dim();
  TORCH_CHECK(
      ndim != 1,
      "tensor.",
      name,
      " is only supported on matrices or batches of matrices. Got 1-D tensor.");
  if (transpose || !self.is_complex()) {
    return ndim == 0 ? self : self.transpose(-2, -1);
  } else {
    return ndim == 0 ? self.conj() : self.transpose(-2, -1).conj();
  }
}
} // anonymous namespace

Tensor mT(const Tensor& self) {
  if (self.dim() == 0) {
    // Added in PyTorch 2.0
    TORCH_WARN_ONCE(
        "Tensor.mT is deprecated on 0-D tensors. This function is the identity in these cases.");
  }
  return _adjoint(self, /*transpose=*/true, "mT");
}

Tensor mH(const Tensor& self) {
  if (self.dim() == 0) {
    // Added in PyTorch 2.0
    TORCH_WARN_ONCE(
        "Tensor.mH is deprecated on 0-D tensors. Consider using x.conj().");
  }
  return _adjoint(self, /*transpose=*/false, "mH");
}

Tensor adjoint(const Tensor& self) {
  if (self.dim() == 0) {
    TORCH_WARN_ONCE(
        "adjoint() is deprecated on 0-D tensors. Consider using x.conj().");
  }
  return _adjoint(self, /*transpose=*/false, "adjoint()");
}

Tensor view(const Tensor& self, at::IntArrayRef size) {
  return view_impl(self, size);
}

Tensor alias(const Tensor& self) {
  return alias_with_sizes_and_strides(
      self, self.sym_sizes(), self.sym_strides());
}

Tensor detach(const Tensor& self) {
  // NB: detach() is not the same thing as alias()! The main difference is that
  // detach does not allow metadata change while alias does.
  return Tensor(self.getIntrusivePtr()->shallow_copy_and_detach(
      // NB: The ADInplaceOrView logic will overwrite these with the
      // appropriate values if it runs; otherwise these are the values.
      /*version_counter=*/0,
      /*allow_tensor_metadata_change=*/false));
}

Tensor unfold(const Tensor& self, int64_t d, int64_t size, int64_t step) {
  // some special handling to deal with allow d == 0 when self.dim() == 0
  auto ndim = self.dim();
  d = at::maybe_wrap_dim(d, ndim, /*wrap_scalar=*/true);

  auto sizes = self.sizes().vec();
  auto strides = self.strides().vec();
  int64_t max_size = self.dim() == 0 ? 1 : sizes[d];
  TORCH_CHECK(size >= 0, "size is ", size, " but must be >= 0");
  TORCH_CHECK(
      size <= max_size,
      "maximum size for tensor at dimension ",
      d,
      " is ",
      max_size,
      " but size is ",
      size);
  TORCH_CHECK(step > 0, "step is ", step, " but must be > 0");
  sizes.push_back(size);
  strides.push_back(self.dim() == 0 ? 1 : strides[d]);
  // The if handles the self.dim() == 0 case
  if (d < ndim) {
    sizes[d] = (sizes[d] - size) / step + 1;
    strides[d] *= step;
  }
  return self.as_strided(sizes, strides);
}

Tensor diag(const Tensor& self, int64_t offset) {
  auto ndim = self.dim();
  TORCH_CHECK(
      ndim == 1 || ndim == 2,
      "diag(): Supports 1D or 2D tensors. Got ",
      self.dim(),
      "D");
  if (ndim == 1) {
    return at::diag_embed(self, offset);
  } else {
    // We return a copy of the diagonal
    return at::diagonal_copy(self, offset);
  }
}

Tensor& diag_out(const Tensor& self, int64_t offset, Tensor& out) {
  auto ndim = self.dim();
  TORCH_CHECK(
      ndim == 1 || ndim == 2,
      "Supports 1D or 2D tensors. Got ",
      self.dim(),
      "D");
  if (ndim == 1) {
    TORCH_CHECK(
        canCast(self.scalar_type(), out.scalar_type()),
        "diag: result type ",
        self.scalar_type(),
        " can't be cast to the desired out= type ",
        out.scalar_type());
    return at::diag_embed_out(out, self, offset);
  } else {
    return at::diagonal_copy_out(out, self, offset);
  }
}

Tensor diagonal_backward_symint(
    const Tensor& grad,
    SymIntArrayRef input_sizes,
    int64_t offset,
    int64_t dim1,
    int64_t dim2) {
  auto grad_input = at::zeros_symint(input_sizes, grad.options());
  auto diag = grad_input.diagonal(offset, dim1, dim2);
  diag.copy_(grad);
  return grad_input;
}

Tensor movedim(const Tensor& self, IntArrayRef src, IntArrayRef dst) {
  TORCH_CHECK(
      src.size() == dst.size(),
      "movedim: Invalid source or destination dims: source (",
      src,
      " dims) should contain the same number of dims as destination (",
      dst,
      " dims)");

  size_t self_dim = self.dim();
  DimVector normalized_src(src.size());
  DimVector normalized_dst(dst.size());

  auto wrap_dims = [&self_dim](
                       const IntArrayRef& vec, DimVector& normalized_vec) {
    for (const auto i : c10::irange(vec.size())) {
      normalized_vec[i] = maybe_wrap_dim(vec[i], self_dim);
    }
  };

  wrap_dims(src, normalized_src);
  wrap_dims(dst, normalized_dst);

  auto all_unique = [](const DimVector& dims) {
    DimVector copy = dims;
    std::sort(copy.begin(), copy.end());
    auto duplicate = std::adjacent_find(copy.begin(), copy.end());
    return duplicate == copy.end();
  };
  TORCH_CHECK(
      all_unique(normalized_src),
      "movedim: repeated dim in `source` (",
      src,
      ")");
  TORCH_CHECK(
      all_unique(normalized_dst),
      "movedim: repeated dim in `destination` (",
      dst,
      ")");

  // handle the case of scalar tensor as a no-op
  if (self_dim == 0)
    return self.alias();

  // TODO: The algorithm below can probably be optimized.
  // Reference:
  // https://github.com/pytorch/pytorch/pull/41480#discussion_r456100505

  // Algorithm Walkthrough
  // Example Input
  // Variable State:
  //     normalized_src = 0, 1
  //     normalized_dst = 2, 4
  //     self_dim = 5
  DimVector order(self_dim);
  DimVector source_dims(self_dim);
  DimVector destination_dims(self_dim);

  // We initialize two vectors to track update to the dims
  // `order` contains the final order of the dim positions.
  // Variable State:
  //     order = NA, NA, NA, NA, NA
  //     source_dims = 0, 1, 2, 3, 4
  //     destination_dims = 0, 1, 2, 3, 4
  std::iota(source_dims.begin(), source_dims.end(), 0);
  std::iota(destination_dims.begin(), destination_dims.end(), 0);

  // We mark and update position for the dim provided by user
  // i.e. `normalized_src` and `normalized_dims`
  // Variable State:
  //     order = NA, NA, 0, NA, 1
  //     source_dims = -1, -1, 2, 3, 4
  //     destination_dims = 0, 1, -1, 3, -1
  for (const auto i : c10::irange(src.size())) {
    order[normalized_dst[i]] = normalized_src[i];
    source_dims[normalized_src[i]] = -1;
    destination_dims[normalized_dst[i]] = -1;
  }

  // Remove the dims whose position we already know,
  // the ones marked with -1 in previous step
  // Variable State:
  //     source_dims = 2, 3, 4
  //     destination_dims = 0, 1, 3
  auto source_iter = std::remove(source_dims.begin(), source_dims.end(), -1);
  auto destination_iter =
      std::remove(destination_dims.begin(), destination_dims.end(), -1);

  int64_t rest_dim = self.dim() - src.size();
  TORCH_INTERNAL_ASSERT(
      std::distance(source_dims.begin(), source_iter) == rest_dim);
  TORCH_INTERNAL_ASSERT(
      std::distance(destination_dims.begin(), destination_iter) == rest_dim);

  // Update the position of the remaining dimensions.
  // `source_dims` now contains the original position
  // `destination_dims` contains the new position it will shifted to
  // after considering the user inputs.
  // Variable State:
  //     order = 2, 3, 0, 4, 1
  for (const auto i : c10::irange(rest_dim)) {
    order[destination_dims[i]] = source_dims[i];
  }

  return self.permute(order);
}

Tensor movedim(const Tensor& self, int64_t src, int64_t dst) {
  return at::movedim(self, IntArrayRef{src}, IntArrayRef{dst});
}

Tensor moveaxis(const Tensor& self, IntArrayRef src, IntArrayRef dst) {
  return at::movedim(self, src, dst);
}

Tensor moveaxis(const Tensor& self, int64_t src, int64_t dst) {
  return at::movedim(self, IntArrayRef{src}, IntArrayRef{dst});
}

Tensor swapaxes(const Tensor& self, int64_t axis0, int64_t axis1) {
  return self.transpose(axis0, axis1);
}

Tensor& swapaxes_(Tensor& self, int64_t axis0, int64_t axis1) {
  return self.transpose_(axis0, axis1);
}

Tensor swapdims(const Tensor& self, int64_t dim0, int64_t dim1) {
  return self.transpose(dim0, dim1);
}

Tensor& swapdims_(Tensor& self, int64_t dim0, int64_t dim1) {
  return self.transpose_(dim0, dim1);
}

Tensor flatten_dense_tensors(TensorList tensors) {
  static auto flatten = [](const Tensor& t) {
    return t.contiguous().view({-1});
  };
  if (tensors.size() == 1)
    return flatten(tensors[0]);
  return at::cat(fmap(tensors, flatten));
}

std::vector<Tensor> unflatten_dense_tensors(
    const Tensor& flat,
    TensorList tensors) {
  std::vector<Tensor> outputs;
  outputs.reserve(tensors.size());
  size_t offset = 0;
  for (const auto& tensor : tensors) {
    auto numel = tensor.numel();
    // If unflatten an empty tensor, create a new empty tensor using
    // flat tensor Options.
    // This can avoid the unflattened empty tensor to share the same storage
    // with other unflatten tensors.
    if (numel == 0) {
      outputs.push_back(at::empty({0}, flat.options()));
    } else {
      outputs.push_back(flat.narrow(0, offset, numel).view(tensor.sizes()));
      offset += numel;
    }
  }
  return outputs;
}

// Clones a tensor by cloning the underlying storage that it came from,
// which allows us to replicate the exact strides/storage_offset in the cloned
// tensor. Note [*_scatter ops preserve strides] In order for functionalization
// to preserve stride correctness, the *_scatter operators that it calls must
// preserve the striding behavior of their inputs. Specifically, the output of
// *_scatter(base, mutated_view, ...) should have identical
// size/stride/storage_offset to "base".
at::Tensor clone_preserve_strides(const at::Tensor& self) {
  TORCH_INTERNAL_ASSERT(self.has_storage());
  // In cases where the input tensor has internal memory overlap, we cannot
  // actually preserve the strides/storage_offset of the input tensor, because
  // *_scatter ops will try to copy_() into the cloned tensor.
  // However, this should **never** show up in functionalized user code;
  // most aten ops that try to mutate a tensor with internal memory overlap
  // would error anyway.
  //
  // The one place that this does come up is in autograd - if there's a
  // select_scatter in the forward, then autograd will generate one for the
  // backward. If the input to the select_scatter is grad_output, then this
  // could be an expanded tensor with internal overlap.
  if (at::has_internal_overlap(self) == at::MemOverlap::Yes) {
    return self.clone();
  }
  auto dtype_size = self.dtype().itemsize();
  auto nbytes = self.storage().sym_nbytes();
  TORCH_INTERNAL_ASSERT(nbytes % dtype_size == 0);
  auto numel = nbytes / dtype_size;
  auto self_full_size = self.as_strided_symint({std::move(numel)}, {1}, 0);
  auto clone = self_full_size.clone();
  auto out = clone.as_strided_symint(
      self.sym_sizes(), self.sym_strides(), self.sym_storage_offset());
  return out;
}

at::Tensor slice_scatter(
    const at::Tensor& self,
    const at::Tensor& src,
    int64_t dim,
    std::optional<int64_t> start,
    std::optional<int64_t> end,
    int64_t step) {
  // See Note [*_scatter ops preserve strides]
  auto output = clone_preserve_strides(self);
  auto slice = output.slice(dim, start, end, step);
  TORCH_CHECK(
      slice.sizes() == src.sizes(),
      "expected src to have a size equal to the slice of self. src size = ",
      src.sizes(),
      ", slice size = ",
      slice.sizes());
  slice.copy_(src);
  return output;
}
at::Tensor select_scatter_symint(
    const at::Tensor& self,
    const at::Tensor& src,
    int64_t dim,
    c10::SymInt index) {
  auto output = clone_preserve_strides(self);
  auto slice = output.select_symint(dim, std::move(index));
  TORCH_CHECK(
      slice.sizes() == src.sizes(),
      "expected src to have a size equal to the slice of self. src size = ",
      src.sizes(),
      ", slice size = ",
      slice.sizes());
  slice.copy_(src);
  return output;
}
at::Tensor diagonal_scatter(
    const at::Tensor& self,
    const at::Tensor& src,
    int64_t offset,
    int64_t dim1,
    int64_t dim2) {
  // See Note [*_scatter ops preserve strides]
  auto output = clone_preserve_strides(self);
  auto slice = output.diagonal(offset, dim1, dim2);
  TORCH_CHECK(
      slice.sizes() == src.sizes(),
      "expected src to have a size equal to the slice of self. src size = ",
      src.sizes(),
      ", slice size = ",
      slice.sizes());
  slice.copy_(src);
  return output;
}
at::Tensor as_strided_scatter_symint(
    const at::Tensor& self,
    const at::Tensor& src,
    at::SymIntArrayRef size,
    at::SymIntArrayRef stride,
    std::optional<c10::SymInt> storage_offset) {
  // See Note [as_strided_scatter backward support]
  TORCH_INTERNAL_ASSERT(
      !self.requires_grad() || self.is_contiguous(),
      "as_strided_scatter is currently only supported for contiguous inputs");
  // See Note [*_scatter ops preserve strides]
  auto output = clone_preserve_strides(self);
  auto slice =
      output.as_strided_symint(size, stride, std::move(storage_offset));
  TORCH_CHECK(
      slice.sym_sizes() == src.sym_sizes(),
      "expected src to have a size equal to the slice of self. src size = ",
      src.sym_sizes(),
      ", slice size = ",
      slice.sym_sizes());
  slice.copy_(src);
  return output;
}

// The default implementation of lift is a no-op.
// If TLS is set appropriately (for wrapper-tensor keys like Functionalize or
// functorch transforms), then we'll dispatch to one of their implementations,
// which will properly lift the tensor into a wrapper.
at::Tensor lift(const at::Tensor& self) {
  return self;
}

// See notes in native_functions.yaml
at::Tensor lift_fresh(const at::Tensor& self) {
  return self;
}

// Autogen kernels for tensor list ops dont work on XLA. TODO(jakeszwe)
void split_copy_Tensor_out(
    const at::Tensor& self,
    int64_t split_size,
    int64_t dim,
    at::TensorList out) {
  auto tmp = self.split(split_size, dim);

  TORCH_CHECK(
      out.size() == tmp.size(),
      "split_copy_Tensor_out() expected an out= argument of size ",
      tmp.size(),
      ", got size ",
      out.size());
  for (const auto i : c10::irange(out.size())) {
    out[i].copy_(tmp[i]);
  }
}

<<<<<<< HEAD
namespace {

void copy_tensor_array_to_out(const char* name, const std::vector<Tensor>& array, at::TensorList out) {
  TORCH_CHECK(out.size() == array.size(), name, " expected an out= argument of size ", array.size(), ", got size ", out.size());
=======
void split_with_sizes_copy_out(
    const at::Tensor& self,
    at::IntArrayRef split_sizes,
    int64_t dim,
    at::TensorList out) {
  auto tmp = self.split_with_sizes(split_sizes, dim);

  TORCH_CHECK(
      out.size() == tmp.size(),
      "split_with_sizes_copy_out() expected an out= argument of size ",
      tmp.size(),
      ", got size ",
      out.size());
>>>>>>> ed4f6786
  for (const auto i : c10::irange(out.size())) {
    if (resize_output_check(out[i], array[i].sizes())) {
      out[i].resize_(array[i].sizes());
    }
<<<<<<< HEAD
    TORCH_CHECK(out[i].dtype() == array[i].dtype(),
        "Expected out tensor to have dtype ", array[i].dtype(), ", but got ", out[i].dtype(), " instead");
    TORCH_CHECK(out[i].device() == array[i].device(),
        "Expected out tensor to have device ", array[i].device(), ", but got ", out[i].device(), " instead");
    out[i].copy_(array[i]);
  }
}

}

void split_with_sizes_copy_out(const at::Tensor & self, at::IntArrayRef split_sizes, int64_t dim, at::TensorList out) {
  auto tmp = self.split_with_sizes(split_sizes, dim);
  copy_tensor_array_to_out("split_with_sizes_copy_out()", tmp, out);
}

void unbind_copy_int_out(const at::Tensor & self, int64_t dim, at::TensorList out) {
  if (at::GradMode::is_enabled()) {
    for (const auto i : c10::irange(out.size())) {
      TORCH_CHECK(!out[i].requires_grad(),
        "unbind_copy(): functions with out=... arguments don't support automatic differentiation, "
        "but one of the arguments requires grad."
      );
    }
=======
    TORCH_CHECK(
        out[i].dtype() == tmp[i].dtype(),
        "Expected out tensor to have dtype ",
        tmp[i].dtype(),
        ", but got ",
        out[i].dtype(),
        " instead");
    TORCH_CHECK(
        out[i].device() == tmp[i].device(),
        "Expected out tensor to have device ",
        tmp[i].device(),
        ", but got ",
        out[i].device(),
        " instead");
    out[i].copy_(tmp[i]);
  }
}

void unbind_copy_int_out(
    const at::Tensor& self,
    int64_t dim,
    at::TensorList out) {
  auto tmp = self.unbind(dim);

  TORCH_CHECK(
      out.size() == tmp.size(),
      "unbind_copy_int_out() expected an out= argument of size ",
      tmp.size(),
      ", got size ",
      out.size());
  for (const auto i : c10::irange(out.size())) {
    out[i].copy_(tmp[i]);
>>>>>>> ed4f6786
  }

  auto tmp = self.unbind(dim);
  copy_tensor_array_to_out("unbind_copy_int_out()", tmp, out);
}

int64_t sparse_dim_default(const Tensor& self) {
  TORCH_CHECK(
      self.layout() == kStrided,
      "sparse_dim expected sparse or strided tensor layout but got ",
      self.layout());
  return 0;
}

int64_t dense_dim_default(const Tensor& self) {
  TORCH_CHECK(
      self.layout() == kStrided,
      "dense_dim expected sparse or strided tensor layout but got ",
      self.layout());
  return self.dim();
}

} // namespace at::native<|MERGE_RESOLUTION|>--- conflicted
+++ resolved
@@ -4892,12 +4892,6 @@
   }
 }
 
-<<<<<<< HEAD
-namespace {
-
-void copy_tensor_array_to_out(const char* name, const std::vector<Tensor>& array, at::TensorList out) {
-  TORCH_CHECK(out.size() == array.size(), name, " expected an out= argument of size ", array.size(), ", got size ", out.size());
-=======
 void split_with_sizes_copy_out(
     const at::Tensor& self,
     at::IntArrayRef split_sizes,
@@ -4911,36 +4905,10 @@
       tmp.size(),
       ", got size ",
       out.size());
->>>>>>> ed4f6786
   for (const auto i : c10::irange(out.size())) {
     if (resize_output_check(out[i], array[i].sizes())) {
       out[i].resize_(array[i].sizes());
     }
-<<<<<<< HEAD
-    TORCH_CHECK(out[i].dtype() == array[i].dtype(),
-        "Expected out tensor to have dtype ", array[i].dtype(), ", but got ", out[i].dtype(), " instead");
-    TORCH_CHECK(out[i].device() == array[i].device(),
-        "Expected out tensor to have device ", array[i].device(), ", but got ", out[i].device(), " instead");
-    out[i].copy_(array[i]);
-  }
-}
-
-}
-
-void split_with_sizes_copy_out(const at::Tensor & self, at::IntArrayRef split_sizes, int64_t dim, at::TensorList out) {
-  auto tmp = self.split_with_sizes(split_sizes, dim);
-  copy_tensor_array_to_out("split_with_sizes_copy_out()", tmp, out);
-}
-
-void unbind_copy_int_out(const at::Tensor & self, int64_t dim, at::TensorList out) {
-  if (at::GradMode::is_enabled()) {
-    for (const auto i : c10::irange(out.size())) {
-      TORCH_CHECK(!out[i].requires_grad(),
-        "unbind_copy(): functions with out=... arguments don't support automatic differentiation, "
-        "but one of the arguments requires grad."
-      );
-    }
-=======
     TORCH_CHECK(
         out[i].dtype() == tmp[i].dtype(),
         "Expected out tensor to have dtype ",
@@ -4973,7 +4941,6 @@
       out.size());
   for (const auto i : c10::irange(out.size())) {
     out[i].copy_(tmp[i]);
->>>>>>> ed4f6786
   }
 
   auto tmp = self.unbind(dim);
