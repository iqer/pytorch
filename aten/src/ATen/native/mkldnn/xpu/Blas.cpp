#define TORCH_ASSERT_ONLY_METHOD_OPERATORS
#include <ATen/WrapDimUtilsMulti.h>
#include <ATen/native/Resize.h>
#include <ATen/native/mkldnn/xpu/detail/oneDNN.h>
#include <torch/library.h>
#ifndef AT_PER_OPERATOR_HEADERS

#include <ATen/Functions.h>
#include <ATen/NativeFunctions.h>
#else
#include <ATen/ops/_addmm_activation_native.h>
#include <ATen/ops/addmm_native.h>
#include <ATen/ops/addmv_native.h>
#include <ATen/ops/baddbmm_native.h>
#include <ATen/ops/bmm_native.h>
#include <ATen/ops/empty.h>
#include <ATen/ops/mm_native.h>
#endif

namespace at::native {
namespace xpu {

// result = beta * self + alpha * (mat1 * mat2)
Tensor& addmm_out(
    const Tensor& self,
    const Tensor& mat1,
    const Tensor& mat2,
    const Scalar& beta,
    const Scalar& alpha,
    at::Tensor& result) {
  checkBackend("addmm_out", {result, self, mat1, mat2}, Backend::XPU);
  TORCH_CHECK(
      mat1.dim() == 2, "mat1 must be a matrix, got ", mat1.dim(), "-D tensor");
  TORCH_CHECK(
      mat2.dim() == 2, "mat2 must be a matrix, got ", mat2.dim(), "-D tensor");
  TORCH_CHECK(
      mat1.sizes()[1] == mat2.sizes()[0],
      "mat1 and mat2 shapes cannot be multiplied (",
      mat1.sizes()[0],
      "x",
      mat1.sizes()[1],
      " and ",
      mat2.sizes()[0],
      "x",
      mat2.sizes()[1],
      ")");
  TORCH_CHECK(
      mat1.dtype() == mat2.dtype(),
      "expected mat1 and mat2 to have the same dtype, but got: ",
      mat1.dtype(),
      " != ",
      mat2.dtype())
  // complex/double case
  if (mat1.is_complex() || mat1.scalar_type() == ScalarType::Double) {
    TORCH_CHECK(
        false, "Double and complex datatype matmul is not supported in oneDNN");
  }

  std::vector<int64_t> result_shape = {mat1.size(0), mat2.size(1)};
  result.resize_(result_shape);

  IntArrayRef result_sizes = result.sizes();
  if ((result_sizes[0] == 0) || (result_sizes[1] == 0)) {
    return result;
  }

  if (mat1.numel() == 0) {
    if (beta.to<float>() == 0.f) {
      return result.zero_();
    }
    return at::mul_out(
        result,
        self.expand(result.sizes()),
        at::native::scalar_tensor(
            beta, self.scalar_type(), std::nullopt, at::kCPU, std::nullopt));
  }

  TORCH_CHECK(
      are_expandable(self.sizes(), result_shape),
      "addmm_out input must be expanable to:",
      result_shape,
      " but got:",
      self.sizes());

  // general case
  Tensor bias = Tensor();
  onednn::Attr attr;
  float beta_ = beta.to<float>();
  if (beta_ == 0.f) {
    if (alpha.to<float>() != 1.f) {
      attr.append_post_eltwise(
          1.f, alpha.to<float>(), 0.f, attr.kind_with_linear);
    }
  } else {
    if (alpha.to<float>() == 1.f && beta_ == 1.f) {
      bias = self;
    } else {
      Tensor binary = self.dim() == 1 ? self.unsqueeze(0) : self;
      // Tensor binary = self.expand_as(result);
      // For post-binary-add, onednn needs binary scale=1.f
      // Thus we need the following transformation
      // alpha * matmul(mat1, mat2) + beta * binary
      // beta * (alpha/beta * matmul(src, wei) + binary)
      float alpha_ = alpha.to<float>() / beta_;
      if (alpha_ != 1.f)
        attr.append_post_eltwise(1.f, alpha_, 0.f, attr.kind_with_linear);
      attr.append_post_binary(attr.kind_with_binary_add, binary);
      if (beta_ != 1.f)
        attr.append_post_eltwise(1.f, beta_, 0.f, attr.kind_with_linear);
    }
  }
  onednn::matmul(result, mat1, mat2, bias, true, attr);
  return result;
}

Tensor& _addmm_activation_out(
    const Tensor& self,
    const Tensor& mat1,
    const Tensor& mat2,
    const Scalar& beta,
    const Scalar& alpha,
    bool use_gelu,
    at::Tensor& result) {
  addmm_out(self, mat1, mat2, beta, alpha, result);
  if (use_gelu) {
    at::gelu_(result);
  } else {
    at::relu_(result);
  }
  return result;
}

Tensor& mm_out(const Tensor& self, const Tensor& mat2, Tensor& result) {
  checkBackend("mm_out", {result, self, mat2}, Backend::XPU);
  TORCH_CHECK(self.dim() == 2, "self must be a matrix");
  TORCH_CHECK(mat2.dim() == 2, "mat2 must be a matrix");
  TORCH_CHECK(
      self.sizes()[1] == mat2.sizes()[0],
      "mat1 and mat2 shapes cannot be multiplied (",
      self.sizes()[0],
      "x",
      self.sizes()[1],
      " and ",
      mat2.sizes()[0],
      "x",
      mat2.sizes()[1],
      ")");
  TORCH_CHECK(
      self.dtype() == mat2.dtype(),
      "expected self and mat2 to have the same dtype, but got: ",
      self.dtype(),
      " != ",
      mat2.dtype())

  result.resize_({self.size(0), mat2.size(1)});
  if (self.numel() == 0 || mat2.numel() == 0) {
    if (result.numel() > 0)
      result.zero_();
    return result;
  }

  if (self.is_complex() || self.scalar_type() == ScalarType::Double) {
    TORCH_CHECK(
        false, "Double and complex datatype matmul is not supported in oneDNN");
  }

  onednn::matmul(result, self, mat2, Tensor(), true, onednn::Attr());
  return result;
}

Tensor mm(const Tensor& self, const Tensor& mat2) {
  auto result = at::empty({0}, self.options());
  xpu::mm_out(self, mat2, result);
  return result;
}

Tensor mv(const Tensor& self, const Tensor& vec) {
  Tensor result = at::empty({self.size(0)}, self.options());
  return at::addmv_(result, self, vec, 0, 1);
}

// result = beta * input + alpha * (batch1 @ batch2)
Tensor& baddbmm_out(
    const Tensor& input,
    const Tensor& batch1,
    const Tensor& batch2,
    const Scalar& beta,
    const Scalar& alpha,
    Tensor& result) {
  checkBackend("baddbmm_out", {input, batch1, batch2}, Backend::XPU);
  TORCH_CHECK(batch1.dim() == 3, "expected 3D tensor");
  TORCH_CHECK(batch2.dim() == 3, "expected 3D tensor");

  std::vector<int64_t> result_shape = {
      batch1.size(0), batch1.size(1), batch2.size(2)};
  result.resize_(result_shape);
  if (result.numel() == 0) {
    return result;
  } else if (batch1.size(2) == 0) {
    if (beta.to<c10::complex<double>>() == 0.0) {
      return result.zero_();
    } else {
      at::mul_out(result, input, beta);
      return result;
    }
  }

  TORCH_CHECK(
      are_expandable(input.sizes(), result_shape),
      "baddbmm_out input must be expanable to:",
      result_shape,
      " but got:",
      input.sizes());

  // complex and double case
  if (batch1.is_complex() || batch2.scalar_type() == ScalarType::Double) {
    TORCH_CHECK(
        false, "Double and complex datatype matmul is not supported in oneDNN");
  }

  // general case
  onednn::Attr attr;
  float beta_ = beta.to<float>();
  Tensor binary;
  if (beta_ == 0.f) {
    if (alpha.to<float>() != 1.f) {
      attr.append_post_eltwise(
          1.f, alpha.to<float>(), 0.f, attr.kind_with_linear);
    }
  } else {
    binary = input.dim() < 3 ? input.unsqueeze(0) : input;
    binary = binary.dim() < 3 ? binary.unsqueeze_(0) : binary;
    float alpha_ = alpha.to<float>() / beta_;
    if (alpha_ != 1.f)
      attr.append_post_eltwise(1.f, alpha_, 0.f, attr.kind_with_linear);
    attr.append_post_binary(attr.kind_with_binary_add, binary);
    if (beta_ != 1.f)
      attr.append_post_eltwise(1.f, beta_, 0.f, attr.kind_with_linear);
  }
  onednn::matmul(result, batch1, batch2, at::Tensor(), true, attr);
  return result;
}

Tensor& baddbmm_(
    Tensor& self,
    const Tensor& batch1,
    const Tensor& batch2,
    const Scalar& beta,
    const Scalar& alpha) {
  TORCH_CHECK(
      self.dtype() == batch1.dtype(),
      "Input dtypes must be the same, got: input ",
      self.dtype(),
      ", batch1: ",
      batch1.dtype(),
      ", batch2: ",
      batch2.dtype());
  return at::native::xpu::baddbmm_out(self, batch1, batch2, beta, alpha, self);
}

Tensor baddbmm(
    const Tensor& input,
    const Tensor& batch1,
    const Tensor& batch2,
    const Scalar& beta,
    const Scalar& alpha) {
  Tensor r = at::empty({0}, input.options());
  TORCH_CHECK(
      input.dtype() == batch1.dtype(),
      "Input dtypes must be the same, got: input ",
      input.dtype(),
      ", batch1: ",
      batch1.dtype(),
      ", batch2: ",
      batch2.dtype());
  r = at::native::xpu::baddbmm_out(input, batch1, batch2, beta, alpha, r);
  return r;
}

Tensor& addbmm_out(
    const Tensor& self,
    const Tensor& batch1,
    const Tensor& batch2,
    const Scalar& beta,
    const Scalar& alpha,
    Tensor& out) {
  checkBackend("addbmm_out", {out, self, batch1, batch2}, Backend::XPU);
  TORCH_CHECK(
      batch1.dim() == 3 && batch2.dim() == 3,
      "Batch tensors should be 3D, got dimensions ",
      batch1.dim(),
      " and ",
      batch2.dim());
  if (self.is_complex() || self.scalar_type() == ScalarType::Double) {
    TORCH_CHECK(
        false, "Double and complex datatype matmul is not supported in oneDNN");
  }

  out.resize_({batch1.size(1), batch2.size(2)});
  if (alpha.to<float>() == 0.f || batch1.numel() == 0 || batch2.numel() == 0) {
    out.resize_({batch1.size(1), batch2.size(2)});
    if (out.numel() == 0)
      return out;

    if (self.defined() && beta.to<float>() != 0.f) {
      out = at::mul_out(
          out, self, at::native::wrapped_scalar_tensor(at::Scalar(beta)));
    } else {
      out.zero_();
    }
    return out;
  }

  Tensor b1;
  if (batch1.size(0) > 1) {
    b1 = batch1.transpose(0, 1).contiguous().view({batch1.size(1), -1});
  } else {
    b1 = batch1.contiguous().view({batch1.size(1), -1});
  }
  auto b2 = batch2.contiguous().view({-1, batch2.size(2)});
  at::native::xpu::addmm_out(self, b1, b2, beta, alpha, out);

  return out;
}

Tensor& addbmm_(
    Tensor& self,
    const Tensor& batch1,
    const Tensor& batch2,
    const Scalar& beta,
    const Scalar& alpha) {
  at::native::xpu::addbmm_out(self, batch1, batch2, beta, alpha, self);
  return self;
}

Tensor addbmm(
    const Tensor& self,
    const Tensor& batch1,
    const Tensor& batch2,
    const Scalar& beta,
    const Scalar& alpha) {
  Tensor out = at::empty({0}, self.options());
  at::native::xpu::addbmm_out(self, batch1, batch2, beta, alpha, out);
  return out;
}

Tensor& bmm_out(const Tensor& self, const Tensor& batch2, Tensor& result) {
  checkBackend("bmm_out", {result, self, batch2}, Backend::XPU);
  TORCH_CHECK(self.dim() == 3, "expected 3D tensor");
  TORCH_CHECK(batch2.dim() == 3, "expected 3D tensor");

  result.resize_({self.size(0), self.size(1), batch2.size(2)});
  if (self.numel() == 0 || batch2.numel() == 0) {
    if (result.numel() > 0)
      result.zero_();
    return result;
  }

  if (self.is_complex() || self.scalar_type() == ScalarType::Double) {
    TORCH_CHECK(
        false, "Double and complex datatype matmul is not supported in oneDNN");
  }
  onednn::matmul(result, self, batch2, at::Tensor(), true, onednn::Attr());
  return result;
}

Tensor bmm(const Tensor& self, const Tensor& batch2) {
  auto result = at::empty({0}, self.options());
  at::native::xpu::bmm_out(self, batch2, result);
  return result;
}

Tensor& addmv_out(
    const Tensor& self,
    const Tensor& mat,
    const Tensor& vec,
    const Scalar& beta,
    const Scalar& alpha,
    Tensor& out) {
  Tensor self_v;
  TORCH_CHECK(
      (mat.dim() == 2 && vec.dim() == 1 && self.dim() <= 1),
      "vector + matrix @ vector expected, got ",
      self.dim(),
      ", ",
      mat.dim(),
      ", ",
      vec.dim());
  if (self.dim() == 1 && self.size(0) != 1) {
    TORCH_CHECK(
        (mat.size(1) == vec.size(0) && mat.size(0) == self.size(0)),
        "size mismatch, get ",
        self.size(0),
        ", ",
        mat.size(0),
        "x",
        mat.size(1),
        ",",
        vec.size(0));
    self_v = self.view({self.size(0), 1});
  } else {
    TORCH_CHECK(
        (mat.size(1) == vec.size(0)),
        "size mismatch, get ",
        mat.size(0),
        "x",
        mat.size(1),
        ",",
        vec.size(0));
    self_v = self;
  }

  Tensor vec_v = vec.view({vec.size(0), 1});
  at::native::xpu::addmm_out(self_v, mat, vec_v, beta, alpha, out);
  out.resize_({mat.size(0)});
  return out;
}

Tensor& tensordot_out(
    const Tensor& input1,
    const Tensor& input2,
    IntArrayRef dims1,
    IntArrayRef dims2,
    Tensor& result) {
  Tensor result_tmp = at::tensordot(input1, input2, dims1, dims2);
  auto result_dtype = result_tmp.scalar_type();
  auto output_tensor_dtype = result.scalar_type();
  auto output_device = result.device();
  auto input1_device = input1.device();
  auto input2_device = input2.device();
  // check if the input & output tensors are on the same device.
  TORCH_CHECK(
      (output_device == input1_device) && (input1_device == input2_device),
      "tensordot: Expected the output and input tensors to be on the "
      "same device, but got the output tensor on ",
      output_device,
      ", input tensor a on ",
      input1_device,
      ", and input tensor b on ",
      input2_device);
  // check if the computed result has the same dtype as the out tensor
  // (because tensordot does not support type promotion)
  TORCH_CHECK(
      result_dtype == output_tensor_dtype,
      "tensordot",
      ": Expected the output tensor to have dtype ",
      result_dtype,
      ", but got an output tensor with dtype ",
      output_tensor_dtype);
  at::native::resize_output(result, result_tmp.sizes());
  result.copy_(result_tmp);
  return result;
}

TORCH_LIBRARY_IMPL(aten, XPU, m) {
  m.impl("tensordot.out", TORCH_FN(tensordot_out));
}
} // namespace xpu

namespace at::native {

TORCH_IMPL_FUNC(addmm_out_xpu)
(const Tensor& self,
 const Tensor& mat1,
 const Tensor& mat2,
 const Scalar& beta,
 const Scalar& alpha,
 const Tensor& result) {
  // NOLINTNEXTLINE(cppcoreguidelines-pro-type-const-cast)
  xpu::addmm_out(self, mat1, mat2, beta, alpha, const_cast<Tensor&>(result));
}

TORCH_IMPL_FUNC(mm_out_xpu)
(const Tensor& self, const Tensor& mat2, const Tensor& result) {
  // NOLINTNEXTLINE(cppcoreguidelines-pro-type-const-cast)
  xpu::mm_out(self, mat2, const_cast<Tensor&>(result));
}

TORCH_IMPL_FUNC(bmm_out_xpu)
(const Tensor& self, const Tensor& batch2, const Tensor& result) {
  // NOLINTNEXTLINE(cppcoreguidelines-pro-type-const-cast)
  xpu::bmm_out(self, batch2, const_cast<Tensor&>(result));
}

TORCH_IMPL_FUNC(addmm_activation_out_xpu)
(const Tensor& self,
 const Tensor& mat1,
 const Tensor& mat2,
 const Scalar& beta,
 const Scalar& alpha,
 bool use_gelu,
 const Tensor& result) {
  // NOLINTNEXTLINE(cppcoreguidelines-pro-type-const-cast)
  xpu::_addmm_activation_out(
      self, mat1, mat2, beta, alpha, use_gelu, const_cast<Tensor&>(result));
}

TORCH_IMPL_FUNC(baddbmm_out_xpu)
(const Tensor& self,
 const Tensor& batch1,
 const Tensor& batch2,
 const Scalar& beta,
 const Scalar& alpha,
 const Tensor& result) {
  xpu::baddbmm_out(
      self,
      batch1,
      batch2,
      beta,
      alpha,
      // NOLINTNEXTLINE(cppcoreguidelines-pro-type-const-cast)
      const_cast<Tensor&>(result));
}

TORCH_IMPL_FUNC(addmv_out_xpu)
(const Tensor& self,
 const Tensor& mat,
 const Tensor& vec,
 const Scalar& beta,
 const Scalar& alpha,
 const Tensor& result) {
  // NOLINTNEXTLINE(cppcoreguidelines-pro-type-const-cast)
  xpu::addmv_out(self, mat, vec, beta, alpha, const_cast<Tensor&>(result));
}
<<<<<<< HEAD
=======

>>>>>>> 08eaaa61
} // namespace at::native<|MERGE_RESOLUTION|>--- conflicted
+++ resolved
@@ -457,8 +457,6 @@
 }
 } // namespace xpu
 
-namespace at::native {
-
 TORCH_IMPL_FUNC(addmm_out_xpu)
 (const Tensor& self,
  const Tensor& mat1,
@@ -522,8 +520,5 @@
   // NOLINTNEXTLINE(cppcoreguidelines-pro-type-const-cast)
   xpu::addmv_out(self, mat, vec, beta, alpha, const_cast<Tensor&>(result));
 }
-<<<<<<< HEAD
-=======
-
->>>>>>> 08eaaa61
+
 } // namespace at::native