--- conflicted
+++ resolved
@@ -270,10 +270,7 @@
   // Linear with unary postop
   m.def(TORCH_SELECTIVE_SCHEMA("onednn::qlinear_pointwise(Tensor qx, float x_scale, int x_zero_point, Tensor qw, Tensor w_scale, Tensor w_zero_point, Tensor? bias, float output_scale, int output_zero_point, ScalarType? output_dtype, str post_op_name, Scalar?[] post_op_args, str post_op_algorithm) -> Tensor"));
   m.def(TORCH_SELECTIVE_SCHEMA("onednn::qlinear_pointwise.tensor(Tensor qx, Tensor x_scale, Tensor x_zero_point, Tensor qw, Tensor w_scale, Tensor w_zero_point, Tensor? bias, float output_scale, int output_zero_point, ScalarType? output_dtype, str post_op_name, Scalar?[] post_op_args, str post_op_algorithm) -> Tensor"));
-<<<<<<< HEAD
-=======
   // Linear with binary postop
   m.def(TORCH_SELECTIVE_SCHEMA("onednn::qlinear_pointwise.binary(Tensor qx, float x_scale, int x_zero_point, Tensor qw, Tensor w_scale, Tensor w_zero_point, Tensor? bias, float output_scale, int output_zero_point, ScalarType? output_dtype, Tensor? other, float other_scale, int other_zp, str binary_post_op, float binary_alpha, str unary_post_op, Scalar?[] unary_post_op_args, str unary_post_op_algorithm) -> Tensor"));
   m.def(TORCH_SELECTIVE_SCHEMA("onednn::qlinear_pointwise.binary_tensor(Tensor qx, Tensor x_scale, Tensor x_zero_point, Tensor qw, Tensor w_scale, Tensor w_zero_point, Tensor? bias, float output_scale, int output_zero_point, ScalarType? output_dtype, Tensor? other, float other_scale, int other_zp, str binary_post_op, float binary_alpha, str unary_post_op, Scalar?[] unary_post_op_args, str unary_post_op_algorithm) -> Tensor"));
->>>>>>> f34905f6
 }