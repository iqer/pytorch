#define TORCH_ASSERT_ONLY_METHOD_OPERATORS
#include <ATen/core/Tensor.h>
#include <ATen/Config.h>
#include <ATen/core/grad_mode.h>
#include <ATen/native/Resize.h>
#include <ATen/native/utils/ParamUtils.h>
#include <c10/util/irange.h>

#ifndef AT_PER_OPERATOR_HEADERS
#include <ATen/NativeFunctions.h>
#else
#include <ATen/ops/adaptive_avg_pool2d_native.h>
#include <ATen/ops/avg_pool2d_backward_native.h>
#include <ATen/ops/avg_pool2d_native.h>
#include <ATen/ops/avg_pool3d_backward_native.h>
#include <ATen/ops/avg_pool3d_native.h>
#include <ATen/ops/mkldnn_adaptive_avg_pool2d_backward_native.h>
#include <ATen/ops/onednn_adaptive_avg_pool2d_backward_native.h>
#include <ATen/ops/mkldnn_adaptive_avg_pool2d_native.h>
#include <ATen/ops/onednn_adaptive_avg_pool2d_native.h>
#include <ATen/ops/mkldnn_max_pool2d_backward_native.h>
#include <ATen/ops/onednn_max_pool2d_backward_native.h>
#include <ATen/ops/mkldnn_max_pool2d_native.h>
#include <ATen/ops/onednn_max_pool2d_native.h>
#include <ATen/ops/mkldnn_max_pool3d_backward_native.h>
#include <ATen/ops/onednn_max_pool3d_backward_native.h>
#include <ATen/ops/mkldnn_max_pool3d_native.h>
#include <ATen/ops/onednn_max_pool3d_native.h>
#endif


#if !AT_ONEDNN_ENABLED()

namespace at {
namespace native {

Tensor onednn_max_pool2d(
    const Tensor& self,
    IntArrayRef kernel_size,
    IntArrayRef stride,
    IntArrayRef padding,
    IntArrayRef dilation,
    bool ceil_mode) {
  TORCH_CHECK(false, "onednn_max_pool2d: ATen not compiled with ONEDNN support");
}

Tensor mkldnn_max_pool2d(
    const Tensor& self,
    IntArrayRef kernel_size,
    IntArrayRef stride,
    IntArrayRef padding,
    IntArrayRef dilation,
    bool ceil_mode) {
  TORCH_CHECK(false, "mkldnn_max_pool2d: ATen not compiled with ONEDNN support");
}

Tensor onednn_max_pool3d(
    const Tensor& self,
    IntArrayRef kernel_size,
    IntArrayRef stride,
    IntArrayRef padding,
    IntArrayRef dilation,
    bool ceil_mode) {
  TORCH_CHECK(false, "onednn_max_pool3d: ATen not compiled with ONEDNN support");
}

Tensor mkldnn_max_pool3d(
    const Tensor& self,
    IntArrayRef kernel_size,
    IntArrayRef stride,
    IntArrayRef padding,
    IntArrayRef dilation,
    bool ceil_mode) {
  TORCH_CHECK(false, "mkldnn_max_pool3d: ATen not compiled with ONEDNN support");
}

Tensor onednn_avg_pool2d(
    const Tensor& self,
    IntArrayRef kernel_size,
    IntArrayRef stride,
    IntArrayRef padding,
    bool ceil_mode,
    bool count_include_pad,
    std::optional<int64_t> divisor_override) {
  TORCH_CHECK(false, "onednn_avg_pool2d: ATen not compiled with ONEDNN support");
}

Tensor& onednn_avg_pool2d_out(const Tensor& self,
    IntArrayRef kernel_size,
    IntArrayRef stride,
    IntArrayRef padding,
    bool ceil_mode,
    bool count_include_pad,
    std::optional<int64_t> divisor_override,
    Tensor& output) {
  TORCH_CHECK(false, "onednn_avg_pool2d_out: ATen not compiled with ONEDNN support");
}

Tensor onednn_avg_pool3d(
    const Tensor& self,
    IntArrayRef kernel_size,
    IntArrayRef stride,
    IntArrayRef padding,
    bool ceil_mode,
    bool count_include_pad,
    std::optional<int64_t> divisor_override) {
  TORCH_CHECK(false, "onednn_avg_pool3d: ATen not compiled with ONEDNN support");
}

Tensor& onednn_avg_pool3d_out(const Tensor& self,
    IntArrayRef kernel_size,
    IntArrayRef stride,
    IntArrayRef padding,
    bool ceil_mode,
    bool count_include_pad,
    std::optional<int64_t> divisor_override,
    Tensor& output) {
  TORCH_CHECK(false, "onednn_avg_pool3d_out: ATen not compiled with ONEDNN support");
}

Tensor onednn_adaptive_avg_pool2d(Tensor const& input, IntArrayRef output_size) {
  TORCH_CHECK(false, "onednn_adaptive_avg_pool2d: ATen not compiled with ONEDNN support");
}

Tensor mkldnn_adaptive_avg_pool2d(Tensor const& input, IntArrayRef output_size) {
  TORCH_CHECK(false, "mkldnn_adaptive_avg_pool2d: ATen not compiled with ONEDNN support");
}

Tensor& onednn_adaptive_avg_pool2d_out_stub(const Tensor& input,
    IntArrayRef output_size,
    Tensor& output) {
  TORCH_CHECK(false, "onednn_adaptive_avg_pool2d_out_stub: ATen not compiled with ONEDNN support");
}

Tensor& onednn_adaptive_avg_pool2d_out(const Tensor& input,
    IntArrayRef output_size,
    Tensor& output) {
  TORCH_CHECK(false, "onednn_adaptive_avg_pool2d_out: ATen not compiled with ONEDNN support");
}

Tensor onednn_max_pool2d_backward(
    const Tensor& grad_output,
    const Tensor& output,
    const Tensor& input,
    IntArrayRef kernel_size,
    IntArrayRef stride,
    IntArrayRef padding,
    IntArrayRef dilation,
    bool ceil_mode) {
  TORCH_CHECK(false, "onednn_max_pool2d_backward: ATen not compiled with ONEDNN support");
}

Tensor mkldnn_max_pool2d_backward(
    const Tensor& grad_output,
    const Tensor& output,
    const Tensor& input,
    IntArrayRef kernel_size,
    IntArrayRef stride,
    IntArrayRef padding,
    IntArrayRef dilation,
    bool ceil_mode) {
  TORCH_CHECK(false, "mkldnn_max_pool2d_backward: ATen not compiled with ONEDNN support");
}

Tensor onednn_max_pool3d_backward(
    const Tensor& grad_output,
    const Tensor& output,
    const Tensor& input,
    IntArrayRef kernel_size,
    IntArrayRef stride,
    IntArrayRef padding,
    IntArrayRef dilation,
    bool ceil_mode) {
  TORCH_CHECK(false, "onednn_max_pool3d_backward: ATen not compiled with ONEDNN support");
}

Tensor mkldnn_max_pool3d_backward(
    const Tensor& grad_output,
    const Tensor& output,
    const Tensor& input,
    IntArrayRef kernel_size,
    IntArrayRef stride,
    IntArrayRef padding,
    IntArrayRef dilation,
    bool ceil_mode) {
  TORCH_CHECK(false, "mkldnn_max_pool3d_backward: ATen not compiled with ONEDNN support");
}

Tensor& onednn_avg_pool2d_backward_out(const Tensor & grad_output,
    const Tensor & input,
    IntArrayRef kernel_size,
    IntArrayRef stride,
    IntArrayRef padding,
    bool ceil_mode,
    bool count_include_pad,
    std::optional<int64_t> divisor_override,
    Tensor & grad_input) {
  TORCH_CHECK(false, "onednn_avg_pool2d_backward_out: ATen not compiled with ONEDNN support");
}

Tensor onednn_avg_pool2d_backward(
    const Tensor& grad_output,
    const Tensor& input,
    IntArrayRef kernel_size,
    IntArrayRef stride,
    IntArrayRef padding,
    bool ceil_mode,
    bool count_include_pad,
    std::optional<int64_t> divisor_override) {
  TORCH_CHECK(false, "onednn_avg_pool2d_backward: ATen not compiled with ONEDNN support");
}

Tensor& onednn_avg_pool3d_backward_out(const Tensor & grad_output,
    const Tensor & input,
    IntArrayRef kernel_size,
    IntArrayRef stride,
    IntArrayRef padding,
    bool ceil_mode,
    bool count_include_pad,
    std::optional<int64_t> divisor_override,
    Tensor & grad_input) {
  TORCH_CHECK(false, "onednn_avg_pool3d_backward_out: ATen not compiled with ONEDNN support");
}

Tensor onednn_avg_pool3d_backward(
    const Tensor& grad_output,
    const Tensor& input,
    IntArrayRef kernel_size,
    IntArrayRef stride,
    IntArrayRef padding,
    bool ceil_mode,
    bool count_include_pad,
    std::optional<int64_t> divisor_override) {
  TORCH_CHECK(false, "onednn_avg_pool3d_backward: ATen not compiled with ONEDNN support");
}

Tensor onednn_adaptive_avg_pool2d_backward(
    const Tensor& grad_output,
    const Tensor& input) {
  TORCH_CHECK(false, "onednn_adaptive_avg_pool2d_backward: ATen not compiled with ONEDNN support");
}

Tensor mkldnn_adaptive_avg_pool2d_backward(
    const Tensor& grad_output,
    const Tensor& input) {
  TORCH_CHECK(false, "mkldnn_adaptive_avg_pool2d_backward: ATen not compiled with ONEDNN support");
}

} // namespace native
} // namespace at

#else // AT_ONEDNN_ENABLED

#include <ATen/native/onednn/ONEDNNCommon.h>
#include <ATen/native/onednn/Utils.h>

namespace at::native {

static Tensor _onednn_pooling(
    const Tensor& input,
    IntArrayRef kernel_size,
    IntArrayRef stride,
    IntArrayRef padding,
    IntArrayRef dilation,
    bool ceil_mode,
    ideep::algorithm algo) {
  const int64_t dims = input.dim() - 2;
  auto kernel_size_vec = expand_param_if_needed(kernel_size, "kernel_size", dims);
  if (stride.empty()) stride = kernel_size;
  auto stride_vec = expand_param_if_needed(stride, "stride", dims);
  const auto padding_vec = expand_param_if_needed(padding, "padding", dims);
  auto dilation_vec = expand_param_if_needed(dilation, "dilation", dims);

  const ideep::tensor& x = itensor_from_onednn(input);
  std::vector<int64_t> output_sizes;

  auto padding_vec_r = padding_vec;
  if (ceil_mode) {
    // ONEDNN does not support ceil mode, so we adjust padding
    // on the right side to match behavior. Adjust output size
    // accordingly.
    const std::vector<int64_t> output_sizes_ceil = pool_output_sizes(
        input.sizes(),
        kernel_size_vec,
        stride_vec,
        padding_vec,
        padding_vec_r,
        dilation_vec,
        true /* ceil_mode */);

    // adjust padding until output sizes agree
    bool all_equal = false;
    while (!all_equal) {
      output_sizes = pool_output_sizes(
          input.sizes(),
          kernel_size_vec,
          stride_vec,
          padding_vec,
          padding_vec_r,
          dilation_vec,
          false /*ceil_mode */);

      all_equal = true;
      for (const auto i : c10::irange(2, input.sizes().size())) {
        if (output_sizes[i] < output_sizes_ceil[i]) {
           padding_vec_r[i - 2]++;
           all_equal = false;
        }
      }
    }
  } else {
    output_sizes = pool_output_sizes(
        input.sizes(),
        kernel_size_vec,
        stride_vec,
        padding_vec,
        padding_vec_r,
        dilation_vec,
        false /*ceil_mode */);
  }

  auto aprop_kind = ideep::prop_kind::forward;
  // for max_pool, prop_kind::forward will save indices as workspace for backward use,
  // for inference, don't need the indices, set aprop_kind to prop_kind::forward_inference
  // can reduce the memory use.
  if (ideep::algorithm::pooling_max == algo
      && !((input.requires_grad() && at::GradMode::is_enabled()) || input._fw_grad(/*level */ 0).defined())) {
    aprop_kind = ideep::prop_kind::forward_inference;
  }

  ideep::tensor y;
  ideep::pooling_forward::compute(
      x,
      {output_sizes.cbegin(), output_sizes.cend()},
      y,
      {stride_vec.cbegin(), stride_vec.cend()},
      {kernel_size_vec.cbegin(), kernel_size_vec.cend()},
      {padding_vec.cbegin(), padding_vec.cend()},
      {padding_vec_r.cbegin(), padding_vec_r.cend()},
      algo,
      aprop_kind);

  return new_with_itensor_onednn(std::move(y), optTypeMetaToScalarType(input.options().dtype_opt()), input.options().device_opt());
}

static Tensor _onednn_pooling_backward(
    const Tensor& grad_output,
    const Tensor& output,
    const Tensor& input,
    IntArrayRef kernel_size,
    IntArrayRef stride,
    IntArrayRef padding,
    IntArrayRef dilation,
    bool ceil_mode,
    ideep::algorithm algo) {

  const int64_t dims = input.dim() - 2;
  auto kernel_size_vec = expand_param_if_needed(kernel_size, "kernel_size", dims);
  auto stride_vec = expand_param_if_needed(stride, "stride", dims);
  auto const padding_vec = expand_param_if_needed(padding, "padding", dims);
  auto padding_vec_r = padding_vec;
  auto dilation_vec = expand_param_if_needed(dilation, "dilation", dims);

  if (ceil_mode) {
    // ONEDNN does not support ceil mode, so we adjust padding
    // on the right side to match behavior. Adjust output size
    // accordingly.
    const std::vector<int64_t> output_sizes_ceil = pool_output_sizes(
        input.sizes(),
        kernel_size_vec,
        stride_vec,
        padding_vec,
        padding_vec_r,
        dilation_vec,
        true /* ceil_mode */);

    // adjust padding until output sizes agree
    bool all_equal = false;
    std::vector<int64_t> output_sizes;
    while (!all_equal) {
      output_sizes = pool_output_sizes(
          input.sizes(),
          kernel_size_vec,
          stride_vec,
          padding_vec,
          padding_vec_r,
          dilation_vec,
          false /*ceil_mode */);

      all_equal = true;
      for (const auto i : c10::irange(2, input.sizes().size())) {
        if (output_sizes[i] < output_sizes_ceil[i]) {
           padding_vec_r[i - 2]++;
           all_equal = false;
        }
      }
    }
  }

  const ideep::tensor& grady = itensor_from_onednn(grad_output);
  const ideep::tensor& y = itensor_from_onednn(output);
  const ideep::tensor& x = itensor_from_onednn(input);
  ideep::tensor gradx;
  ideep::pooling_backward::compute(
      grady,
      y,
      x,
      gradx,
      {stride_vec.cbegin(), stride_vec.cend()},
      {kernel_size_vec.cbegin(), kernel_size_vec.cend()},
      {padding_vec.cbegin(), padding_vec.cend()},
      {padding_vec_r.cbegin(), padding_vec_r.cend()},
      algo);

  return new_with_itensor_onednn(std::move(gradx),
                                 optTypeMetaToScalarType(grad_output.options().dtype_opt()),
                                 grad_output.options().device_opt());
}

Tensor onednn_max_pool2d(
    const Tensor& input,
    IntArrayRef kernel_size,
    IntArrayRef stride,
    IntArrayRef padding,
    IntArrayRef dilation,
    bool ceil_mode) {
  TORCH_CHECK(std::all_of(dilation.cbegin(), dilation.cend(), [](int64_t i) { return 1 == i; }),
      "onednn_max_pool2d does not support dilation case");
  if (input.scalar_type() == ScalarType::BFloat16) {
    TORCH_CHECK(onednn_bf16_device_check(),
        "onednn_max_pool2d: bf16 path needs the cpu support avx512bw, avx512vl and avx512dq");
  }

  return _onednn_pooling(
      input,
      kernel_size,
      stride,
      padding,
      dilation,
      ceil_mode,
      ideep::algorithm::pooling_max);
}

Tensor mkldnn_max_pool2d(
    const Tensor& input,
    IntArrayRef kernel_size,
    IntArrayRef stride,
    IntArrayRef padding,
    IntArrayRef dilation,
    bool ceil_mode) {
  return at::native::onednn_max_pool2d(input, kernel_size, stride, padding, dilation, ceil_mode);
}

Tensor onednn_max_pool3d(
    const Tensor& input,
    IntArrayRef kernel_size,
    IntArrayRef stride,
    IntArrayRef padding,
    IntArrayRef dilation,
    bool ceil_mode) {
  TORCH_CHECK(std::all_of(dilation.cbegin(), dilation.cend(), [](int64_t i) { return 1 == i; }),
      "onednn_max_pool3d does not support dilation case");
  if (input.scalar_type() == ScalarType::BFloat16) {
    TORCH_CHECK(onednn_bf16_device_check(),
        "onednn_max_pool3d: bf16 path needs the cpu support avx512bw, avx512vl and avx512dq");
  }

  return _onednn_pooling(
      input,
      kernel_size,
      stride,
      padding,
      dilation,
      ceil_mode,
      ideep::algorithm::pooling_max);
}

Tensor mkldnn_max_pool3d(
    const Tensor& input,
    IntArrayRef kernel_size,
    IntArrayRef stride,
    IntArrayRef padding,
    IntArrayRef dilation,
    bool ceil_mode) {
  return at::native::onednn_max_pool3d(input, kernel_size, stride, padding, dilation, ceil_mode);
}

Tensor onednn_avg_pool2d(
    const Tensor& input,
    IntArrayRef kernel_size,
    IntArrayRef stride,
    IntArrayRef padding,
    bool ceil_mode,
    bool count_include_pad,
    std::optional<int64_t> divisor_override) {
  TORCH_CHECK(!divisor_override.has_value(),
      "onednn_avg_pool2d operator does not support divisor");
  if (input.scalar_type() == ScalarType::BFloat16) {
    TORCH_CHECK(onednn_bf16_device_check(),
        "onednn_avg_pool2d: bf16 path needs the cpu support avx512bw, avx512vl and avx512dq");
  }

  return _onednn_pooling(
      input,
      kernel_size,
      stride,
      padding,
      /*dilation*/ std::vector<int64_t>{1, 1},
      ceil_mode,
      count_include_pad ? ideep::algorithm::pooling_avg_include_padding
                        : ideep::algorithm::pooling_avg_exclude_padding);
}

Tensor& onednn_avg_pool2d_out(const Tensor& input,
    IntArrayRef kernel_size,
    IntArrayRef stride,
    IntArrayRef padding,
    bool ceil_mode,
    bool count_include_pad,
    std::optional<int64_t> divisor_override,
    Tensor& output) {
  TORCH_CHECK(false, "onednn_avg_pool2d_out: in-place onednn operations are not supported yet");
}

Tensor onednn_avg_pool3d(
    const Tensor& input,
    IntArrayRef kernel_size,
    IntArrayRef stride,
    IntArrayRef padding,
    bool ceil_mode,
    bool count_include_pad,
    std::optional<int64_t> divisor_override) {
  TORCH_CHECK(!divisor_override.has_value(), "onednn_avg_pool3d operator does not support divisor");
  if (input.scalar_type() == ScalarType::BFloat16) {
    TORCH_CHECK(onednn_bf16_device_check(),
        "onednn_avg_pool3d: bf16 path needs the cpu support avx512bw, avx512vl and avx512dq");
  }

  return _onednn_pooling(
      input,
      kernel_size,
      stride,
      padding,
      /*dilation*/ std::vector<int64_t>{1, 1, 1},
      ceil_mode,
      count_include_pad ? ideep::algorithm::pooling_avg_include_padding
                        : ideep::algorithm::pooling_avg_exclude_padding);
}

Tensor& onednn_avg_pool3d_out(const Tensor& input,
    IntArrayRef kernel_size,
    IntArrayRef stride,
    IntArrayRef padding,
    bool ceil_mode,
    bool count_include_pad,
    std::optional<int64_t> divisor_override,
    Tensor& output) {
  TORCH_CHECK(false, "onednn_avg_pool3d_out: in-place onednn operations are not supported yet");
}

Tensor onednn_adaptive_avg_pool2d(
    Tensor const& input,
    IntArrayRef output_size) {
  TORCH_CHECK(input.dim() == 4, "onednn_adaptive_avg_pool2d: Expect 2D input");
  if (input.scalar_type() == ScalarType::BFloat16) {
    TORCH_CHECK(onednn_bf16_device_check(),
        "onednn_adaptive_avg_pool2d: bf16 path needs the cpu support avx512bw, avx512vl and avx512dq");
  }
  auto output_size_vec =
      expand_param_if_needed(output_size, "output_size", input.dim() - 2);
  std::vector<int64_t> kernel_size(input.dim() - 2);
  for (const auto i : c10::irange(2, input.dim())) {
    auto s1 = input.size(i);
    auto s2 = output_size_vec[i - 2];
    TORCH_CHECK(s2 != 0, "output size can not be zero");
    TORCH_CHECK(
        s1 % s2 == 0,
        "input size is not divisible by the output size is not supported yet");
    kernel_size[i - 2] = s1 / s2;
  }
  return _onednn_pooling(
      input,
      kernel_size,
      /*stride*/ kernel_size,
      /*padding*/ {0, 0},
      /*dilation*/ {1, 1},
      /*ceil_mode*/ false,
      /*algo*/ ideep::algorithm::pooling_avg_exclude_padding);
}

Tensor mkldnn_adaptive_avg_pool2d(
    Tensor const& input,
    IntArrayRef output_size) {
  return at::native::onednn_adaptive_avg_pool2d(input, output_size);
}

Tensor& onednn_adaptive_avg_pool2d_out_stub(const Tensor& input,
    IntArrayRef output_size,
    Tensor& output) {
  TORCH_CHECK(false, "onednn_adaptive_avg_pool2d_out_stub: in-place onednn operations are not supported yet");
}

Tensor& onednn_adaptive_avg_pool2d_out(const Tensor& input,
    IntArrayRef output_size,
    Tensor& output) {
  auto tmp_output = at::native::onednn_adaptive_avg_pool2d(input, output_size);
  at::native::resize_output(output, tmp_output.sizes());
  output.copy_(tmp_output);
  return output;
}

Tensor onednn_max_pool2d_backward(
    const Tensor& grad_output,
    const Tensor& output,
    const Tensor& input,
    IntArrayRef kernel_size,
    IntArrayRef stride,
    IntArrayRef padding,
    IntArrayRef dilation,
    bool ceil_mode) {
  return _onednn_pooling_backward(
      grad_output,
      output,
      input,
      kernel_size,
      stride,
      padding,
      dilation,
      ceil_mode,
      ideep::algorithm::pooling_max);
}

Tensor mkldnn_max_pool2d_backward(
    const Tensor& grad_output,
    const Tensor& output,
    const Tensor& input,
    IntArrayRef kernel_size,
    IntArrayRef stride,
    IntArrayRef padding,
    IntArrayRef dilation,
    bool ceil_mode) {
  return at::native::onednn_max_pool2d_backward(grad_output, output, input, kernel_size, stride, padding, dilation, ceil_mode);
}

Tensor onednn_max_pool3d_backward(
    const Tensor& grad_output,
    const Tensor& output,
    const Tensor& input,
    IntArrayRef kernel_size,
    IntArrayRef stride,
    IntArrayRef padding,
    IntArrayRef dilation,
    bool ceil_mode) {
  return _onednn_pooling_backward(
      grad_output,
      output,
      input,
      kernel_size,
      stride,
      padding,
      dilation,
      ceil_mode,
      ideep::algorithm::pooling_max);
}

Tensor mkldnn_max_pool3d_backward(
    const Tensor& grad_output,
    const Tensor& output,
    const Tensor& input,
    IntArrayRef kernel_size,
    IntArrayRef stride,
    IntArrayRef padding,
    IntArrayRef dilation,
    bool ceil_mode) {
  return at::native::onednn_max_pool3d_backward(grad_output, output, input, kernel_size, stride, padding, dilation, ceil_mode);
}

Tensor onednn_avg_pool2d_backward(
    const Tensor& grad_output,
    const Tensor& input,
    IntArrayRef kernel_size,
    IntArrayRef stride,
    IntArrayRef padding,
    bool ceil_mode,
    bool count_include_pad,
    std::optional<int64_t> divisor_override) {
  return _onednn_pooling_backward(
      grad_output,
      grad_output,
      input,
      kernel_size,
      stride,
      padding,
      /*dilation*/ std::vector<int64_t>{1, 1},
      ceil_mode,
      count_include_pad ? ideep::algorithm::pooling_avg_include_padding
                        : ideep::algorithm::pooling_avg_exclude_padding);
}

Tensor& onednn_avg_pool2d_backward_out(const Tensor & grad_output,
    const Tensor & input,
    IntArrayRef kernel_size,
    IntArrayRef stride,
    IntArrayRef padding,
    bool ceil_mode,
    bool count_include_pad,
    std::optional<int64_t> divisor_override,
    Tensor & grad_input) {
  TORCH_CHECK(false, "onednn_avg_pool2d_backward_out: in-place onednn operations are not supported yet");
}

Tensor onednn_avg_pool3d_backward(
    const Tensor& grad_output,
    const Tensor& input,
    IntArrayRef kernel_size,
    IntArrayRef stride,
    IntArrayRef padding,
    bool ceil_mode,
    bool count_include_pad,
    std::optional<int64_t> divisor_override) {
  return _onednn_pooling_backward(
      grad_output,
      grad_output,
      input,
      kernel_size,
      stride,
      padding,
      /*dilation*/ std::vector<int64_t>{1, 1, 1},
      ceil_mode,
      count_include_pad ? ideep::algorithm::pooling_avg_include_padding
                        : ideep::algorithm::pooling_avg_exclude_padding);
}

Tensor& onednn_avg_pool3d_backward_out(const Tensor & grad_output,
    const Tensor & input,
    IntArrayRef kernel_size,
    IntArrayRef stride,
    IntArrayRef padding,
    bool ceil_mode,
    bool count_include_pad,
    std::optional<int64_t> divisor_override,
    Tensor & grad_input) {
  TORCH_CHECK(false, "onednn_avg_pool3d_backward_out: in-place onednn operations are not supported yet");
}

Tensor onednn_adaptive_avg_pool2d_backward(
    const Tensor& grad_output,
    const Tensor& input) {
  TORCH_CHECK(input.dim() == 4, "onednn_adaptive_avg_pool2d: Input is expected a 4D tensor");

  auto output_size_vec = grad_output.sizes();
  std::vector<int64_t> kernel_size(input.dim() - 2);
  for (const auto i: c10::irange(2, input.dim())) {
    auto s1 = input.size(i);
    auto s2 = output_size_vec[i];
    TORCH_CHECK(s2 != 0, "output size can not be zero");
    TORCH_CHECK(
        s1 % s2 == 0,
        "input size is not divisible by the output size is not supported yet");
        kernel_size[i - 2] = s1 / s2;
  }
  return _onednn_pooling_backward(
      grad_output,
      grad_output,
      input,
      kernel_size,
      /*stride*/ kernel_size,
      /*padding*/ {0, 0},
      /*dilation*/{1, 1},
      false,
      /*algo*/ ideep::algorithm::pooling_avg_exclude_padding);
}

<<<<<<< HEAD
Tensor mkldnn_adaptive_avg_pool2d_backward(
    const Tensor& grad_output,
    const Tensor& input) {
  return at::native::onednn_adaptive_avg_pool2d_backward(grad_output, input);
}

} // namespace native
=======
>>>>>>> f8ce72bc
} // namespace at

#endif // AT_ONEDNN_ENABLED<|MERGE_RESOLUTION|>--- conflicted
+++ resolved
@@ -771,16 +771,12 @@
       /*algo*/ ideep::algorithm::pooling_avg_exclude_padding);
 }
 
-<<<<<<< HEAD
 Tensor mkldnn_adaptive_avg_pool2d_backward(
     const Tensor& grad_output,
     const Tensor& input) {
   return at::native::onednn_adaptive_avg_pool2d_backward(grad_output, input);
 }
 
-} // namespace native
-=======
->>>>>>> f8ce72bc
 } // namespace at
 
 #endif // AT_ONEDNN_ENABLED