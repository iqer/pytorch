--- conflicted
+++ resolved
@@ -77,9 +77,6 @@
 ]
 
 
-<<<<<<< HEAD
-PYTORCH_USE_CXX_PYTREE: bool = _os.getenv("PYTORCH_USE_CXX_PYTREE", "1") not in {
-=======
 if _TYPE_CHECKING:
     # To annotate a module using `torch.utils.pytree`, users can use:
     #
@@ -101,8 +98,7 @@
     ]
 
 
-PYTORCH_USE_CXX_PYTREE: bool = _os.getenv("PYTORCH_USE_CXX_PYTREE", "0") not in {
->>>>>>> 620de0c0
+PYTORCH_USE_CXX_PYTREE: bool = _os.getenv("PYTORCH_USE_CXX_PYTREE", "1") not in {
     "0",
     "",
 }
