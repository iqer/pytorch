"""
Contains utility functions for working with nested python data structures.

A *pytree* is Python nested data structure. It is a tree in the sense that
nodes are Python collections (e.g., list, tuple, dict) and the leaves are
Python values. Furthermore, a pytree should not contain reference cycles.

pytrees are useful for working with nested collections of Tensors. For example,
one can use `tree_map` to map a function over all Tensors inside some nested
collection of Tensors and `tree_leaves` to get a flat list of all Tensors
inside some nested collection. pytrees are helpful for implementing nested
collection support for PyTorch APIs.
"""

import os as _os
import sys as _sys
from dataclasses import dataclass as _dataclass
from typing import (
    Any as _Any,
    Callable as _Callable,
    Literal as _Literal,
    Optional as _Optional,
    Type as _Type,
    TYPE_CHECKING as _TYPE_CHECKING,
    TypeVar as _TypeVar,
)
from typing_extensions import ParamSpec as _ParamSpec, Self as _Self

import torch.utils._pytree as python
from torch._utils import classproperty as _classproperty


if _TYPE_CHECKING:
    from types import ModuleType

    from torch.utils._cxx_pytree import (  # noqa: TC004
        _broadcast_to_and_flatten as _broadcast_to_and_flatten,
        FlattenFunc as FlattenFunc,
        FlattenWithKeysFunc as FlattenWithKeysFunc,
        FromDumpableContextFn as FromDumpableContextFunc,
        PyTreeSpec as PyTreeSpec,
        ToDumpableContextFn as ToDumpableContextFunc,
        tree_all as tree_all,
        tree_all_only as tree_all_only,
        tree_any as tree_any,
        tree_any_only as tree_any_only,
        tree_flatten as tree_flatten,
        tree_iter as tree_iter,
        tree_leaves as tree_leaves,
        tree_map as tree_map,
        tree_map_ as tree_map_,
        tree_map_only as tree_map_only,
        tree_map_only_ as tree_map_only_,
        tree_structure as tree_structure,
        tree_unflatten as tree_unflatten,
        treespec_pprint as treespec_pprint,
        UnflattenFunc as UnflattenFunc,
    )


__all__ = [
    "PyTreeSpec",
    "register_pytree_node",
    "tree_flatten",
    "tree_unflatten",
    "tree_iter",
    "tree_leaves",
    "tree_structure",
    "tree_map",
    "tree_map_",
    "tree_map_only",
    "tree_map_only_",
    "tree_all",
    "tree_any",
    "tree_all_only",
    "tree_any_only",
    "treespec_pprint",
]


if _TYPE_CHECKING:
    # To annotate a module using `torch.utils.pytree`, users can use:
    #
    # ```python
    # from typing import TYPE_CHECKING
    #
    # if TYPE_CHECKING:
    #     from torch.utils.pytree import FlattenFunc, ...
    #
    # ...
    # ```

    __all__ += [
        "FlattenFunc",
        "UnflattenFunc",
        "FlattenWithKeysFunc",
        "ToDumpableContextFunc",
        "FromDumpableContextFunc",
    ]


PYTORCH_USE_CXX_PYTREE: bool = _os.getenv("PYTORCH_USE_CXX_PYTREE", "0") not in {
    "0",
    "",
}


@_dataclass(frozen=True)
class PyTreeImplementation:
    """The underlying implementation for PyTree utilities."""

    module: "ModuleType" = python
    name: _Literal["python", "cxx"] = "python"

    @_classproperty  # type: ignore[misc]
    @classmethod
    def python(cls) -> _Self:
        """The Python implementation."""
        return cls(module=python, name="python")

    @_classproperty  # type: ignore[misc]
    @classmethod
    def cxx(cls) -> _Self:
        """The C++ implementation."""
        import torch.utils._cxx_pytree as cxx

        return cls(module=cxx, name="cxx")


implementation = PyTreeImplementation.python
if PYTORCH_USE_CXX_PYTREE:
    import torch.utils._cxx_pytree as cxx  # noqa: F401

    if not python._cxx_pytree_dynamo_traceable:
        raise ImportError(
            "Cannot import package `optree`. "
            "Please install `optree` via `python -m pip install --upgrade optree`."
        )
    implementation = PyTreeImplementation.cxx


<<<<<<< HEAD
def register_pytree_node(  # type: ignore[no-any-unimported]
=======
_sys.modules[f"{__name__}.python"] = python
_sys.modules[f"{__name__}.cxx"] = _sys.modules.get("torch.utils._cxx_pytree")  # type: ignore[assignment]


def register_pytree_node(
>>>>>>> bf32ce30
    cls: _Type[_Any],
    /,
    # intentionally use `*_func` over `*_fn` to match annotations
    flatten_func: "FlattenFunc",
    unflatten_func: "UnflattenFunc",
    *,
    serialized_type_name: _Optional[str] = None,
    to_dumpable_context: _Optional["ToDumpableContextFunc"] = None,
    from_dumpable_context: _Optional["FromDumpableContextFunc"] = None,
    # intentionally use `*_func` over `*_fn` to match annotations
    flatten_with_keys_func: _Optional["FlattenWithKeysFunc"] = None,
) -> None:
    """Register a container-like type as pytree node.

    Args:
        cls (type): A Python type to treat as an internal pytree node.
        flatten_func (callable): A function to be used during flattening, taking an instance of
            ``cls`` and returning a pair, with (1) an iterable for the children to be flattened
            recursively, and (2) some hashable auxiliary data to be stored in the treespec and to be
            passed to the ``unflatten_func``.
        unflatten_func (callable): A function taking two arguments: the unflattened children, and
            the auxiliary data that was returned by ``flatten_func`` and stored in the treespec.
            The function should return an instance of ``cls``.
        serialized_type_name (str, optional): A keyword argument used to specify the fully
            qualified name used when serializing the tree spec.
        to_dumpable_context (callable, optional): An optional keyword argument to custom specify how
            to convert the context of the pytree to a custom json dumpable representation. This is
            used for json serialization, which is being used in :mod:`torch.export` right now.
        from_dumpable_context (callable, optional): An optional keyword argument to custom specify
            how to convert the custom json dumpable representation of the context back to the
            original context. This is used for json deserialization, which is being used in
            :mod:`torch.export` right now.

    Example::

        >>> # xdoctest: +SKIP
        >>> # Registry a Python type with lambda functions
        >>> register_pytree_node(
        ...     set,
        ...     lambda s: (sorted(s), None),
        ...     lambda children, _: set(children),
        ... )
    """
    implementation.module.register_pytree_node(
        cls,
        # intentionally use `*_func` over `*_fn` to match annotations
        flatten_fn=flatten_func,
        unflatten_fn=unflatten_func,
        serialized_type_name=serialized_type_name,
        to_dumpable_context=to_dumpable_context,
        from_dumpable_context=from_dumpable_context,
        # intentionally use `*_func` over `*_fn` to match annotations
        flatten_with_keys_fn=flatten_with_keys_func,
    )


_P = _ParamSpec("_P")
_R = _TypeVar("_R")


def _reexport(func: _Callable[_P, _R]) -> _Callable[_P, _R]:
    import functools

    name = func.__name__

    @functools.wraps(func)
    def exported(*args: _P.args, **kwargs: _P.kwargs) -> _R:
        # Dynamically get the implementation function from the module to allow changing the
        # implementation at runtime.
        impl: _Callable[_P, _R] = getattr(implementation.module, name)
        return impl(*args, **kwargs)

    exported.__module__ = __name__
    return exported


# flake8: noqa: F811
tree_flatten = _reexport(implementation.module.tree_flatten)
tree_unflatten = _reexport(implementation.module.tree_unflatten)
tree_iter = _reexport(implementation.module.tree_iter)
tree_leaves = _reexport(implementation.module.tree_leaves)
tree_structure = _reexport(implementation.module.tree_structure)
tree_map = _reexport(implementation.module.tree_map)
tree_map_ = _reexport(implementation.module.tree_map_)
tree_map_only = _reexport(implementation.module.tree_map_only)
tree_map_only_ = _reexport(implementation.module.tree_map_only_)
tree_all = _reexport(implementation.module.tree_all)
tree_any = _reexport(implementation.module.tree_any)
tree_all_only = _reexport(implementation.module.tree_all_only)
tree_any_only = _reexport(implementation.module.tree_any_only)
treespec_pprint = _reexport(implementation.module.treespec_pprint)


# Used in vmap
_broadcast_to_and_flatten = _reexport(implementation.module._broadcast_to_and_flatten)


del _reexport
del PyTreeImplementation


# Use the __getattr__ function allowing us to change the underlying `implementation` at runtime.
def __getattr__(name: str) -> _Any:
    if name == "cxx":
        import torch.utils._cxx_pytree as cxx

        globals()["cxx"] = cxx
        _sys.modules[f"{__name__}.cxx"] = cxx
        return cxx

    name = {"PyTreeSpec": "TreeSpec"}.get(name, name)
    try:
        return getattr(implementation.module, name)
    except AttributeError as ex:
        raise AttributeError(
            f"module {__name__!r} has no attribute {name!r}: "
            f"no attribute {name!r} in "
            f"{implementation.name} implementation: {implementation.module.__name__!r}"
        ) from ex<|MERGE_RESOLUTION|>--- conflicted
+++ resolved
@@ -139,15 +139,11 @@
     implementation = PyTreeImplementation.cxx
 
 
-<<<<<<< HEAD
-def register_pytree_node(  # type: ignore[no-any-unimported]
-=======
 _sys.modules[f"{__name__}.python"] = python
 _sys.modules[f"{__name__}.cxx"] = _sys.modules.get("torch.utils._cxx_pytree")  # type: ignore[assignment]
 
 
 def register_pytree_node(
->>>>>>> bf32ce30
     cls: _Type[_Any],
     /,
     # intentionally use `*_func` over `*_fn` to match annotations
