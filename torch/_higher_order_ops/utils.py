# mypy: allow-untyped-defs
import functools
from contextlib import contextmanager
from dataclasses import dataclass
from typing import Any, Callable, List

import torch
import torch.fx.traceback as fx_traceback
import torch.utils.pytree as pytree
from torch._ops import OperatorBase
from torch.fx.experimental.proxy_tensor import make_fx
from torch.multiprocessing.reductions import StorageWeakRef


@dataclass
class UnsupportedAliasMutationException(RuntimeError):
    reason: str


def autograd_not_implemented_inner(
    operator: OperatorBase, delayed_error: bool, *args: Any, **kwargs: Any
) -> Any:
    """If autograd is enabled and any of the arguments require grad this will either
    raise an error or return a DelayedError depending on the value of delayed.

    Args:
        operator: The Operator to call with the *args and **kwargs with
        op_name: The name of the Operator
        delayed_error: If True, return a DelayedError instead of raising an error
        args: The flattened operands to the Operator
        kwargs: The keyword arguments to the Operator

    Raises:
        RuntimeError: If autograd is enabled and any of the arguments to the Operator
    """
    with torch._C._AutoDispatchBelowAutograd():
        result = operator(*args, **kwargs)
        flat_operands = pytree.tree_leaves(args)
        if torch.is_grad_enabled() and any(
            f.requires_grad for f in flat_operands if isinstance(f, torch.Tensor)
        ):
            if delayed_error:
                err_fn = torch._C._functions.DelayedError(
                    f"Autograd not implemented for {str(operator)}",
                    1,
                )

                def fake_requires_grad(tensor):
                    if torch.is_floating_point(tensor) or torch.is_complex(tensor):
                        tensor = tensor.detach()
                        tensor.requires_grad = True
                    return tensor

                return pytree.tree_map_only(
                    torch.Tensor, lambda x: err_fn(fake_requires_grad(x)), result
                )
            else:
                raise RuntimeError(f"Autograd not implemented for {str(operator)}")
        return result


def autograd_not_implemented(op: OperatorBase, deferred_error: bool) -> Callable:
    def inner(*args, **kwargs):
        return autograd_not_implemented_inner(op, deferred_error, *args, **kwargs)

    return inner


def _maybe_run_with_interpreter(fn):
    maybe_interpreted_fn = fn
    if isinstance(fn, torch.fx.GraphModule) and fx_traceback.has_preserved_node_meta():
        # Running graph with interpreter is needed for propagating the stack_trace
        def graph_with_interpreter(*args):
            with fx_traceback.preserve_node_meta():
                return torch.fx.Interpreter(fn).run(*args)

        maybe_interpreted_fn = graph_with_interpreter
    return maybe_interpreted_fn


def reenter_make_fx(fn):
    from torch.fx.experimental.proxy_tensor import _CURRENT_MAKE_FX_TRACER

    @functools.wraps(fn)
    def wrapped(*args):
        assert (
            _CURRENT_MAKE_FX_TRACER is not None
        ), "Cannot reenter make_fx when we're not under a make_fx tracing session"
        return _CURRENT_MAKE_FX_TRACER.trace_subgraph(
            _maybe_run_with_interpreter(fn), *args
        )

    return wrapped


def _maybe_reenter_make_fx(fn):
    from torch.fx.experimental.proxy_tensor import _CURRENT_MAKE_FX_TRACER

    if _CURRENT_MAKE_FX_TRACER is not None:
        return reenter_make_fx(fn)
    else:
        return make_fx(fn)


@contextmanager
def _set_compilation_env():
    _old_is_tracing = torch.fx._symbolic_trace._is_fx_tracing_flag
    try:
        # We need to turn off the is_fx_tracing_flag. Remove this flag check from dyanmo
        # once we are confident fx tracing works with dynamo.
        torch.fx._symbolic_trace._is_fx_tracing_flag = False
        yield
    finally:
        torch.fx._symbolic_trace._is_fx_tracing_flag = _old_is_tracing


def _detect_input_mutation(gm):
    input_nodes = set()
    for node in gm.graph.nodes:
        if node.op == "placeholder":
            input_nodes.add(node)
        if node.op == "call_function":
            target = node.target
            if isinstance(target, torch._ops.OpOverload) and target._schema.is_mutable:
                for arg in node.args:
                    if arg in input_nodes:
                        return True

    for _, module in gm.named_children():
        if isinstance(module, torch.fx.GraphModule):
            if _detect_input_mutation(module):
                return True

    return False


def _detect_input_alias(gm):
    input_storages = set()
    for node in gm.graph.nodes:
        # We need to check existence of "val" because we reuse the logic here
        # for map operator, where num_mapped_args is a scalar
        # and doesn't have a "val" meta.
        if (
            node.op == "placeholder"
            and "val" in node.meta
            and isinstance(node.meta["val"], torch.Tensor)
        ):
            input_storages.add(StorageWeakRef(node.meta["val"]._typed_storage()))
        if node.op == "output":

            def check_alias(out):
                if (
                    out is not None
                    and "val" in out.meta
                    and isinstance(out.meta["val"], torch.Tensor)
                ):
                    out_storage = StorageWeakRef(out.meta["val"]._typed_storage())
                    return out_storage in input_storages
                return False

            if any(pytree.tree_leaves(pytree.tree_map(check_alias, node.args))):
                return True

    for _, module in gm.named_children():
        if isinstance(module, torch.fx.GraphModule) and _detect_input_alias(module):
            return True

    return False


def has_potential_input_alias_or_mutation(gm, inputs, pre_dispatch=False):
    try:
        gm = make_fx(gm, pre_dispatch=pre_dispatch)(*inputs)
    except UnsupportedAliasMutationException:
        # this can happen when nested cond_op is
        # functionalized
        return True
    except Exception as e:
        raise e

    return _detect_input_mutation(gm) or _detect_input_alias(gm)


def _has_potential_branch_input_mutation(branch, inputs, pre_dispatch=False):
    """
    Dispatch-trace the branch with inputs and check if
    producing graph has mutable op on the input. This is
    bit restrictive as the branch must be traceable.
    """
    try:
        gm = make_fx(branch, pre_dispatch=pre_dispatch)(*inputs)
    except UnsupportedAliasMutationException:
        # this can happen when nested cond_op is
        # functionalized
        return True
    except Exception as e:
        raise e

    return _detect_input_mutation(gm)


def _has_potential_branch_input_alias(branch, inputs, pre_dispatch=False):
    """
    Dispatch-trace the branch with inputs and check if
    producing graph has output aliasing the branch input. This is
    bit restrictive as the branch must be traceable.
    """
    try:
        gm = make_fx(branch, pre_dispatch=pre_dispatch)(*inputs)
    except UnsupportedAliasMutationException:
        # this can happen when nested cond_op is
        # functionalized
        return True
    except Exception as e:
        raise e

<<<<<<< HEAD
    def _detect_input_alias(gm):
        input_storages = set()
        for node in gm.graph.nodes:
            # We need to check existence of "val" because we reuse the logic here
            # for map operator, where num_mapped_args is a scalar
            # and doesn't have a "val" meta.
            if node.op == "placeholder" and "val" in node.meta:
                input_storages.add(StorageWeakRef(node.meta["val"]._typed_storage()))
            if node.op == "output":

                def check_alias(out):
                    if out is not None and "val" in out.meta:
                        out_storage = StorageWeakRef(out.meta["val"]._typed_storage())
                        return out_storage in input_storages
                    return False

                if pytree.tree_any(check_alias, node.args):
                    return True

        for _, module in gm.named_children():
            if isinstance(module, torch.fx.GraphModule) and _detect_input_alias(module):
                return True

        return False

=======
>>>>>>> 96b30dcb
    return _detect_input_alias(gm)


def unique_graph_id(proxy_mode, prefix):
    """Returns a unique name and id for a graph to be added to a proxy_mode tracer"""
    # There are probably better ways - I know that create_arg has some self incrementing name
    # magic to it, but since we explicitly have to get the name for register_module,
    # I was not sure how to do that. This kinda simulates it.
    next_name = None
    i = 0
    while not next_name:
        candidate = f"{prefix}_{i}"
        if hasattr(proxy_mode.tracer.root, candidate):
            i += 1
        else:
            next_name = candidate
    return i, next_name


def _from_fun(t):
    from torch._functorch.aot_autograd import from_fun
    from torch._subclasses.functional_tensor import FunctionalTensor

    if isinstance(t, torch.Tensor):
        if t.dtype != torch.bool:
            return torch.empty_strided(
                t.size(),
                t.stride(),
                dtype=t.dtype,
                requires_grad=t.requires_grad,
                device=t.device,
            )
        else:
            # clone of a functional tensor produces a functional tensor
            # but we want to avoid it so we clone a non-functional version
            maybe_unfunc_t = t
            if isinstance(t, FunctionalTensor):
                torch._sync(t)
                maybe_unfunc_t = from_fun(t)
            elif torch._is_functional_tensor(t):
                # need to handle both types of functionalization here:
                # these are the tensors that came from the user,
                # which could be either FunctionalTensorWrapper or FunctionalTensor
                torch._sync(t)
                maybe_unfunc_t = torch._from_functional_tensor(t)
            return maybe_unfunc_t.clone()
    return t


def clone_outputs_aliasing_inputs(args):
    input_storage = {
        StorageWeakRef(arg._typed_storage())
        for arg in args
        if isinstance(arg, torch.Tensor)
    }

    def maybe_clone(t):
        if (
            isinstance(t, torch.Tensor)
            and StorageWeakRef(t._typed_storage()) in input_storage
        ):
            return t.clone()
        return t

    return maybe_clone


def prepare_fw_with_masks(fn):
    def fw_with_masks(*args):
        fw_out = fn(*args)
        return fw_out, [
            True if isinstance(ret, torch.Tensor) and ret.requires_grad else False
            for ret in fw_out
        ]

    return fw_with_masks


# TODO: The parameter use_output_and_grad_bw is required because some operations
# that utilize this function, such as the while_loop, may require (grad, fwd_outputs)
def create_fw_bw_graph(fn, use_output_and_grad_bw, fw_inputs, fw_outputs):
    from torch._functorch.aot_autograd import AOTConfig, create_joint

    # Note:[HOP create fw_bw graph] We create "clean" environments for make_fx by suspending all dispatch keys
    # between Autograd and Python key. Currently, we only suspend functionalization but more can be
    # added when required. Will encounter two problems if we don't suspend functionalization:
    #
    # 1. make_fx fails to capture operations on input: the inputs are wrapped as _to_functional_tensor_wrapper,
    # but they will be unwrapped before entering ProxyTorchDispatchMode as part of the dispatching.
    # However, it's the outside wrapper that tracer creates proxies for. This casuses tracer fail to
    # fetch the proxy for the inputs and fail to capture any operations on them.
    #
    # 2. make_fx fails to capture output: the outputs after ProxyTorchDispatchMode are further
    # wrapped as FunctionalTensorWrapper in Functionalize key after return. However, the tracer
    # only associates the inner tensor with proxy in ProxyTorchDispatchMode. Therefore,
    # when creating the output node, it fails to associate the wrapped tensor with its proxy.
    # Instead, it will create _tensor_constant as output.

    dummy_aot_config = AOTConfig(
        fw_compiler=None,  # type: ignore[arg-type]
        bw_compiler=None,  # type: ignore[arg-type]
        partition_fn=None,  # type: ignore[arg-type]
        decompositions={},
        num_params_buffers=0,
        aot_id=0,
        keep_inference_input_mutations=False,
    )

    example_grad = [_from_fun(out) for out in fw_outputs]
    num_grads = len(example_grad)
    fw_graph = _maybe_reenter_make_fx(fn)(*fw_inputs)

    def joint_fn(*joint_operands_grads):
        if use_output_and_grad_bw:
            grads = joint_operands_grads[0]
            inputs = joint_operands_grads[1][-1:]
        else:
            grads = joint_operands_grads[:num_grads]
            inputs = joint_operands_grads[num_grads:]

        joint = create_joint(prepare_fw_with_masks(fn), aot_config=dummy_aot_config)
        _, grads = joint(
            list(inputs),
            [grad for grad in grads if grad is not None and grad.requires_grad],
        )

        # In order to keep map functional for backward graph,
        # we clone outputs that are aliasing inputs
        maybe_clone = clone_outputs_aliasing_inputs(joint_operands_grads)

        return pytree.tree_map(maybe_clone, grads)

    if use_output_and_grad_bw:
        example_xs_out = list(fw_inputs) + list(fw_outputs)
        joint_graph = _maybe_reenter_make_fx(joint_fn)(
            (list(example_grad), list(example_xs_out))
        )
    else:
        example_xs_out = list(fw_inputs)
        joint_graph = _maybe_reenter_make_fx(joint_fn)(
            *(list(example_grad) + list(example_xs_out))
        )

    return fw_graph, joint_graph


def _unstack_pytree(xs):
    flat_xs, inspec = pytree.tree_flatten(xs)
    if not all(isinstance(xs, torch.Tensor) for xs in flat_xs):
        raise RuntimeError(f"Leaves of xs must be Tensor {flat_xs}")

    if not all(xs.shape[0] == flat_xs[0].shape[0] for xs in flat_xs):
        raise RuntimeError(
            f"Leaves of xs must have same leading dimension size {[xs.shape for xs in flat_xs]}"
        )

    a = zip(*flat_xs)

    pytrees = []
    for tuple in a:
        pytrees.append(pytree.tree_unflatten(tuple, inspec))
    return pytrees


def _stack_pytree(pytrees):
    flat_out = []
    out_spec = None
    for pt in pytrees:
        flat_pt, out_spec = pytree.tree_flatten(pt)
        flat_out.append(flat_pt)
    assert out_spec is not None
    b = zip(*flat_out)
    stacked_out = []
    for leaves in b:
        if all(isinstance(leaf, torch.Tensor) for leaf in leaves):
            stacked_out.append(torch.stack(leaves))
        elif all(leaf is None for leaf in leaves):
            # Backward graph can return None output when forward inputs doesn't require grad.
            # When we eagerly execute backward graph, we need to call _stack_pytree on its output,
            # therefore we need to deal with None output.
            stacked_out.append(None)  # type: ignore[arg-type]
        else:
            raise RuntimeError(f"Cannot stack {leaves}.")
    return pytree.tree_unflatten(stacked_out, out_spec)


# We cannot call save_for_backward for symints. This helper function
# can be used to save symints as direct attributes of ctx in autograd.Function.
#
# For example, if args = (x, y, s0, z, s1),
# save_tensors_and_symints_for_backward will partition the args into two lists, and a bookkeeping list pos:
#   partitioned_args[0] = (x, y, z)
#   partitioned_args[1] = (s0, s1)
#   pos = (0, 0, 1, 0, 1)
# pos list keeps track of which partition the args
# is partitioned into in order to recover it in saved_tensors_and_symints.
#
# In saved_tensors_and_symints, we can recover the original args by:
# iterating over the pos list and pop one item from the front of paritioned_args[pos[i]].
# We use t_idx and s_idx to keep track of the next index of the item we are going to pop for the two lists.
def save_tensors_and_symints_for_backward(ctx, args):
    assert all(isinstance(arg, (torch.Tensor, torch.SymInt, int)) for arg in args), args
    partitioned_args: List[Any] = [[], []]
    pos = []
    for i, arg in enumerate(args):
        idx = 0 if isinstance(arg, torch.Tensor) else 1
        partitioned_args[idx].append(arg)
        pos.append(idx)

    assert not hasattr(ctx, "sym_int_args"), "ctx already has sym_int_args attribute."
    assert not hasattr(ctx, "pos"), "ctx already has pos attribute."
    ctx.save_for_backward(*partitioned_args[0])
    ctx.sym_int_args = partitioned_args[1]
    ctx.pos = pos


def saved_tensors_and_symints(ctx):
    args = []
    t_idx = 0
    s_idx = 0
    saved_tensors = ctx.saved_tensors
    for p in ctx.pos:
        if p == 0:
            args.append(saved_tensors[t_idx])
            t_idx += 1
        else:
            args.append(ctx.sym_int_args[s_idx])
            s_idx += 1
    assert t_idx + s_idx == len(ctx.pos)
    return tuple(args)


def get_dummy_aot_autograd_config():
    from torch._functorch.aot_autograd import AOTConfig

    return AOTConfig(
        fw_compiler=None,  # type: ignore[arg-type]
        bw_compiler=None,  # type: ignore[arg-type]
        partition_fn=None,  # type: ignore[arg-type]
        decompositions={},
        num_params_buffers=0,
        aot_id=0,
        keep_inference_input_mutations=False,
    )<|MERGE_RESOLUTION|>--- conflicted
+++ resolved
@@ -214,34 +214,6 @@
     except Exception as e:
         raise e
 
-<<<<<<< HEAD
-    def _detect_input_alias(gm):
-        input_storages = set()
-        for node in gm.graph.nodes:
-            # We need to check existence of "val" because we reuse the logic here
-            # for map operator, where num_mapped_args is a scalar
-            # and doesn't have a "val" meta.
-            if node.op == "placeholder" and "val" in node.meta:
-                input_storages.add(StorageWeakRef(node.meta["val"]._typed_storage()))
-            if node.op == "output":
-
-                def check_alias(out):
-                    if out is not None and "val" in out.meta:
-                        out_storage = StorageWeakRef(out.meta["val"]._typed_storage())
-                        return out_storage in input_storages
-                    return False
-
-                if pytree.tree_any(check_alias, node.args):
-                    return True
-
-        for _, module in gm.named_children():
-            if isinstance(module, torch.fx.GraphModule) and _detect_input_alias(module):
-                return True
-
-        return False
-
-=======
->>>>>>> 96b30dcb
     return _detect_input_alias(gm)
 
 
