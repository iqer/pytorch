--- conflicted
+++ resolved
@@ -3,24 +3,22 @@
 import abc
 import io
 import os
-<<<<<<< HEAD
-import zstandard
-from collections.abc import MutableMapping, Sequence
-from typing import Optional, Type
-=======
 from collections.abc import Sequence
 from typing import cast, IO, Optional, Type
->>>>>>> d8f25c3a
 
 # introduced as collections.abc.Buffer in Python 3.12
 from typing_extensions import Buffer
 
-
-<<<<<<< HEAD
-__all__ = ["Extension", "StreamTransformExtension", "Rot13", "ZStandard", "ExtensionRegistry"]
-=======
-__all__ = ["Extension", "StreamTransformExtension", "Rot13Example", "ExtensionRegistry"]
->>>>>>> d8f25c3a
+import zstandard
+
+
+__all__ = [
+    "Extension",
+    "StreamTransformExtension",
+    "Rot13Example",
+    "ZStandard",
+    "ExtensionRegistry",
+]
 
 
 class Extension(abc.ABC):
@@ -180,7 +178,7 @@
 
 
 class ZStandard(StreamTransformExtension):
-    def __init__(self):
+    def __init__(self) -> None:
         super().__init__()
 
     @staticmethod
@@ -193,27 +191,23 @@
     def registry_name() -> str:
         return "stream.zstd"
 
-    def get_descriptor(self):
+    def get_descriptor(self) -> str:
         return f"{self.registry_name()}/1"
 
-    def transform_to(self, output: io.IOBase) -> io.RawIOBase:
+    def transform_to(self, output: IO[bytes]) -> IO[bytes]:
         compressor = zstandard.ZstdCompressor()
         return compressor.stream_writer(output)
 
-    def transform_from(self, input: io.IOBase) -> io.RawIOBase:
+    def transform_from(self, input: IO[bytes]) -> IO[bytes]:
         decompressor = zstandard.ZstdDecompressor()
         return decompressor.stream_reader(input)
+
 
 class ExtensionRegistry:
     def __init__(self) -> None:
         # Populate default registry contents
-<<<<<<< HEAD
-        self.extensions: MutableMapping[str, Type[Extension]] = {
-            cls.registry_name(): cls for cls in [Rot13, ZStandard]
-=======
         self.extensions: dict[str, Type[Extension]] = {
-            cls.registry_name(): cls for cls in [Rot13Example]
->>>>>>> d8f25c3a
+            cls.registry_name(): cls for cls in (Rot13Example, ZStandard)
         }
 
     def register(self, cls: Type[Extension]) -> None:
