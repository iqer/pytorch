# mypy: allow-untyped-defs
import logging
import os
import sys


# NOTE: [dynamo_test_failures.py]
#
# We generate xFailIfTorchDynamo* for all tests in `dynamo_expected_failures`
# We generate skipIfTorchDynamo* for all tests in `dynamo_skips`
#
# For an easier-than-manual way of generating and updating these lists,
# see scripts/compile_tests/update_failures.py
#
# If you're adding a new test, and it's failing PYTORCH_TEST_WITH_DYNAMO=1,
# either add the appropriate decorators to your test or add skips for them
# via test/dynamo_skips and test/dynamo_expected_failures.
#
# *These are not exactly unittest.expectedFailure and unittest.skip. We'll
# always execute the test and then suppress the signal, if necessary.
# If your tests crashes, or is slow, please use @skipIfTorchDynamo instead.
#
# The expected failure and skip files are located in test/dynamo_skips and
# test/dynamo_expected_failures. They're individual files rather than a list so
# git will merge changes easier.


def find_test_dir():
    # Find the path to the dynamo expected failure and skip files.
    from os.path import abspath, basename, dirname, exists, join, normpath

    if sys.platform == "win32":
        return None

    # Check relative to this file (local build):
    test_dir = normpath(join(dirname(abspath(__file__)), "../../../test"))
    if exists(join(test_dir, "dynamo_expected_failures")):
        return test_dir

    # Check relative to __main__ (installed builds relative to test file):
    main = sys.modules["__main__"]
    file = getattr(main, "__file__", None)
    if file is None:
        # Generated files do not have a module.__file__
        return None
    test_dir = dirname(abspath(file))
    while dirname(test_dir) != test_dir:
        if basename(test_dir) == "test" and exists(
            join(test_dir, "dynamo_expected_failures")
        ):
            return test_dir
        test_dir = dirname(test_dir)

    # Not found
    return None


test_dir = find_test_dir()
if not test_dir:
    logger = logging.getLogger(__name__)
    logger.warning(
        "test/dynamo_expected_failures directory not found - known dynamo errors won't be skipped."
    )

# Tests that run without strict mode in PYTORCH_TEST_WITH_INDUCTOR=1.
# Please don't add anything to this list.
FIXME_inductor_non_strict = {
    "test_modules",
    "test_ops",
    "test_ops_gradients",
    "test_torch",
}

# Tests that run without resetting dynamo in PYTORCH_TEST_WITH_INDUCTOR=1.
# Please don't add anything to this list.
#
# Instead we will gradually remove items from this list. Once the list is empty,
# we will remove the list.
FIXME_inductor_dont_reset_dynamo = {
<<<<<<< HEAD
    "test_modules",
    "test_ops_gradients",
=======
    "test_ops",
>>>>>>> 82b5d397
}

# We generate unittest.expectedFailure for all of the following tests
# when run under PYTORCH_TEST_WITH_DYNAMO=1.
# see NOTE [dynamo_test_failures.py] for more details
#
# This lists exists so we can more easily add large numbers of failing tests,
if test_dir is None:
    dynamo_expected_failures = set()
    dynamo_skips = set()

    inductor_expected_failures = set()
    inductor_skips = set()
else:
    dynamo_failures_directory = os.path.join(test_dir, "dynamo_expected_failures")
    dynamo_skips_directory = os.path.join(test_dir, "dynamo_skips")

    dynamo_expected_failures = set(os.listdir(dynamo_failures_directory))
    dynamo_skips = set(os.listdir(dynamo_skips_directory))

    inductor_failures_directory = os.path.join(test_dir, "inductor_expected_failures")
    inductor_skips_directory = os.path.join(test_dir, "inductor_skips")

    inductor_expected_failures = set(os.listdir(inductor_failures_directory))
    inductor_skips = set(os.listdir(inductor_skips_directory))

# TODO: due to case sensitivity problems, for now list these files by hand
extra_dynamo_skips = {
    "TestProxyTensorOpInfoCPU.test_make_fx_exhaustive_T_cpu_float32",
    "TestProxyTensorOpInfoCPU.test_make_fx_exhaustive_t_cpu_float32",
    "TestProxyTensorOpInfoCPU.test_make_fx_fake_exhaustive_T_cpu_float32",
    "TestProxyTensorOpInfoCPU.test_make_fx_fake_exhaustive_t_cpu_float32",
    "TestProxyTensorOpInfoCPU.test_make_fx_symbolic_exhaustive_T_cpu_float32",
    "TestProxyTensorOpInfoCPU.test_make_fx_symbolic_exhaustive_t_cpu_float32",
    "TestProxyTensorOpInfoCPU.test_make_fx_symbolic_exhaustive_inplace_T_cpu_float32",
    "TestProxyTensorOpInfoCPU.test_make_fx_symbolic_exhaustive_inplace_t_cpu_float32",
    "TestProxyTensorOpInfoCPU.test_make_fx_symbolic_exhaustive_out_T_cpu_float32",
    "TestProxyTensorOpInfoCPU.test_make_fx_symbolic_exhaustive_out_t_cpu_float32",
}
dynamo_skips = dynamo_skips.union(extra_dynamo_skips)


# verify some invariants
for test in (
    dynamo_expected_failures
    | dynamo_skips
    | inductor_expected_failures
    | inductor_skips
):
    if len(test.split(".")) != 2:
        raise AssertionError(f'Invalid test name: "{test}"')

dynamo_intersection = dynamo_expected_failures.intersection(dynamo_skips)
if len(dynamo_intersection) > 0:
    raise AssertionError(
        "there should be no overlap between dynamo_expected_failures "
        "and dynamo_skips, got " + str(dynamo_intersection)
    )

inductor_intersection = inductor_expected_failures.intersection(inductor_skips)
if len(inductor_intersection) > 0:
    raise AssertionError(
        "there should be no overlap between inductor_expected_failures "
        "and inductor_skips, got " + str(inductor_intersection)
    )<|MERGE_RESOLUTION|>--- conflicted
+++ resolved
@@ -71,20 +71,6 @@
     "test_torch",
 }
 
-# Tests that run without resetting dynamo in PYTORCH_TEST_WITH_INDUCTOR=1.
-# Please don't add anything to this list.
-#
-# Instead we will gradually remove items from this list. Once the list is empty,
-# we will remove the list.
-FIXME_inductor_dont_reset_dynamo = {
-<<<<<<< HEAD
-    "test_modules",
-    "test_ops_gradients",
-=======
-    "test_ops",
->>>>>>> 82b5d397
-}
-
 # We generate unittest.expectedFailure for all of the following tests
 # when run under PYTORCH_TEST_WITH_DYNAMO=1.
 # see NOTE [dynamo_test_failures.py] for more details
