from __future__ import annotations

import contextlib
import dataclasses
import functools
import itertools
import logging
import textwrap
import traceback
import typing
from contextlib import nullcontext
from enum import Enum
from functools import partial
from typing import (
    Any,
    Callable,
    ClassVar,
    ContextManager,
    Dict,
    Generator,
    Iterable,
    List,
    Literal,
    Optional,
    overload,
    Sequence,
    Set,
    Tuple,
    TYPE_CHECKING,
    TypeVar,
    Union,
)
from typing_extensions import Never, TypeAlias
from unittest.mock import patch

import sympy
from sympy import Expr, Integer, Symbol

import torch._export.serde.schema as export_schema
import torch._logging
import torch.fx
import torch.utils._pytree as pytree
from torch._dynamo.device_interface import get_interface_for_device
from torch._dynamo.utils import identity
from torch._export.serde.serialize import GraphModuleSerializer
from torch._higher_order_ops.auto_functionalize import can_auto_functionalize
from torch._inductor import metrics
from torch._prims_common import (
    compute_required_storage_length,
    is_boolean_dtype,
    is_float_dtype,
    make_channels_last_strides_for,
    StrideType,
)
from torch._subclasses.fake_tensor import get_schema_info
from torch.fx.experimental.symbolic_shapes import (
    CallMethodKey,
    compute_unbacked_bindings,
    DivideByKey,
    free_unbacked_symbols,
    rebind_unbacked,
    resolve_unbacked_bindings,
    ShapeEnv,
    SymTypes,
)
from torch.utils._ordered_set import OrderedSet
from torch.utils._sympy.functions import CleanDiv, FloorDiv, ModularIndexing
from torch.utils._sympy.symbol import SymT

from . import config, dependencies
from .codegen.common import BackendFeature, index_prevent_reordering
from .dependencies import (
    Dep,
    extract_free_unbacked_symbols,
    extract_input_node_reduction_ranges,
    extract_read_writes,
    var_builder,
)
from .loop_body import LoopBody
from .ops_handler import OpCounterCSE, OpCountResult
from .runtime.benchmarking import benchmarker
from .runtime.hints import ReductionHint
from .utils import (
    argsort,
    argsort_sym,
    cache_on_self,
    ceildiv,
    convert_shape_to_inductor,
    convert_shape_to_symint,
    developer_warning,
    get_kernel_metadata,
    ir_dataclass,
    is_dynamic,
    is_gpu,
    sympy_dot,
    sympy_index_symbol,
    sympy_index_symbol_with_prefix,
    sympy_product,
    sympy_subs,
)
from .virtualized import ops, OpsValue, V


if TYPE_CHECKING:
    from torch.fx.node import Node

    from .codegen.cuda.cuda_template import CUDATemplate
    from .graph import GraphLowering
    from .utils import IndentedBuffer

else:
    CUDATemplate: TypeAlias = object


_T = TypeVar("_T")
_U = TypeVar("_U")
_V = TypeVar("_V")

_IntLike: TypeAlias = Union[int, Expr]
_NumLike: TypeAlias = Union[int, float, Expr]

_AnyLayout: TypeAlias = Union["Layout", "MultiOutputLayout", "NoneLayout"]

log = logging.getLogger(__name__)
indent = functools.partial(textwrap.indent, prefix="  ")
aten = torch.ops.aten

""" [Note: Inductor IR]

Inductor's IR is produced by executing 'lowering' code (see lowering.py).  Each
lowering is registered to a particular aten operator, and expects inputs that
correspond to the aten schema.  However, in place of torch Tensor inputs, lowerings
expect Inductor TensorBox inputs.

TensorBox IR represents torch tensors.  Tensors are sometimes single objects owning
storage, and sometimes views of another Tensor's storage.  Mutating tensor operations
(such as add_()) affect the underlying storage and any associated views.  Other operations
(such as .t_()) update metadata about the current view but don't modify the underlying storage.

To model this in Inductor, the IR distinguishes between TensorBox, View, StorageBox and Buffer.

TensorBox is the top level IR construct that any lowering should produce and maps to a torch.Tensor
output from an operation.  But just as torch.Tensors take different forms, TensorBox IR can
reference View IR or directly reference StorageBox IRs.

Some Inductor lowerings produce new sets of 'Box'es, while others (such as .t() or other view ops)
may take an existing TensorBox and point it to a new underlying View IR.

Tensors that directly own storage are represented as a chain of:
TensorBox -> StorageBox -> Buffer
where Buffer is a simple (1D) allocation, and StorageBox introduces the concept of a Layout.

If you mutate the data of such a tensor, we swing the StorageBox pointer to point to a new buffer
(leaving the old buffer unmodified and functionalizing the operation).

Tensors backed by views add one more indirection to the IR.
TensorBox -> View -> StorageBox -> Buffer
In these cases, the underlying StorageBox/Buffer will be shared with the pre-view TensorBox.

Computation is represented by Operation nodes, with each operation producing 1
or more output Buffers. In the case of mutations, these will be new Buffers that have the
mutated buffer listed in its get_mutation_names().

It is also possible to have an InputBuffer for which there is no corresponding Operation,
e.g. it may be a graph input or compile time constant.

"""


_NodeOrNodes: TypeAlias = Union[
    int,
    "TensorBox",
    Dict[str, "TensorBox"],
    "Symbol",
    "IRNode",
    Sequence[
        Optional[Union[int, Dict[str, "TensorBox"], "TensorBox", "Symbol", "IRNode"]]
    ],
]


def validate_ir(node_or_nodes: Optional[_NodeOrNodes]) -> None:
    def _check_tensorbox(nodes: Optional[_NodeOrNodes]) -> None:
        # Could expand this to check deeper properties
        # (e.g. TensorBox points to View or StorageBox)
        if nodes is None:
            pass
        elif isinstance(nodes, (list, tuple)):
            for node in nodes:
                _check_tensorbox(node)
        elif isinstance(nodes, dict):
            for node in nodes.values():
                _check_tensorbox(node)
        else:
            assert isinstance(
                nodes,
                (
                    torch._inductor.ir.ExpandView,
                    DynamicScalar,
                    AssertScalar,
                    TensorBox,
                    sympy.logic.boolalg.Boolean,
                    Expr,
                    int,
                    EffectfulKernel,
                ),
            ), f"Found {type(nodes)}, which is not a supported top level IR node. See [Note: Inductor IR]"

    # Be picky about the accepted data structure (don't use pytree here)
    _check_tensorbox(node_or_nodes)


def ops_wrapper(name: str) -> Callable[..., OpsValue]:
    assert isinstance(name, str)

    def fn(*args: object, **kwargs: object) -> OpsValue:
        return getattr(ops, name)(*args, **kwargs)

    return fn


def inverse_reorder(order: Sequence[int]) -> Callable[[Sequence[_T]], Sequence[_T]]:
    inv_order = dict(zip(order, range(len(order))))

    def reindex(index: Sequence[_T]) -> Sequence[_T]:
        assert len(index) == len(inv_order)
        return [index[inv_order[i]] for i in range(len(index))]

    return reindex


def same_reorder(order: Sequence[int]) -> Callable[[Sequence[_T]], Sequence[_T]]:
    def reindex(index: Sequence[_T]) -> Sequence[_T]:
        assert len(index) == len(order)
        return [index[order[i]] for i in range(len(index))]

    return reindex


def fuse_reindexing(
    reindex1: Callable[[Sequence[_U]], Sequence[_V]],
    reindex2: Callable[[Sequence[_T]], Sequence[_U]],
) -> Callable[[Sequence[_T]], Sequence[_V]]:
    def reindex(index: Sequence[_T]) -> Sequence[_V]:
        return reindex1(reindex2(index))

    return reindex


NHWC_STRIDE_ORDER = [3, 0, 2, 1]
NHWDC_STRIDE_ORDER = [4, 0, 3, 2, 1]


def get_fill_order(
    seq: Sequence[Union[int, torch.SymInt, Expr]], shape_env: Optional[ShapeEnv] = None
) -> Sequence[int]:
    """
    Convert strides to fill order (argsort)
    """
    if shape_env is None:
        sorted_idx: Sequence[int] = argsort(seq)
    else:
        # argsort_sym handles unbacked symints (with the help of the shape_env)
        sorted_idx = argsort_sym(shape_env, seq)
    return sorted_idx


def stride_order2fill_order(order: Sequence[Union[int, Integer]]) -> Sequence[int]:
    """
    Convert stride order to fill order
    For channel last format,

    stride order = [3, 0, 2, 1] and fill order = [1, 3, 2, 0]
    """
    lookup = {pos: idx for idx, pos in enumerate(order)}
    fill_order = [lookup[i] for i in range(len(order))]
    return fill_order


def get_stride_order(
    seq: Sequence[Union[int, torch.SymInt, Expr]], shape_env: Optional[ShapeEnv] = None
) -> Sequence[int]:
    """
    Convert strides to stride order
    """
    sorted_idx: Sequence[int] = get_fill_order(seq, shape_env)
    out = [0 for _ in range(len(seq))]
    for i, elem in enumerate(sorted_idx):
        out[elem] = i
    return out


@overload
def ir_node_to_tensor(x: Literal[None], guard_shape: bool = True) -> None:
    ...


@overload
def ir_node_to_tensor(x: IRNode, guard_shape: bool = True) -> torch.Tensor:
    ...


def ir_node_to_tensor(
    x: Optional[IRNode], guard_shape: bool = True
) -> Optional[torch.Tensor]:
    if x is None:
        return None

    shape_fn: Callable[[Union[int, Expr]], Union[int, Expr]]
    if not guard_shape:
        shape_fn = V.graph.sizevars.size_hint
    else:
        shape_fn = identity
    size = [shape_fn(s) for s in x.get_size()]
    stride: StrideType
    if is_storage_and_layout(x):
        stride = [shape_fn(s) for s in x.get_layout().stride]  # type: ignore[union-attr]
    else:
        stride = FlexibleLayout.contiguous_strides(size)
    dtype = x.get_dtype()
    device = x.get_device()
    size = convert_shape_to_symint(size)
    stride = convert_shape_to_symint(stride)
    with V.graph.sizevars.shape_env.suppress_guards():
        t = torch.empty_strided(
            size=size, stride=stride, dtype=dtype, device=device
        ).zero_()
    return t


def may_convert_to_optional(
    value: Optional[Sequence[_T]],
) -> Optional[Sequence[Optional[_T]]]:
    if isinstance(value, list) and not value:
        # [None] makes sure the cpp wrapper codegen will generate something like
        # {std::nullopt} instead of {}
        return [None]
    return value


def get_device_type(x: object) -> Optional[str]:
    if get_device := getattr(x, "get_device", None):
        return get_device_type(get_device())
    if isinstance(x, torch.device):
        return x.type
    return None


def is_triton(x: object) -> bool:
    dtype = get_device_type(x)
    return bool(dtype and is_gpu(dtype))


def is_cpu(x: object) -> bool:
    return get_device_type(x) == "cpu"


class IRNode:
    _current_origins: ClassVar[OrderedSet[Any]] = OrderedSet()

    # NB: These are kinda weird,
    origins: OrderedSet[Any] = dataclasses.field(init=False)
    traceback: Optional[List[str]] = dataclasses.field(init=False)
    origin_node: Optional[torch.fx.Node] = dataclasses.field(init=False)

    @staticmethod
    @contextlib.contextmanager
    def current_origins(origins: OrderedSet[Node]) -> Generator[None, None, None]:
        old = IRNode._current_origins
        IRNode._current_origins = old | origins
        try:
            yield
        finally:
            IRNode._current_origins = old

    def _post_init_setattr(self, attr, value) -> None:  # type: ignore[no-untyped-def]
        # Intended for use in __post_init__ for enforcing an invariant on a dataclass
        # If you must, can also be used for setting provenance info
        # We would like to try and minimize these usages though
        object.__setattr__(self, attr, value)

    def __post_init__(self) -> None:
        self._post_init_setattr("origins", OrderedSet(self._current_origins))
        self._post_init_setattr(
            "traceback", traceback.format_stack() if config.debug_ir_traceback else None
        )
        self._post_init_setattr("origin_node", None)

    def get_read_names(self) -> OrderedSet[str]:
        raise NotImplementedError(f"NYI on {type(self)}")

    def get_traceback(self) -> Optional[List[str]]:
        return self.traceback

    def get_origin_node(self):  # type: ignore[no-untyped-def]
        return self.origin_node

    def get_defining_op(self) -> Optional[Operation]:
        raise NotImplementedError

    def common_repr(self, shorten: bool = True) -> Sequence[str]:
        origins = f"origins={getattr(self, 'origins', '')}"
        if shorten and len(origins) > 64:
            # this can get *very* long
            origins = f"{origins[:61]}..."
        return [origins]

    def str_helper(
        self, lines: Sequence[object], shorten: bool = True, multiline: bool = True
    ) -> str:
        lines = list(lines) + list(self.common_repr(shorten))
        lines = list(map(str, lines))
        if multiline:
            new_lines = indent(",\n".join(lines))
            return f"{type(self).__name__}(\n{new_lines}\n)"
        else:
            return f"{type(self).__name__}({lines})"

    def get_dtype(self) -> torch.dtype:
        return self.dtype

    def get_layout(self) -> _AnyLayout:
        raise NotImplementedError(f"get_layout() is not implemented by {type(self)}!")

    def get_size(self) -> Sequence[_IntLike]:
        raise NotImplementedError(f"get_size() is not implemented by {type(self)}!")

    @property
    def shape(self) -> Union[_IntLike, sympy.Rel, Sequence[_IntLike]]:
        return self.get_size()

    def get_numel(self) -> Expr:
        return sympy_product(self.get_size())

    def is_zero_elements(self) -> bool:
        return V.graph.sizevars.is_expr_static_and_true(sympy.Eq(self.get_numel(), 0))

    def realize(self) -> Optional[str]:
        """
        If the IRNode refers to data which has not been materialized (e.g.,
        it is a Pointwise/Reduction that could potentially have more
        compute fused into it), realize the IRNode into physical memory,
        ending the possibility of fusing into it, but allowing, e.g., multiple
        users to access the data without having to recompute.

        Check StorageBox.realize for a particularly notable implementation.

        TODO(ezyang): I think, in principle, every IRNode should have an
        implementation of this, and most of the time no-op is OK, but you
        really do have to audit each IRNode for this, so for now, raise
        an error if it's not implemented.  Note that some code in graph.py
        will catch this thrown error and suppress it with a warning.
        """
        raise NotImplementedError(f"realize NYI on {type(self)}")

    def codegen_reference(self, writer: Optional[IndentedBuffer] = None) -> str:
        raise NotImplementedError(f"codegen_reference NYI on {type(self)}")

    # The abstract method declarations below serve to convince mypy that all IRNode instances have these functions
    # defined, while having no effect at runtime. We cannot create stub implementations here because other parts of
    # the code dynamically check for defined attributes.
    get_device: Callable[[], torch.device]
    get_name: Callable[[], str]
    get_reads: Callable[[], Any]
    num_reads: Callable[[], int]
    get_stride: Callable[[], Any]
    get_storage_numel: Callable[[], _IntLike]
    has_exceeded_max_reads: Callable[[], bool]
    make_loader: Callable[[], Callable[[Sequence[_IntLike]], OpsValue]]
    make_indexer: Callable[[], Callable[[Sequence[_IntLike]], _IntLike]]
    realize_hint: Callable[[], None]
    get_unbacked_symbol_uses: Callable[[], OrderedSet[Symbol]]

    if TYPE_CHECKING:

        @property
        def dtype(self) -> torch.dtype:
            ...

        def mark_reuse(self, users: int) -> None:
            ...


@ir_dataclass(frozen=False)
class Operation:
    def __post_init__(self) -> None:
        self.operation_name: Optional[str] = None

    def get_device(self):  # type: ignore[no-untyped-def]
        raise NotImplementedError

    def get_origin_node(self):  # type: ignore[no-untyped-def]
        assert hasattr(self, "origin_node")
        return self.origin_node

    def get_origins(self):  # type: ignore[no-untyped-def]
        assert hasattr(self, "origins")
        return self.origins

    def get_operation_name(self) -> str:
        assert self.operation_name is not None
        return self.operation_name

    def is_extern(self) -> bool:
        return False

    def is_no_op(self) -> bool:
        return False

    def get_read_writes(self):  # type: ignore[no-untyped-def]
        raise NotImplementedError

    def is_user_of(self, name):  # type: ignore[no-untyped-def]
        return name in self.get_read_names()

    def get_read_names(self) -> OrderedSet[str]:
        return OrderedSet(dep.name for dep in self.get_reads())

    def get_reads(self):  # type: ignore[no-untyped-def]
        return self.get_read_writes().reads

    def get_outputs(self) -> List[Buffer]:
        raise NotImplementedError

    def get_unbacked_symbol_defs(self) -> OrderedSet[sympy.Symbol]:
        return OrderedSet()

    def get_unbacked_symbol_uses(self) -> OrderedSet[sympy.Symbol]:
        """
        Returns the unbacked symbols which are required to be in scope in
        order to successfully perform codegen for this buffer.  For example,
        a buffer that corresponds to an extern kernel call that takes i0 as
        an argument would return {i0} here.  This is used to generate necessary
        dependencies that ensure we actually bind i0 in codegen before you
        try to use it.

        Note that this is NOT transitive; in particular, if this buffer takes
        in as input another buffer with dynamic shape (e.g., (i0,)), we will
        not report it here, because you will already have a dependency
        on that buffer, which will eventually have a dependency on i0 if
        necessary.
        """
        return OrderedSet()

    def get_workspace_size(self) -> int:
        """
        Gets extra global memory size needed by this buffer.
        Some algorithms (e.g. group gemm) may require extra global memory in the generated code.
        """
        return 0


@ir_dataclass
class Loops(IRNode):
    device: torch.device
    dtype: torch.dtype
    inner_fn: Callable[..., OpsValue]
    ranges: Sequence[_IntLike]

    def get_unbacked_symbol_uses(self) -> OrderedSet[Symbol]:
        return OrderedSet().union(
            *(free_unbacked_symbols(e) for e in self.ranges),
            self.inner_fn_free_unbacked_symbols(),
        )

    def __str__(self, names: Tuple[str] = ("ranges",)) -> str:
        return self.str_helper(
            [
                f"'{self.device.type}'",
                str(self.dtype),
                self.inner_fn_str(),
            ]
            + [f"{name}={getattr(self, name)}" for name in names]
            + [f"origin_node={self.origin_node!r}"]
        )

    def __post_init__(self) -> None:
        super().__post_init__()

    __repr__ = __str__

    def get_device(self) -> torch.device:
        return self.device

    def get_origin_node(self) -> Optional[Node]:
        return self.origin_node

    def get_size(self) -> Sequence[_IntLike]:
        return self.ranges

    def get_pointwise_size(self) -> Sequence[_IntLike]:
        return self.ranges

    def is_extern(self) -> bool:
        return False

    @classmethod
    def create(cls, *args, **kwargs):  # type: ignore[no-untyped-def]
        origin_node = kwargs.pop("origin_node", None)
        tb = kwargs.pop("traceback", None)
        # if "origin_node" in kwargs:
        #     breakpoint()
        r = cls(*args, **kwargs)
        # Need to explicitly set origin_node here to propagate it down.
        # todo(chilli): I think it would be better for IRNode to directly set
        # origin_node
        r._post_init_setattr("origin_node", origin_node)
        r._post_init_setattr("traceback", tb or r.traceback)
        return TensorBox.create(r)

    @staticmethod
    def _index(ranges: Sequence[_IntLike], prefix: SymT = SymT.INDEX) -> Sequence[Expr]:
        return [
            sympy.S.Zero if s == 1 else sympy_index_symbol_with_prefix(prefix, n)
            for n, s in enumerate(ranges)
        ]

    @cache_on_self
    def inner_fn_opcount(self) -> OpCountResult:
        opcounter = OpCounterCSE(V.MockHandler())
        with V.set_ops_handler(opcounter), patch.object(
            FlexibleLayout, "allow_indexing", True
        ):
            self.inner_fn(*self.inner_fn_args())
            return opcounter.getvalue()

    def inner_fn_args(self) -> Sequence[Sequence[_IntLike]]:
        return (self._index(self.ranges),)

    @cache_on_self
    def inner_fn_str(self) -> str:
        return V.KernelFormatterHandler.ir_to_string(
            self.inner_fn, *self.inner_fn_args()
        )

    def has_large_inner_fn(self, threshold=None) -> bool:  # type: ignore[no-untyped-def]
        if threshold is None:
            threshold = 0
        threshold = max(threshold, config.realize_opcount_threshold)
        return self.inner_fn_opcount().num_ops > threshold

    def inner_fn_free_unbacked_symbols(self) -> Set[Symbol]:
        index = self._index(self.ranges)
        return extract_free_unbacked_symbols(self.inner_fn, index)

    def get_reads(self) -> Set[Dep]:
        with patch.object(FlexibleLayout, "allow_indexing", True):
            if self.get_reduction_type():
                return extract_read_writes(
                    self.make_loader(),
                    self.get_size(),  # type: ignore[arg-type]
                    self.get_reduction_size(),  # type: ignore[arg-type]
                ).reads
            else:
                return extract_read_writes(
                    self.make_loader(),
                    self.get_size(),  # type: ignore[arg-type]
                ).reads

    def get_read_names(self) -> OrderedSet[str]:
        return OrderedSet(self.inner_fn_opcount().read_buffers)

    def num_reads(self):  # type: ignore[no-untyped-def]
        return len(self.inner_fn_opcount().read_buffers)

    def get_reduction_size(self) -> Sequence[_IntLike]:
        raise NotImplementedError(
            f"get_reduction_size() is not implemented by {type(self)}!"
        )

    def get_reduction_type(self) -> Optional[str]:
        raise NotImplementedError(
            f"get_reduction_type() is not implemented by {type(self)}!"
        )

    def constant_to_device(self, device: torch.device) -> IRNode:
        raise NotImplementedError(
            f"constant_to_device() is not implemented by {type(self)}!"
        )


def nop_loader_fn(idx: Union[Expr, Sequence[Expr]], *, dtype: torch.dtype) -> OpsValue:
    if dtype.is_floating_point:
        return ops.constant(float("nan"), dtype)
    else:
        return ops.constant(0, dtype)


@ir_dataclass
class Pointwise(Loops):
    def make_loader(self) -> Callable[[Sequence[_IntLike]], OpsValue]:
        # Make zero-element loops into a no-op
        if self.is_zero_elements():
            return partial(nop_loader_fn, dtype=self.dtype)

        return self.inner_fn

    def get_reduction_size(self) -> Sequence[_IntLike]:
        return []

    def get_reduction_type(self) -> Optional[str]:
        return None

    def store_output(
        self,
        output_name: Optional[str],
        indexer: Callable[[Sequence[Expr]], Never],
        vars: Sequence[Expr],
    ) -> OpsValue:
        loader = self.make_loader()
        return ops.store(output_name, indexer(vars), loader(vars))

    def constant_to_device(self, device: torch.device) -> IRNode:
        """Move this to a given device. Requires that all reads are to constants."""
        loader = self.make_loader()
        loader = patch.object(ConstantBuffer, "override_device", device)(loader)
        return Pointwise(
            device=device, dtype=self.dtype, inner_fn=loader, ranges=self.ranges
        )


@ir_dataclass
class Scatter(Pointwise):
    output_indexer: Callable[[Sequence[Expr]], Expr]
    scatter_mode: Optional[str] = None

    def constant_to_device(self, device: torch.device) -> IRNode:
        """Move this to a given device. Requires that all reads are to constants."""
        loader = self.make_loader()
        loader = patch.object(ConstantBuffer, "override_device", device)(loader)
        return Scatter(
            device=device,
            dtype=self.dtype,
            inner_fn=loader,
            ranges=self.ranges,
            output_indexer=self.output_indexer,
            scatter_mode=self.scatter_mode,
        )

    def store_output(
        self,
        output_name: Optional[str],
        indexer: Callable[[Sequence[Expr]], Never],
        vars: Sequence[Expr],
    ) -> OpsValue:
        loader = self.make_loader()
        return ops.store(
            output_name,
            indexer(self.output_indexer(vars)),
            loader(vars),
            mode=self.scatter_mode,
        )


REDUCTION_COMBINE_FN: Dict[str, Callable[..., OpsValue]] = {
    "any": ops_wrapper("logical_or"),
    "max": ops_wrapper("maximum"),
    "min": ops_wrapper("minimum"),
    "prod": ops_wrapper("mul"),
    "sum": ops_wrapper("add"),
    "xor_sum": ops_wrapper("bitwise_xor"),
}


def get_reduction_combine_fn(
    reduction_type: str, dtype: torch.dtype, arg_break_ties_left: bool = True
) -> Callable[..., object]:
    if reduction_type in REDUCTION_COMBINE_FN:
        return REDUCTION_COMBINE_FN[reduction_type]

    elif reduction_type in ("argmax", "argmin"):

        def argmax_combine_fn(
            a: Tuple[object, object], b: Tuple[object, object]
        ) -> Tuple[OpsValue, OpsValue]:
            a_value, a_index = a
            b_value, b_index = b

            if reduction_type == "argmin":
                mask = ops.lt(a_value, b_value)
            else:
                mask = ops.gt(a_value, b_value)

            equal = ops.eq(a_value, b_value)
            if is_float_dtype(dtype):
                a_isnan = ops.ne(a_value, a_value)
                b_isnan = ops.ne(b_value, b_value)
                mask = ops.logical_or(mask, ops.gt(a_isnan, b_isnan))
                equal = ops.logical_or(equal, ops.logical_and(a_isnan, b_isnan))

            tie = (
                ops.lt(a_index, b_index)
                if arg_break_ties_left
                else ops.gt(a_index, b_index)
            )
            mask = ops.logical_or(mask, ops.logical_and(equal, tie))
            return (
                ops.where(mask, a_value, b_value),
                ops.where(mask, a_index, b_index),
            )

        return argmax_combine_fn

    elif reduction_type == "welford_combine":

        def welford_combine_fn(
            a: Tuple[OpsValue, OpsValue, OpsValue],
            b: Tuple[OpsValue, OpsValue, OpsValue],
        ) -> Tuple[OpsValue, OpsValue, OpsValue]:
            a_mean, a_m2, a_weight = a
            b_mean, b_m2, b_weight = b

            delta = b_mean - a_mean
            new_weight = a_weight + b_weight
            w2_over_w = b_weight / new_weight
            return (
                a_mean + delta * w2_over_w,
                a_m2 + b_m2 + delta * delta * a_weight * w2_over_w,
                new_weight,
            )

        return welford_combine_fn

    else:
        raise NotImplementedError(f"unknown reduction_type={reduction_type}")


def significant_strides_equal(
    strides1: Sequence[_IntLike], strides2: Sequence[_IntLike], size: Sequence[_IntLike]
) -> bool:
    """
    Returns true if the strides are equal, ignoring dimensions of size 1 .
    """
    non_1_indices = [
        i
        for i, dim in enumerate(size)
        if V.graph.sizevars.size_hint(dim, fallback=2) != 1
    ]
    strides1 = [V.graph.sizevars.size_hint(strides1[i]) for i in non_1_indices]
    strides2 = [V.graph.sizevars.size_hint(strides2[i]) for i in non_1_indices]
    return strides1 == strides2


@ir_dataclass
class Reduction(Loops):
    reduction_ranges: Sequence[_IntLike]
    reduction_type: str
    # self.dtype represents the dst dtype
    src_dtype: torch.dtype
    reduction_hint: ReductionHint

    def __str__(self) -> str:  # type: ignore[override]
        return Loops.__str__(  # type: ignore[call-arg]
            self, names=("ranges", "reduction_ranges", "reduction_type")
        )

    def __repr__(self) -> str:  # type: ignore[override]
        return self.__str__()

    def get_unbacked_symbol_uses(self) -> OrderedSet[Symbol]:
        return super().get_unbacked_symbol_uses() | OrderedSet().union(
            *(free_unbacked_symbols(e) for e in self.reduction_ranges)
        )

    def get_reduction_size(self) -> Sequence[_IntLike]:
        return self.reduction_ranges

    def get_reduction_type(self) -> Optional[str]:
        return self.reduction_type

    def store_reduction(
        self,
        output_name: Optional[str],
        indexer: Callable[[Sequence[Expr]], Never],
        vars: Sequence[Expr],
        reduction_vars: Sequence[Symbol],
    ) -> OpsValue:
        value = ops.reduction(
            self.dtype,
            self.src_dtype,
            self.reduction_type,
            self.inner_fn(vars, reduction_vars),
        )
        return ops.store_reduction(output_name, indexer(vars), value)

    def index_length(self) -> int:
        return len(self.ranges) + len(self.reduction_ranges)

    def inner_fn_args(self) -> Sequence[Sequence[Expr]]:
        index = self._index(self.ranges)
        rindex = self._index(self.reduction_ranges, SymT.RINDEX)
        return (index, rindex)

    def inner_fn_free_unbacked_symbols(self) -> Set[Symbol]:
        index = self._index(self.ranges)
        rindex = self._index(self.reduction_ranges, SymT.RINDEX)
        return extract_free_unbacked_symbols(self.inner_fn, index, rindex)

    def constant_to_device(self, device: torch.device) -> IRNode:
        """Move this to a given device. Requires that all reads are to constants."""
        loader = self.make_loader()
        loader = patch.object(ConstantBuffer, "override_device", device)(loader)
        return Reduction(
            device=device,
            dtype=self.dtype,
            inner_fn=loader,
            ranges=self.ranges,
            reduction_ranges=self.reduction_ranges,
            reduction_type=self.reduction_type,
            src_dtype=self.src_dtype,
            reduction_hint=ReductionHint.DEFAULT,
        )

    @staticmethod
    def num_splits(
        device: torch.device,
        dst_dtype: torch.dtype,
        src_dtype: torch.dtype,
        inner_fn: Callable[..., OpsValue],
        ranges: Sequence[_IntLike],
        reduction_ranges: Sequence[_IntLike],
        reduction_type: str,
        reduction_numel: Expr,
        input_node: Optional[IRNode] = None,
    ) -> Tuple[ReductionHint, _IntLike]:
        def _is_static(x: object) -> bool:
            return isinstance(x, (int, Integer))

        reduction_numel_hint = V.graph.sizevars.symbolic_hint(reduction_numel)
        numel_hint = V.graph.sizevars.symbolic_hint(sympy_product(ranges))

        should_split = reduction_type == "scan" or (
            not V.graph.has_feature(device, BackendFeature.REDUCE_TO_SINGLE_ELEMENT)
            and reduction_type
            not in (
                "argmax",
                "argmin",
            )
            and config.split_reductions
        )
        if not (_is_static(reduction_numel_hint) and _is_static(numel_hint)):
            # We don't support unbacked symints
            return ReductionHint.DEFAULT, 1

        dtype = get_device_type(device)
        assert dtype is not None
        device_interface = get_interface_for_device(dtype)
        device_properties = device_interface.Worker.get_device_properties(device)
        if get_device_type(device) == "xpu":
            num_sm = device_properties.gpu_subslice_count
        else:
            # default is cuda behavior
            num_sm = device_properties.multi_processor_count

        min_elements_per_thread = 32
        max_elements_per_thread = 512
        threads_per_sm = 2048
        min_elements_per_device = min_elements_per_thread * num_sm * threads_per_sm
        max_elements_per_device = max_elements_per_thread * num_sm * threads_per_sm

        def inner_reduction_splits(reduction_numel_hint: _IntLike, numel_hint: _IntLike):  # type: ignore[no-untyped-def]
            if not should_split:
                return 1
            # do heuristics that's close to eager mode for split inner reduction
            # we leak reduction autotune configs here, and will need to refactor to avoid this later
            num_warps = 8
            num_threads = 32 * num_warps
            if numel_hint >= 2 * num_sm:  # don't split if there are enough outputs
                return 1
            if reduction_numel_hint <= 8192:
                return 1
            if reduction_numel_hint * numel_hint <= min_elements_per_device:
                split_size = min_elements_per_thread
            elif reduction_numel_hint * numel_hint < max_elements_per_device:
                target_blocks = num_sm * threads_per_sm // (2 * num_threads)
                blocks_per_output = (target_blocks + numel_hint - 1) // numel_hint
                tmp_split_size = (
                    reduction_numel_hint + num_threads * blocks_per_output - 1
                ) // (num_threads * blocks_per_output)
                divisors = sympy.divisors(reduction_numel_hint)
                closest = min(divisors, key=lambda x: abs(x - tmp_split_size))
                if abs(closest - tmp_split_size) < 30:
                    # prefer even splits, but never smalle than min_elements_per_thread
                    split_size = max(closest, min_elements_per_thread)
                else:
                    split_size = tmp_split_size
            else:
                divisors = sympy.divisors(reduction_numel_hint)
                closest = min(divisors, key=lambda x: abs(x - max_elements_per_thread))
                if abs(closest - max_elements_per_thread) < 50:
                    # prefer even splits
                    split_size = closest
                else:
                    split_size = max_elements_per_thread
            return (reduction_numel_hint + split_size * num_threads - 1) // (
                split_size * num_threads
            )

        def outer_reduction_splits(reduction_numel_hint, numel_hint):  # type: ignore[no-untyped-def]
            if not should_split:
                return 1
            # TODO the best heuristic currently has XBLOCK (corresponding to numel_hint) 128
            # extend to even smaller number of outputs
            num_warps = 8
            num_threads = num_warps * 32
            rvals_per_thread = 4  # comes from heuristics, refactor to not leak here
            xvals_per_block = 128
            xblocks = (numel_hint + xvals_per_block - 1) // xvals_per_block
            if reduction_numel_hint * numel_hint < min_elements_per_device:
                split_size = min_elements_per_thread
            elif reduction_numel_hint * numel_hint < max_elements_per_device:
                target_blocks = num_sm * threads_per_sm // (num_threads)
                target_blocks = (target_blocks + xblocks - 1) // xblocks
                tmp_split_size = (
                    reduction_numel_hint + rvals_per_thread * target_blocks - 1
                ) // (rvals_per_thread * target_blocks)
                divisors = sympy.divisors(reduction_numel_hint)
                closest = min(divisors, key=lambda x: abs(x - tmp_split_size))
                if abs(tmp_split_size - closest) < 20:
                    split_size = max(closest, min_elements_per_thread)
                else:
                    split_size = tmp_split_size
            else:
                divisors = sympy.divisors(reduction_numel_hint)
                closest = min(divisors, key=lambda x: abs(x - max_elements_per_thread))
                if abs(closest - max_elements_per_thread) < 50:
                    # prefer even splits
                    split_size = closest
                else:
                    split_size = max_elements_per_thread

            return (reduction_numel_hint + rvals_per_thread * split_size - 1) // (
                rvals_per_thread * split_size
            )

        # easy cases
        if numel_hint == 1:
            split = inner_reduction_splits(reduction_numel_hint, numel_hint)
            if split == 1:
                # No need to split.
                return ReductionHint.INNER, split
            if input_node is not None and isinstance(input_node, TensorBox):
                new_ranges, new_reduction_ranges = extract_input_node_reduction_ranges(
                    input_node
                )
                if new_ranges is not None and new_reduction_ranges is not None:
                    extracted_numel_hint = V.graph.sizevars.symbolic_hint(
                        sympy_product(new_ranges + new_reduction_ranges)
                    )
                    if reduction_numel_hint == extracted_numel_hint:
                        log.debug(
                            "Use previous IRNode's range and reduction_ranges instead of split. "
                            "current ranges: %s, current reduction ranges: %s, current split: %d, "
                            "new ranges: %s, new reduction ranges: %s",
                            ranges,
                            reduction_ranges,
                            split,
                            new_ranges,
                            new_reduction_ranges,
                        )
                        # If the input_node or its dependent nodes are also Reduction nodes,
                        # use reduction_sizes of this node or its dependent nodes directly.
                        return ReductionHint.INNER, -1
            return ReductionHint.INNER, split
        if (
            reduction_numel_hint <= min_elements_per_thread
            or numel_hint >= num_sm * 2 * 32
        ):
            return ReductionHint.DEFAULT, 1

        r = Reduction(
            device=device,
            dtype=dst_dtype,
            inner_fn=inner_fn,
            ranges=ranges,
            reduction_ranges=reduction_ranges,
            reduction_type=reduction_type,
            src_dtype=src_dtype,
            reduction_hint=ReductionHint.DEFAULT,
        )

        def get_read_indices(r: Reduction) -> Tuple[Sequence[Expr], bool]:
            cb = ComputedBuffer(
                name=None,
                layout=FlexibleLayout(
                    device=r.get_device(),
                    dtype=r.get_dtype(),
                    size=r.get_size(),
                ),
                data=r,
            )
            read_writes = cb.get_read_writes()
            # try finding the full size producer
            # TODO this will fail for something like ((1, N) * (N, 1)).sum()
            # this would also possibly be wrong for producers with the different contiguity but we hope those cases are rare
            assert read_writes.range_vars is not None
            range_vars = [
                r
                for r in read_writes.range_vars
                if isinstance(r, Expr) and not isinstance(r, sympy.Number)
            ]
            indices = []
            changed = False
            for md in sorted(read_writes.reads, key=lambda x: x.name):
                if all(r in md.index.free_symbols for r in range_vars):
                    indices.append(md.index)
                    if md.name in V.graph.name_to_buffer:
                        buf = V.graph.name_to_buffer[md.name]
                        original_stride = getattr(buf.layout, "stride", None)
                        buf.decide_layout()
                        if getattr(buf.layout, "stride", None) != original_stride:
                            changed = True
            return indices, changed

        indices, changed = get_read_indices(r)
        if changed:
            indices, _ = get_read_indices(r)

        if len(indices) == 0:
            # TODO determine splits when all inputs are broadcast
            return ReductionHint.DEFAULT, 1

        (_, reduction_vars), ranges1 = dependencies.index_vars_squeeze(
            r.get_size(), r.get_reduction_size()  # type: ignore[arg-type]
        )
        num_outer = 0
        num_inner = 0
        for i in indices:
            j = V.graph.sizevars.simplify_with_ranges(i, ranges1)
            strides = V.graph.sizevars.stride_hints(j, reduction_vars, ranges1.keys())
            outer = all(s > 1 for s in strides)
            if outer:
                num_outer += 1
            else:
                num_inner += 1
        if num_inner > num_outer:
            return ReductionHint.INNER, inner_reduction_splits(
                reduction_numel_hint, numel_hint
            )
        else:
            return ReductionHint.OUTER, outer_reduction_splits(
                reduction_numel_hint, numel_hint
            )

    @staticmethod
    def _unroll_reduction_fn(inner_fn, reduction_ranges, reduction_type, src_dtype):  # type: ignore[no-untyped-def]
        """Convert inner_fn from a reduction to an pointwise"""
        reduction_ranges = [
            V.graph.sizevars.evaluate_static_shape(x) for x in reduction_ranges
        ]

        combine_fn = get_reduction_combine_fn(reduction_type, src_dtype)

        def fn(index):  # type: ignore[no-untyped-def]
            return functools.reduce(
                combine_fn,
                (
                    value_fn(index, rindex)
                    for rindex in itertools.product(
                        *[range(x) for x in reduction_ranges]
                    )
                ),
            )

        if reduction_type in ("argmin", "argmax"):
            flatten_index = FixedLayout(
                None,  # type: ignore[arg-type]
                None,  # type: ignore[arg-type]
                reduction_ranges,
                FlexibleLayout.contiguous_strides(reduction_ranges),
            ).make_indexer()

            def value_fn(index, rindex):  # type: ignore[no-untyped-def]
                rindex = [sympy.expand(i) for i in rindex]
                return (
                    inner_fn(index, rindex),
                    ops.index_expr(flatten_index(rindex), torch.int64),
                )

            return lambda index: fn(index)[1]
        else:
            value_fn = inner_fn
            return fn

    @classmethod
    def create(
        cls,
        device: torch.device,
        dst_dtype: torch.dtype,
        src_dtype: torch.dtype,
        inner_fn: Callable[..., Any],
        ranges: Sequence[Expr],
        reduction_ranges: Sequence[Expr],
        reduction_type: str,
        reduction_hint: ReductionHint = ReductionHint.DEFAULT,
        input_node: Optional[IRNode] = None,
    ) -> TensorBox:
        reduction_numel = V.graph.sizevars.simplify(sympy_product(reduction_ranges))

        if reduction_numel == 0:
            # N.B. This is a hack to generate the literal of the given type
            # Ideally, we should be fixing `def constant` in triton.py
            # but it breaks due to hardcoded dtypes in other places
            def py_cnst(val: object) -> Union[bool, float, int]:
                if dst_dtype == torch.bool:
                    return bool(val)
                elif dst_dtype.is_floating_point:
                    assert isinstance(val, typing.SupportsFloat)
                    return float(val)
                else:
                    assert isinstance(val, typing.SupportsInt)
                    return int(val)

            rtypes_to_inits = {
                "sum": py_cnst(0),
                "xor_sum": py_cnst(0),
                "prod": py_cnst(1),
                "any": py_cnst(0),
                # "all" is desugared to `!any(!val)`
            }

            assert (
                reduction_type in rtypes_to_inits.keys()
            ), f"{reduction_type} not supported for zero-dimension tensors!"

            def const_fn(index: int) -> OpsValue:
                return ops.constant(rtypes_to_inits[reduction_type], dst_dtype)

            return Pointwise.create(
                device=device,
                dtype=src_dtype,
                inner_fn=const_fn,
                ranges=list(ranges),
            )

        if reduction_numel == 1:
            # this reduction is actually a pointwise op
            if reduction_type in ("argmin", "argmax"):

                def fn(index: int) -> OpsValue:
                    return ops.constant(0, dst_dtype)

            else:

                def fn(index: int) -> OpsValue:
                    reduction_index = [sympy.S.Zero for _ in reduction_ranges]
                    return inner_fn(index, reduction_index)

            return Pointwise.create(
                device=device, dtype=dst_dtype, inner_fn=fn, ranges=ranges
            )

        if (
            isinstance(reduction_numel, Integer)
            and V.graph.sizevars.size_hint(reduction_numel)
            < config.unroll_reductions_threshold
            and sympy_product(ranges) != 1
        ):
            return Pointwise.create(
                device=device,
                dtype=dst_dtype,
                inner_fn=cls._unroll_reduction_fn(
                    inner_fn, reduction_ranges, reduction_type, src_dtype
                ),
                ranges=ranges,
            )

        # triton doesn't support reduce to single element well, so break it up
        hint, split = cls.num_splits(
            device,
            dst_dtype,
            src_dtype,
            inner_fn,
            ranges,
            reduction_ranges,
            reduction_type,
            reduction_numel,
            input_node,
        )
        # intermediate reduction in split can contain complex indexing,
        # and num_splits will fail to correctly set the hint
        # reuse the passed hint if available
        if reduction_hint == ReductionHint.DEFAULT:
            reduction_hint = hint
        if split == -1:
            assert input_node is not None
            new_ranges, new_reduction_ranges = extract_input_node_reduction_ranges(
                input_node  # type: ignore[arg-type]
            )
            assert new_ranges is not None
            assert new_reduction_ranges is not None
            return cls.create_multilayer_existing_ranges(
                device,
                dst_dtype,
                src_dtype,
                inner_fn,
                ranges,
                reduction_ranges,
                new_ranges,
                new_reduction_ranges,
                reduction_type,
                reduction_hint,
            )
        elif split > 1:
            # triton doesn't support reduce to single element well, so break it up
            return cls.create_multilayer(
                device,
                dst_dtype,
                src_dtype,
                inner_fn,
                ranges,
                reduction_ranges,
                reduction_type,
                split,
                reduction_hint,
            )

        return TensorBox.create(
            Reduction(
                device=device,
                dtype=dst_dtype,
                inner_fn=inner_fn,
                ranges=ranges,
                reduction_ranges=reduction_ranges,
                reduction_type=reduction_type,
                src_dtype=src_dtype,
                reduction_hint=reduction_hint,
            )
        )

    @staticmethod
    def default_accumulator(
        reduction_type: str, dtype: torch.dtype
    ) -> Union[_NumLike, Sequence[_NumLike]]:
        if reduction_type in ("max", "argmax"):
            if is_float_dtype(dtype):
                return float("-inf")
            elif is_boolean_dtype(dtype):
                return 0
            else:
                return torch.iinfo(dtype).min
        if reduction_type in ("min", "argmin"):
            if is_float_dtype(dtype):
                return float("inf")
            elif is_boolean_dtype(dtype):
                return 1
            else:
                return torch.iinfo(dtype).max

        return {
            "sum": 0,
            "prod": 1,
            "xor_sum": 0,
            "any": 0,
            "welford_reduce": (0, 0, 0),
            "welford_combine": (0, 0, 0),
        }[reduction_type]

    @staticmethod
    def default_value(
        reduction_type: str, dtype: torch.dtype
    ) -> Union[_NumLike, Sequence[_NumLike]]:
        if reduction_type == "welford_reduce":
            return 0
        return Reduction.default_accumulator(reduction_type, dtype)

    @staticmethod
    def _multilayer_second_step_hint(
        split: _IntLike, numel_hint: int, reduction_hint: ReductionHint
    ) -> ReductionHint:
        if split == -1:
            return reduction_hint
        if split <= 512 and numel_hint <= 512 and reduction_hint == ReductionHint.OUTER:
            return ReductionHint.OUTER_TINY
        if (
            split <= 1024
            and numel_hint <= 256
            and reduction_hint == ReductionHint.OUTER
        ):
            return ReductionHint.OUTER_TINY

        return reduction_hint

    @classmethod
    def _multilayer_wrap_loader(
        cls,
        loader: Callable[..., OpsValue],
        reduction_ranges: Sequence[_IntLike],
        reduction_numel: _IntLike,
        split: _IntLike,
        block_size: _IntLike,
        default: Union[_NumLike, Sequence[_NumLike]],
    ) -> Callable[..., object]:
        reindex = View.dynamic_reshape_indexer(reduction_ranges, [reduction_numel])
        need_mask = not V.graph.sizevars.is_expr_static_and_true(
            sympy.Eq(reduction_numel % split, 0)
        )

        def wrapper_fn(
            index: Sequence[Symbol], reduction_index: Sequence[Symbol]
        ) -> OpsValue:
            (reduction_index,) = reduction_index
            *new_index, reduction_block = index
            indices = block_size * reduction_block + reduction_index

            def body() -> OpsValue:
                return loader(new_index, reindex([indices]))

            if need_mask:
                mask = ops.lt(
                    ops.index_expr(indices, torch.int32),
                    ops.index_expr(reduction_numel, torch.int32),
                )
                return ops.masked(mask, body, default)
            else:
                return body()

        return wrapper_fn

    @classmethod
    def _multilayer_wrap_loader_existing_ranges(  # type: ignore[no-untyped-def]
        cls,
        loader,
        original_ranges,
        original_reduction_ranges,
        new_ranges,
        new_reduction_ranges,
        default,
    ):
        assert all(
            r == 1 for r in original_ranges
        ), f"Only enabled for numel_hint == 1, found {original_ranges=}"
        reindex = View.dynamic_reshape_indexer(
            original_reduction_ranges, tuple(new_ranges) + tuple(new_reduction_ranges)
        )

        def wrapper_fn(merged_index, new_reduction_index):  # type: ignore[no-untyped-def]
            original_idx = merged_index[: len(original_ranges)]
            new_index = merged_index[len(original_ranges) :]
            return loader(
                original_idx,
                reindex(tuple(new_index) + tuple(new_reduction_index)),
            )

        return wrapper_fn

    @classmethod
    def create_multilayer_helper(
        cls,
        device: torch.device,
        dst_dtype: torch.dtype,
        src_dtype: torch.dtype,
        wrapper_fn: Callable[..., Any],
        original_ranges: Sequence[Expr],
        original_reduction_ranges: Sequence[Expr],
        new_ranges: List[Expr],
        new_reduction_ranges: List[Integer],
        reduction_type: str,
        split: _IntLike,
        reduction_hint: ReductionHint,
    ) -> TensorBox:
        """
        Break a large reduction up into multiple smaller reductions
        recursively
        """
        # triton will automatically compute reductions in fp32 if reducing over fp16/bf16
        # within the kernel. keep the intermediate in fp32 so as to keep the whole reduction
        # in fp32 and not reduce precision by breaking up the kernel into multiple layers
        intermediate_dtype = (
            dst_dtype
            if dst_dtype not in (torch.float16, torch.bfloat16)
            else torch.float
        )
        intermediate = Reduction.create(
            device,
            intermediate_dtype,
            src_dtype,
            wrapper_fn,
            new_ranges,
            new_reduction_ranges,
            reduction_type,
            reduction_hint,
        )
        intermediate.realize()
        intermediate_loader = intermediate.make_loader()

        def intermediate_fn(
            index: Sequence[_IntLike], reduction_index: Sequence[_IntLike]
        ) -> OpsValue:
            return intermediate_loader([*index, *reduction_index])

        numel_hint = V.graph.sizevars.size_hint(sympy_product(original_ranges))
        reduction_hint = cls._multilayer_second_step_hint(
            split, numel_hint, reduction_hint
        )

        assert original_ranges == new_ranges[: len(original_ranges)]
        return TensorBox.create(
            Reduction(
                device=device,
                dtype=dst_dtype,
                inner_fn=intermediate_fn,
                ranges=original_ranges,
                reduction_ranges=new_ranges[len(original_ranges) :],
                reduction_type=reduction_type,
                src_dtype=src_dtype,
                reduction_hint=reduction_hint,
            )
        )

    @classmethod
    def create_multilayer(
        cls,
        device: torch.device,
        dst_dtype: torch.dtype,
        src_dtype: torch.dtype,
        inner_fn: Callable[..., Any],
        ranges: Sequence[Expr],
        reduction_ranges: Sequence[Expr],
        reduction_type: str,
        split: _IntLike,
        reduction_hint: ReductionHint,
    ) -> TensorBox:
        """
        Break a large reduction up into multiple smaller reductions
        recursively
        """
        # TODO(jansel): realize the reduction so we can do dynamic indexing
        reduction_numel = sympy_product(reduction_ranges)
        block_size = FloorDiv(reduction_numel + (split - 1), split)
        default = cls.default_value(reduction_type, dst_dtype)
        wrapper_fn = cls._multilayer_wrap_loader(
            inner_fn, reduction_ranges, reduction_numel, split, block_size, default
        )

        return cls.create_multilayer_helper(
            device,
            dst_dtype,
            src_dtype,
            wrapper_fn,
            ranges,
            reduction_ranges,
            [*ranges, split],
            [block_size],
            reduction_type,
            split,
            reduction_hint,
        )

    @classmethod
    def create_multilayer_existing_ranges(  # type: ignore[no-untyped-def]
        cls,
        device: torch.device,
        dst_dtype: torch.dtype,
        src_dtype: torch.dtype,
        inner_fn: Callable[..., Any],
        original_ranges: Sequence[Expr],
        original_reduction_ranges: Sequence[Expr],
        new_ranges: List[Integer],
        new_reduction_ranges: List[Integer],
        reduction_type: str,
        reduction_hint: ReductionHint,
    ):
        """
        Break a large reduction up into multiple smaller reductions
        recursively
        """
        default = cls.default_value(reduction_type, dst_dtype)
        wrapper_fn = cls._multilayer_wrap_loader_existing_ranges(
            inner_fn,
            original_ranges,
            original_reduction_ranges,
            new_ranges,
            new_reduction_ranges,
            default,
        )
        return cls.create_multilayer_helper(
            device,
            dst_dtype,
            src_dtype,
            wrapper_fn,
            original_ranges,
            original_reduction_ranges,
            [*original_ranges, *new_ranges],
            new_reduction_ranges,
            reduction_type,
            -1,
            reduction_hint,
        )


class WelfordReduction(Reduction):
    output_index: int

    def __init__(
        self,
        device: torch.device,
        dtype: torch.dtype,
        inner_fns: Sequence[Callable[..., Any]],
        ranges: Sequence[Integer],
        reduction_ranges: Sequence[Integer],
        reduction_type: str,
        reduction_hint: ReductionHint,
        output_index: int,
    ) -> None:
        if len(inner_fns) == 1:
            loader = inner_fns[0]
        else:

            def loader(idx, reduction_idx):  # type: ignore[no-untyped-def]
                return tuple(fn(idx, reduction_idx) for fn in inner_fns)

        super().__init__(
            device=device,
            dtype=dtype,
            inner_fn=loader,
            ranges=ranges,
            reduction_ranges=reduction_ranges,
            reduction_type=reduction_type,
            src_dtype=dtype,
            reduction_hint=reduction_hint,
        )
        self.output_index = output_index

    def store_reduction(
        self,
        output_name: Optional[str],
        indexer: Callable[[Sequence[Expr]], Never],
        vars: Sequence[Expr],
        reduction_vars: Sequence[Symbol],
    ) -> OpsValue:
        values = ops.reduction(
            self.dtype,
            self.src_dtype,
            self.reduction_type,
            self.inner_fn(vars, reduction_vars),
        )
        value = values[self.output_index]
        return ops.store_reduction(output_name, indexer(vars), value)

    @classmethod
    def create(  # type: ignore[override]
        cls,
        device: torch.device,
        dtype: torch.dtype,
        inner_fns: Sequence[Callable[..., Any]],
        ranges: List[Integer],
        reduction_ranges: List[Integer],
        reduction_type: str,
        reduction_hint: ReductionHint = ReductionHint.DEFAULT,
    ) -> Sequence[TensorBox]:
        assert reduction_type in ("welford_reduce", "welford_combine")

        reduction_numel = V.graph.sizevars.simplify(sympy_product(reduction_ranges))

        def const(val):  # type: ignore[no-untyped-def]
            def inner_fn(idx):  # type: ignore[no-untyped-def]
                return ops.constant(
                    val,
                    dtype,
                )

            return Pointwise.create(
                device=device,
                dtype=dtype,
                inner_fn=inner_fn,
                ranges=list(ranges),
            )

        if reduction_numel == 0:
            mean = const(0)
            m2 = const(0)
            weight = const(0)
            return mean, m2, weight

        if reduction_numel == 1:

            def copy(loader):  # type: ignore[no-untyped-def]
                def inner_fn(idx):  # type: ignore[no-untyped-def]
                    reduction_index = [sympy.S.Zero for _ in reduction_ranges]
                    return loader(idx, reduction_index)

                return Pointwise.create(
                    device=device,
                    dtype=dtype,
                    inner_fn=inner_fn,
                    ranges=list(ranges),
                )

            if reduction_type == "welford_reduce":
                return copy(inner_fns[0]), const(0), const(1)
            else:
                return tuple(copy(fn) for fn in inner_fns)

        # TODO: Unrolled reduction
        # if (
        #     isinstance(reduction_numel, Integer)
        #     and V.graph.sizevars.size_hint(reduction_numel)
        #     < config.unroll_reductions_threshold
        #     and sympy_product(ranges) != 1
        # ):
        #     return Pointwise.create(
        #         device,
        #         dst_dtype,
        #         cls._unroll_reduction_fn(
        #             inner_fn, reduction_ranges, reduction_type, src_dtype
        #         ),
        #         ranges,
        #     )

        # triton doesn't support reduce to single element well, so break it up
        hint, split = Reduction.num_splits(
            device,
            dtype,
            dtype,
            inner_fns[0],
            ranges,
            reduction_ranges,
            reduction_type=reduction_type,
            reduction_numel=reduction_numel,
        )
        # intermediate reduction in split can contain complex indexing,
        # and num_splits will fail to correctly set the hint
        # reuse the passed hint if available
        if reduction_hint == ReductionHint.DEFAULT:
            reduction_hint = hint
        if split > 1:
            # triton doesn't support reduce to single element well, so break it up
            return cls.create_multilayer(
                device,
                dtype,
                inner_fns,
                ranges,
                reduction_ranges,
                reduction_type,
                split,
                reduction_hint,
            )

        results = [
            TensorBox.create(
                WelfordReduction(
                    device,
                    dtype,
                    inner_fns,
                    ranges,
                    reduction_ranges,
                    reduction_type,
                    reduction_hint,
                    output_idx,
                )
            )
            for output_idx in range(3)
        ]
        for t in results:
            t.realize()
        return results

    @staticmethod
    def default_value(
        reduction_type: str, dtype: torch.dtype
    ) -> Union[_NumLike, Sequence[_NumLike]]:
        return (0, 0, 0)

    @classmethod
    def create_multilayer(  # type: ignore[override]
        cls,
        device: torch.device,
        dtype: torch.dtype,
        inner_fns: Sequence[Callable[..., Any]],
        ranges: List[Integer],
        reduction_ranges: List[Integer],
        reduction_type: str,
        split: _IntLike,
        reduction_hint: ReductionHint,
    ) -> Sequence[TensorBox]:
        """
        Break a large reduction up into multiple smaller reductions
        recursively
        """
        reduction_numel = sympy_product(reduction_ranges)
        need_mask = not V.graph.sizevars.is_expr_static_and_true(
            sympy.Eq(reduction_numel % split, 0)
        )

        if need_mask and reduction_type != "welford_combine":
            # If we need mask, then "welford_reduce" doesn't work because
            # masked inputs shouldn't count towards the welford weight

            def constant(idx, reduction_idx, value):  # type: ignore[no-untyped-def]
                return ops.constant(value, dtype)

            return cls.create_multilayer(
                device=device,
                dtype=dtype,
                inner_fns=(
                    inner_fns[0],
                    partial(constant, value=0),
                    partial(constant, value=1),
                ),
                ranges=ranges,
                reduction_ranges=reduction_ranges,
                reduction_type="welford_combine",
                split=split,
                reduction_hint=reduction_hint,
            )

        block_size = FloorDiv(reduction_numel + (split - 1), split)
        intermediates = WelfordReduction.create(
            device,
            dtype,
            tuple(
                cls._multilayer_wrap_loader(
                    loader,
                    reduction_ranges,
                    reduction_numel,
                    split,
                    block_size,
                    default=0,
                )
                for loader in inner_fns
            ),
            [*ranges, split],
            [block_size],
            reduction_type,
            reduction_hint,
        )
        for i in intermediates:
            i.realize()

        i_loaders = [i.make_loader() for i in intermediates]

        def intermediate_loader_fn(index, reduction_index, loader):  # type: ignore[no-untyped-def]
            return loader([*index, *reduction_index])

        numel_hint = V.graph.sizevars.size_hint(sympy_product(ranges))
        reduction_hint = cls._multilayer_second_step_hint(
            split, numel_hint, reduction_hint
        )
        return WelfordReduction.create(
            device,
            dtype,
            tuple(
                partial(intermediate_loader_fn, loader=i.make_loader())
                for i in intermediates
            ),
            ranges,
            [split],
            # welford_reduce turns one input into three outputs, which are combined with welford_combine
            "welford_combine",
            reduction_hint,
        )


@ir_dataclass
class Scan(Loops):
    scan_ranges: List[Integer]
    size: List[Integer]
    combine_fn: Callable[[Tuple[Any, ...], Tuple[Any, ...]], Tuple[Any, ...]]
    reindex: Callable[[Sequence[_IntLike], Sequence[_IntLike]], Sequence[_IntLike]]
    reduction_hint: ReductionHint
    output_index: int
    # output_index indexes the following tuples
    dtypes: Tuple[torch.dtype, ...]
    inner_fns: Tuple[Callable[..., Any], ...]

    # HACK we mimick reduction

    def get_unbacked_symbol_uses(self) -> OrderedSet[Symbol]:
        # TODO: Can combine_fn/reindex close over unbacked symbols? If so, we
        # need to explicitly represent the closure so we can pull out unbacked
        # symbols here
        return (
            super().get_unbacked_symbol_uses()
            | OrderedSet().union(*(free_unbacked_symbols(e) for e in self.scan_ranges))
            | OrderedSet().union(*(free_unbacked_symbols(e) for e in self.size))
        )

    def __post_init__(self) -> None:
        assert len(self.ranges) + len(self.scan_ranges) == len(self.size)
        super().__post_init__()

    def store_reduction(
        self,
        output_name: Optional[str],
        indexer: Callable[[Sequence[_IntLike]], Never],
        vars: Sequence[Expr],
        scan_vars: Sequence[Symbol],
    ) -> OpsValue:
        idx = self.reindex(vars, scan_vars)
        values = [inner_fn(idx) for inner_fn in self.inner_fns]
        result = ops.scan(self.dtypes, self.combine_fn, values)
        return ops.store(output_name, indexer(idx), result[self.output_index])

    def get_reduction_type(self) -> Optional[str]:
        # return self.scan_op
        return "custom"

    def get_reduction_size(self) -> Sequence[_IntLike]:
        return self.scan_ranges

    def get_size(self) -> Sequence[_IntLike]:
        return self.size

    def get_pointwise_size(self) -> Sequence[_IntLike]:
        return self.ranges

    def index_length(self) -> int:
        return len(self.ranges) + len(self.scan_ranges)

    def inner_fn_args(self) -> Sequence[Sequence[_IntLike]]:
        index = self._index(self.ranges)
        rindex = self._index(self.scan_ranges, SymT.RINDEX)
        idx = self.reindex(index, rindex)
        return (idx,)

    def inner_fn_free_unbacked_symbols(self) -> Set[Symbol]:
        index = self._index(self.ranges)
        rindex = self._index(self.scan_ranges, SymT.RINDEX)
        idx = self.reindex(index, rindex)
        return extract_free_unbacked_symbols(self.inner_fn, idx)

    @classmethod
    def create(  # type: ignore[no-untyped-def]
        cls,
        device: torch.device,
        dtypes: Tuple[torch.dtype, ...],
        inner_fns: Tuple[Callable[[List[Expr]], Any], ...],
        size: List[Integer],
        axis: int,
        combine_fn: Callable[[Tuple[Any, ...], Tuple[Any, ...]], Tuple[Any, ...]],
        reduction_hint: ReductionHint = ReductionHint.DEFAULT,
        *,
        # Whether we have the option to fallback to aten
        can_fallback_to_aten: bool = True,
        **kwargs,
    ) -> Sequence[Optional[TensorBox]]:
        pointwise_ranges = [*size[:axis], *size[axis + 1 :]]
        scan_ranges = [size[axis]]

        if not V.graph.has_feature(device, BackendFeature.SCAN):
            return [None] * len(dtypes)

        if len(dtypes) > 1 and not V.graph.has_feature(
            device, BackendFeature.TUPLE_REDUCTION
        ):
            return [None] * len(dtypes)

        sizevars = V.graph.sizevars
        scan_numel = sizevars.simplify(sympy_product(scan_ranges))

        assert len(dtypes) == len(inner_fns)

        # Scan with a single element is just a copy
        if sizevars.is_expr_static_and_true(sympy.Le(scan_numel, 1)):
            return [
                Pointwise.create(
                    device=device,
                    dtype=dtypes[output_index],
                    inner_fn=inner_fns[output_index],
                    ranges=size,
                )
                for output_index in range(len(dtypes))
            ]

        reduction_hint, num_splits = cls.num_splits(
            device=device,
            dtype=dtypes[0],
            inner_fn=inner_fns[0],
            axis=axis,
            pointwise_ranges=pointwise_ranges,
            scan_ranges=scan_ranges,
            combine_fn=combine_fn,
            scan_numel=scan_numel,
        )
        scan_type = Scan
        if num_splits > 1:
            supports_split = torch.version.hip is None and len(dtypes) == 1
            if not supports_split:
                if can_fallback_to_aten:
                    # Fallback to ATen
                    return [None] * len(dtypes)
                else:
                    num_splits = 1
            else:
                scan_type = SplitScan

        def reindex(index, scan_index):  # type: ignore[no-untyped-def]
            assert len(scan_index) == len(scan_ranges)
            assert len(index) == len(pointwise_ranges)
            return [*index[:axis], *scan_index, *index[axis:]]

        results = [
            TensorBox.create(
                scan_type(
                    device=device,
                    dtype=dtypes[output_index],
                    dtypes=dtypes,
                    inner_fn=inner_fns[output_index],
                    inner_fns=inner_fns,
                    size=size,
                    ranges=pointwise_ranges,
                    scan_ranges=scan_ranges,
                    combine_fn=combine_fn,
                    reindex=reindex,
                    reduction_hint=reduction_hint,
                    output_index=output_index,
                    **kwargs,
                )
            )
            for output_index in range(len(dtypes))
        ]

        for result in results:
            result.realize()

        return results

    @classmethod
    def num_splits(  # type: ignore[no-untyped-def]
        cls,
        device: torch.device,
        dtype: torch.dtype,
        inner_fn: Callable[[List[Expr]], Any],
        axis: int,
        pointwise_ranges: List[Integer],
        scan_ranges: List[Integer],
        combine_fn: Callable[[Tuple[Any, ...], Tuple[Any, ...]], Tuple[Any, ...]],
        scan_numel: Expr,
    ):
        # TODO: custom splitting heuristic for scan
        def wrapper_fn(idx, reduction_idx):  # type: ignore[no-untyped-def]
            return inner_fn([*idx[:axis], *reduction_idx, *idx[axis:]])

        return Reduction.num_splits(
            device=device,
            dst_dtype=dtype,
            src_dtype=dtype,
            inner_fn=wrapper_fn,
            ranges=pointwise_ranges,
            reduction_ranges=scan_ranges,
            reduction_type="scan",
            reduction_numel=scan_numel,
        )


# This signifies a scan op that should go through TritonSplitScanKernel codegen on CUDA.
@ir_dataclass
class SplitScan(Scan):
    pass


@ir_dataclass
class Sort(Loops):
    # Sorts a tuple of key, value pairs
    sort_ranges: List[Integer]
    size: List[Integer]
    reindex: Callable[[Sequence[Expr], Sequence[Expr]], Sequence[Expr]]
    reduction_hint: ReductionHint
    output_index: int
    # output_index indexes the following tuples
    dtypes: Tuple[torch.dtype, ...]
    inner_fns: Tuple[Callable[..., Any], ...]

    stable: bool
    descending: bool

    # HACK we mimick reduction

    def get_unbacked_symbol_uses(self) -> OrderedSet[Symbol]:
        return (
            super().get_unbacked_symbol_uses()
            | OrderedSet().union(*(free_unbacked_symbols(e) for e in self.sort_ranges))
            | OrderedSet().union(*(free_unbacked_symbols(e) for e in self.size))
        )

    def __post_init__(self) -> None:
        assert len(self.ranges) + len(self.sort_ranges) == len(self.size)
        super().__post_init__()

    def store_reduction(self, output_name, indexer, vars, sort_vars):  # type: ignore[no-untyped-def]
        idx = self.reindex(vars, sort_vars)
        values = [inner_fn(idx) for inner_fn in self.inner_fns]
        result = ops.sort(self.dtypes, values, self.stable, self.descending)
        return ops.store(output_name, indexer(idx), result[self.output_index])

    def get_reduction_type(self) -> Optional[str]:
        return "sort"

    def get_reduction_size(self) -> Sequence[_IntLike]:
        return self.sort_ranges

    def get_size(self) -> Sequence[_IntLike]:
        return self.size

    def get_pointwise_size(self) -> Sequence[_IntLike]:
        return self.ranges

    def index_length(self) -> int:
        return len(self.ranges) + len(self.sort_ranges)

    def inner_fn_args(self) -> Sequence[Sequence[Expr]]:
        index = self._index(self.ranges)
        rindex = self._index(self.sort_ranges, SymT.RINDEX)
        idx = self.reindex(index, rindex)
        return (idx,)

    def inner_fn_free_unbacked_symbols(self) -> Set[Symbol]:
        index = self._index(self.ranges)
        rindex = self._index(self.sort_ranges, SymT.RINDEX)
        idx = self.reindex(index, rindex)
        return extract_free_unbacked_symbols(self.inner_fn, idx)

    @classmethod
    def create(  # type: ignore[no-untyped-def]
        cls,
        device: torch.device,
        dtypes: Tuple[torch.dtype, ...],
        inner_fns: Tuple[Callable[[List[Expr]], Any], ...],
        size: List[Integer],
        axis: int,
        stable: bool,
        descending: bool,
        reduction_hint: ReductionHint = ReductionHint.DEFAULT,
        **kwargs,
    ) -> Sequence[Optional[TensorBox]]:
        pointwise_ranges = [*size[:axis], *size[axis + 1 :]]
        sort_ranges = [size[axis]]

        if not V.graph.has_feature(device, BackendFeature.SORT):
            return [None] * len(dtypes)

        sizevars = V.graph.sizevars
        sort_numel = sizevars.simplify(sympy_product(sort_ranges))

        # Heuristic, smallest rblock where triton usually outperforms aten.sort
        # It also isn't bandwidth bound so fusion is unlikely to help.
        max_rblock = 512
        is_persistent_kernel = (
            config.triton.persistent_reductions
            and sizevars.is_expr_static_and_true(sympy.Le(sort_numel, max_rblock))
        )
        if not is_persistent_kernel:
            # We only support persistent triton kernels
            return [None] * len(dtypes)

        assert len(dtypes) == len(inner_fns)

        # Sort with a single element is just a copy
        if sizevars.is_expr_static_and_true(sympy.Le(sort_numel, 1)):
            return [
                Pointwise.create(
                    device=device,
                    dtype=dtypes[output_index],
                    inner_fn=inner_fns[output_index],
                    ranges=size,
                )
                for output_index in range(len(dtypes))
            ]

        def reindex(index, sort_index):  # type: ignore[no-untyped-def]
            assert len(sort_index) == len(sort_ranges)
            assert len(index) == len(pointwise_ranges)
            return [*index[:axis], *sort_index, *index[axis:]]

        results = [
            TensorBox.create(
                Sort(
                    device=device,
                    dtype=dtypes[output_index],
                    dtypes=dtypes,
                    inner_fn=inner_fns[output_index],
                    inner_fns=inner_fns,
                    size=size,
                    ranges=pointwise_ranges,
                    sort_ranges=sort_ranges,
                    reindex=reindex,
                    reduction_hint=reduction_hint,
                    output_index=output_index,
                    stable=stable,
                    descending=descending,
                    **kwargs,
                )
            )
            for output_index in range(len(dtypes))
        ]

        for result in results:
            result.realize()

        return results


def is_storage_and_layout(x: IRNode) -> bool:
    try:
        as_storage_and_layout(x, freeze=False)
        return True
    except NotImplementedError:
        return False


def is_contiguous_storage_and_layout(x: IRNode) -> bool:
    try:
        buffer, layout = as_storage_and_layout(x, freeze=False)
        # pad the stride here so we will NOT claim an tensor as contiguous
        # if a padding is gonna happen.
        if layout.should_pad_strides():
            layout.pad_strides()
        return layout.is_contiguous()
    except NotImplementedError:
        return False


def as_storage_and_layout(
    x: IRNode,
    freeze: bool = True,
    want_contiguous: bool = False,
    stride_order: Optional[Sequence[Union[int, Integer]]] = None,
    allow_padding: bool = False,
    exact_strides: Optional[Sequence[Union[int, Integer]]] = None,
) -> Tuple[StorageBox, Layout]:
    """
    Try to simplify x into a StorageBox and a Layout.

    allow_padding only affect how we apply stride_order. When allow_padding
    is True, we have the freedom to add padding when applying the stride_order.
    """
    if isinstance(x, TensorBox):
        return as_storage_and_layout(
            x.data,
            freeze=freeze,
            want_contiguous=want_contiguous,
            stride_order=stride_order,
            allow_padding=allow_padding,
            exact_strides=exact_strides,
        )
    if isinstance(x, StorageBox) and isinstance(x.data, Buffer):
        if freeze:
            if want_contiguous:
                x.data.freeze_layout()
                assert x.data.layout.is_contiguous()
            elif stride_order is not None:
                x.data.freeze_layout_with_stride_order(
                    stride_order, allow_padding=allow_padding
                )
            elif exact_strides is not None:
                x.data.freeze_layout_with_exact_strides(
                    exact_strides, allow_padding=allow_padding
                )
            else:
                x.data.decide_layout()
        return x, x.data.layout
    if isinstance(x, ReinterpretView):
        # making the base of x contiguous or stride_ordered will not necessarily make
        # the ReinterpretView either, so don't pass along those arguments
        buffer, _ = as_storage_and_layout(
            x.data,
            freeze=freeze,
        )
        return buffer, x.layout
    raise NotImplementedError


as_contiguous_storage_and_layout = functools.partial(
    as_storage_and_layout, want_contiguous=True
)


def is_stride_order_storage_and_layout(
    x: IRNode, stride_order: Sequence[Union[int, Integer]]
) -> bool:
    try:
        buffer, layout = as_storage_and_layout(x, freeze=False)
        return layout.is_stride_ordered(stride_order)
    except NotImplementedError:
        return False


@ir_dataclass
class BaseView(IRNode):
    data: IRNode

    def get_unbacked_symbol_uses(self):  # type: ignore[no-untyped-def]
        return self.data.get_unbacked_symbol_uses()

    def make_reindexer(self):  # type: ignore[no-untyped-def]
        raise NotImplementedError(f"make_reindexer NYI on {self}")

    def make_indexer(self):  # type: ignore[no-untyped-def]
        inner = self.data.make_indexer()
        reindex = self.make_reindexer()

        def indexer(idx):  # type: ignore[no-untyped-def]
            return inner(reindex(idx))

        return indexer

    def make_loader(self):  # type: ignore[no-untyped-def]
        inner = self.data.make_loader()
        reindex = self.make_reindexer()

        def loader(idx):  # type: ignore[no-untyped-def]
            return inner(reindex(idx))

        return loader

    @property
    def dtype(self):  # type: ignore[no-untyped-def]
        return self.data.dtype

    def get_layout(self):  # type: ignore[no-untyped-def]
        return self.data.get_layout()

    def get_device(self):  # type: ignore[no-untyped-def]
        return self.data.get_device()

    def get_origin_node(self):  # type: ignore[no-untyped-def]
        return None

    def get_name(self):  # type: ignore[no-untyped-def]
        return self.data.get_name()

    def get_pointwise_size(self):  # type: ignore[no-untyped-def]
        return self.get_size()

    def mark_reuse(self, users):  # type: ignore[no-untyped-def]
        return self.data.mark_reuse(users)

    def has_exceeded_max_reads(self):  # type: ignore[no-untyped-def]
        return self.data.has_exceeded_max_reads()

    def realize(self):  # type: ignore[no-untyped-def]
        return self.data.realize()

    def realize_hint(self):  # type: ignore[no-untyped-def]
        return self.data.realize_hint()

    def get_storage_numel(self):  # type: ignore[no-untyped-def]
        return self.data.get_storage_numel()

    def is_extern(self):  # type: ignore[no-untyped-def]
        return self.data.is_extern()  # type: ignore[attr-defined]

    def is_module_buffer(self):  # type: ignore[no-untyped-def]
        return self.data.is_module_buffer()  # type: ignore[attr-defined]

    def get_read_names(self) -> OrderedSet[str]:
        return self.data.get_read_names()

    def get_reads(self):  # type: ignore[no-untyped-def]
        with patch.object(FlexibleLayout, "allow_indexing", True):
            return extract_read_writes(
                self.make_loader(),
                self.get_size(),  # type: ignore[arg-type]
            ).reads

    def unwrap_view(self):  # type: ignore[no-untyped-def]
        x: IRNode = self
        while isinstance(x, BaseView):
            x = x.data
        return x

    def constant_to_device(self, device):  # type: ignore[no-untyped-def]
        """Move this to a given device. Requires that all reads are to constants."""
        loader = self.make_loader()
        loader = patch.object(ConstantBuffer, "override_device", device)(loader)
        return Pointwise(
            device=device,
            dtype=self.get_dtype(),
            inner_fn=loader,
            ranges=self.get_size(),
        )


@ir_dataclass
class ExpandView(BaseView):
    size: List[Expr]

    @staticmethod
    def _normalize_size(x, new_size):  # type: ignore[no-untyped-def]
        """Replace `-1` with correct sizes"""
        sizevars = V.graph.sizevars
        new_size = list(map(sympy.expand, new_size))
        old_size = x.get_size()
        old_size = [None] * (len(new_size) - len(old_size)) + list(old_size)
        assert len(new_size) == len(old_size)
        for i in range(len(new_size)):
            if new_size[i] == -1:
                assert old_size[i] is not None
                new_size[i] = old_size[i]
            elif old_size[i] is None or V.graph.sizevars.shape_env.evaluate_expr(
                sympy.Eq(old_size[i], 1), size_oblivious=True
            ):
                pass
            else:
                # Sanity check: Expect broadcast compatibility
                #
                # NB: new_size[i] == old_size[i] is expected to already be
                # guarded because the meta formula was expected to have taught
                # us this equality.
                assert (
                    sizevars.size_hint(new_size[i] - old_size[i], fallback=0) == 0
                ), "Broadcast failed in ExpandView({x.get_size()}, {new_size}) on dimension {i}"
        return new_size

    @classmethod
    def create(cls, x, new_size):  # type: ignore[no-untyped-def]
        new_size = cls._normalize_size(x, new_size)

        if is_storage_and_layout(x):
            storage, old_layout = as_storage_and_layout(x)
            skip = len(new_size) - len(old_layout.size)
            assert skip >= 0
            new_stride = [sympy.S.Zero] * skip
            for stride, size in zip(old_layout.stride, old_layout.size):
                new_stride.append(
                    stride
                    if not V.graph.sizevars.shape_env.evaluate_expr(
                        sympy.Eq(size, 1), size_oblivious=True
                    )
                    else sympy.S.Zero
                )
            new_layout = FixedLayout(
                old_layout.device,
                old_layout.dtype,
                list(new_size),
                new_stride,
                old_layout.offset,
            )
            return ReinterpretView(data=storage, layout=new_layout)

        return ExpandView(data=x, size=new_size)

    def get_size(self):  # type: ignore[no-untyped-def]
        return self.size

    def make_reindexer(self):  # type: ignore[no-untyped-def]
        target = self.get_size()
        actual = self.data.get_size()
        skip = len(target) - len(actual)

        def reindex(index):  # type: ignore[no-untyped-def]
            index = list(index[skip:])
            assert len(index) == len(actual)
            for i in range(len(actual)):
                if actual[i] == 1:
                    # zero out broadcast dimension
                    index[i] = sympy.S.Zero
            return index

        return reindex


@ir_dataclass
class PermuteView(BaseView):
    dims: List[Expr]

    @classmethod
    def create(cls, x, dims):  # type: ignore[no-untyped-def]
        dims = cls._map_neg_dims(dims)
        assert OrderedSet(dims) == OrderedSet(range(len(dims)))

        if is_storage_and_layout(x):
            storage, old_layout = as_storage_and_layout(x)
            new_layout = FixedLayout(
                old_layout.device,
                old_layout.dtype,
                [old_layout.size[i] for i in dims],
                [old_layout.stride[i] for i in dims],
                old_layout.offset,
            )
            return ReinterpretView(data=storage, layout=new_layout)

        return PermuteView(data=x, dims=dims)

    @classmethod
    def _map_neg_dims(cls, dims):  # type: ignore[no-untyped-def]
        return [dim if dim >= 0 else len(dims) + dim for dim in dims]

    def get_size(self):  # type: ignore[no-untyped-def]
        assert OrderedSet(self._map_neg_dims(self.dims)) == OrderedSet(
            range(len(self.dims))
        )
        size = self.data.get_size()
        return [size[i] for i in self.dims]

    def make_reindexer(self):  # type: ignore[no-untyped-def]
        inv = {j: i for i, j in enumerate(self.dims)}
        inv = [inv[i] for i in range(len(self.dims))]
        assert OrderedSet(inv) == OrderedSet(range(len(self.dims)))

        def reindex(index):  # type: ignore[no-untyped-def]
            return [index[i] for i in inv]

        return reindex


@ir_dataclass
class SqueezeView(BaseView):
    @classmethod
    def create(cls, x, *, dim=None):  # type: ignore[no-untyped-def]
        if is_storage_and_layout(x):
            storage, old_layout = as_storage_and_layout(x)
            new_size = []
            new_stride = []
            if dim is not None:
                assert isinstance(dim, int), "expected integer dim argument"
                assert 0 <= dim and dim < len(old_layout.size)

            for i, (size, stride) in enumerate(zip(old_layout.size, old_layout.stride)):
                if dim is None:
                    if size != 1:
                        new_size.append(size)
                        new_stride.append(stride)
                else:
                    if i != dim:
                        new_size.append(size)
                        new_stride.append(stride)
                    else:
                        assert size == 1, "expected squeezed size to be 1"

            new_layout = FixedLayout(
                old_layout.device,
                old_layout.dtype,
                new_size,
                new_stride,
                old_layout.offset,
            )
            return ReinterpretView(data=storage, layout=new_layout)

        if dim is None:
            # redirect to a generic view
            return View.create(x, [s for s in x.get_size() if s != 1])
        else:
            assert x.get_size()[dim] == 1
            return View.create(x, [s for i, s in enumerate(x.get_size()) if i != dim])

    @staticmethod
    def squeezer(size: Tuple[sympy.Expr, ...]):  # type: ignore[no-untyped-def]
        new_size = [s for s in size if s != 1]
        not_one = [i for i, s in enumerate(size) if s != 1]
        length = len(size)

        def reindex(index: List[sympy.Expr]) -> Tuple[sympy.Expr, ...]:
            assert len(index) == len(not_one), f"{index} {not_one}"
            new_index = [sympy.S.Zero] * length
            for idx, s in zip(not_one, index):
                new_index[idx] = s
            return tuple(new_index)

        return new_size, reindex

    def __init__(self, data) -> None:  # type: ignore[no-untyped-def]
        raise AssertionError("use SqueezeView.create()")


@ir_dataclass
class GenericView(BaseView):
    size: List[Expr]
    reindex: Callable[..., Any]

    def make_reindexer(self):  # type: ignore[no-untyped-def]
        return self.reindex

    def reindex_str(self) -> str:
        index_old = [
            sympy_index_symbol_with_prefix(SymT.INDEX, n) for n in range(len(self.size))
        ]
        index_new = list(self.reindex(index_old))
        return f"lambda {', '.join(map(str, index_old))}: {index_new}"

    def __str__(self) -> str:
        return self.str_helper(
            [self.data, f"size={self.size}", f"reindex={self.reindex_str()}"]
        )

    __repr__ = __str__

    @classmethod
    def create(cls, x, new_size, reindex):  # type: ignore[no-untyped-def]
        return cls(data=x, size=list(new_size), reindex=reindex)

    def get_size(self):  # type: ignore[no-untyped-def]
        return self.size


@ir_dataclass
class View(GenericView):
    @staticmethod
    def handle_negative_index(idx, size):  # type: ignore[no-untyped-def]
        idx = sympy.expand(idx)
        size = sympy.expand(size)
        evaluate_expr = V.graph.sizevars.shape_env.evaluate_expr
        if evaluate_expr(sympy.Lt(idx, 0)):
            idx = idx + size
        return idx

    @classmethod
    def create(cls, x, new_size):  # type: ignore[no-untyped-def]
        assert isinstance(new_size, (tuple, list))
        old_size, new_size = cls.resolve_negative_size(x.get_size(), new_size)

        # Skip pointless views
        if V.graph.sizevars.statically_known_list_equals(old_size, new_size):
            return x

        unbacked_symbols_in_sizes = False
        if (
            len(free_unbacked_symbols(old_size)) > 0
            or len(free_unbacked_symbols(new_size)) > 0
        ):
            unbacked_symbols_in_sizes = True

        if 0 in new_size:

            def fake_reindex(index):  # type: ignore[no-untyped-def]
                return tuple([0] * len(old_size))

            return cls(data=x, size=list(new_size), reindex=fake_reindex)
        # TODO: a new class for FixedTransferLayout that output layout is constrained by input layout
        elif is_contiguous_storage_and_layout(x) or unbacked_symbols_in_sizes:
            if unbacked_symbols_in_sizes and (not is_contiguous_storage_and_layout(x)):
                # realize x; otherwise, the dynamic_reshape_indexer below will fail
                # due to the size_hint's inability to process unbacked SymInts
                x = ExternKernel.realize_input(x)

            storage, old_layout = as_contiguous_storage_and_layout(x)
            new_layout = FixedLayout(
                old_layout.device,
                old_layout.dtype,
                new_size,
                FlexibleLayout.contiguous_strides(new_size),
                old_layout.offset,
            )
            return ReinterpretView(data=storage, layout=new_layout)

        reindex = cls.dynamic_reshape_indexer(old_size, new_size)
        return cls(data=x, size=list(new_size), reindex=reindex)

    @staticmethod
    def resolve_negative_size(old_size, new_size):  # type: ignore[no-untyped-def]
        new_size = [V.graph.sizevars.simplify(x) for x in new_size]
        old_size = [V.graph.sizevars.simplify(x) for x in old_size]

        new_size = list(new_size)
        for i in range(len(new_size)):
            if new_size[i] == -1:
                new_size[i] = sympy.S.One
                new_size[i] = CleanDiv(sympy_product(old_size), sympy_product(new_size))
                break

        V.graph.sizevars.guard_equals(sympy_product(old_size), sympy_product(new_size))
        return old_size, new_size

    @classmethod
    def dynamic_reshape_indexer(cls, old_size, new_size):  # type: ignore[no-untyped-def]
        try:
            reindex = cls._dynamic_reshape_indexer(old_size, new_size)
        except (AssertionError, IndexError):
            # optimistic algorithm failed, lets do a fallback
            flat = [sympy_product(old_size)]
            reindex1 = cls._dynamic_reshape_indexer(old_size, flat)
            reindex2 = cls._dynamic_reshape_indexer(flat, new_size)
            reindex = fuse_reindexing(reindex1, reindex2)
        return reindex

    @staticmethod
    def _dynamic_reshape_indexer(old_size, new_size):  # type: ignore[no-untyped-def]
        """
        Perform a reshape entirely by modifying indexing math
        """
        size_hint = V.graph.sizevars.size_hint
        # TODO: These symbols may not escape, if they don't assert so and
        # treat them as temporary
        vars = [
            sympy_index_symbol_with_prefix(SymT.VIEW, i) for i in range(len(new_size))
        ]

        stack_new = list(zip(vars, new_size))
        stack_old = list(old_size)

        view_expr = []
        while stack_new and stack_old:
            size_old = stack_old.pop()
            var, size_new = stack_new.pop()
            if size_old == 1:
                view_expr.append(sympy.S.Zero)
                stack_new.append((var, size_new))  # re-add
            elif size_new == 1:
                stack_old.append(size_old)  # re-add
            elif size_hint(size_new) == size_hint(size_old):
                view_expr.append(var)
                V.graph.sizevars.guard_equals(size_new, size_old)
            elif size_hint(size_new) < size_hint(size_old):
                while size_hint(size_new) < size_hint(size_old):
                    var2, size_new2 = stack_new.pop()
                    var = var2 * size_new + var
                    size_new = size_new * size_new2
                view_expr.append(var)
                V.graph.sizevars.guard_equals(size_new, size_old)
            elif size_hint(size_new) > size_hint(size_old):
                divisor = sympy.S.One
                modulus = size_old
                view_expr.append(ModularIndexing(var, divisor, modulus))
                divisor = divisor * modulus
                while size_hint(size_new) > size_hint(size_old):
                    modulus = stack_old.pop()
                    view_expr.append(ModularIndexing(var, divisor, modulus))
                    divisor = divisor * modulus
                    size_old = size_old * modulus
                V.graph.sizevars.guard_equals(size_new, size_old)
            else:
                raise AssertionError

        while stack_old:
            size_old = stack_old.pop()
            V.graph.sizevars.guard_equals(size_old, 1)
            view_expr.append(sympy.S.Zero)

        while stack_new:
            var, size_new = stack_new.pop()
            V.graph.sizevars.guard_equals(size_new, 1)

        view_expr.reverse()
        assert len(view_expr) == len(old_size)

        def reindex(index):  # type: ignore[no-untyped-def]
            assert len(index) == len(vars), (len(index), len(vars))
            replacements = dict(zip(vars, index))
            return tuple(sympy_subs(x, replacements) for x in view_expr)

        return reindex


@ir_dataclass
class ReinterpretView(BaseView):
    """Pretend our storage has a different layout"""

    layout: Layout

    def __post_init__(self) -> None:
        super().__post_init__()
        if isinstance(self.data, BaseView):
            object.__setattr__(self, "data", self.data.unwrap_view())

    def __str__(self) -> str:
        return self.str_helper(
            [
                self.data,
                self.layout,
            ]
        )

    __repr__ = __str__

    def get_name(self):  # type: ignore[no-untyped-def]
        return self.data.get_name()

    def get_device(self):  # type: ignore[no-untyped-def]
        return self.layout.device

    def get_origin_node(self):  # type: ignore[no-untyped-def]
        return None

    @property
    def dtype(self):  # type: ignore[no-untyped-def]
        return self.layout.dtype

    def get_size(self):  # type: ignore[no-untyped-def]
        return list(self.layout.size)

    def get_stride(self):  # type: ignore[no-untyped-def]
        return list(self.layout.stride)

    def make_loader(self):  # type: ignore[no-untyped-def]
        def loader(index):  # type: ignore[no-untyped-def]
            indexer = self.layout.make_indexer()
            tmp_loader = ops.load(self.get_name(), indexer(index))
            if self.layout.dtype != self.data.dtype:
                return ops.to_dtype_bitcast(tmp_loader, self.dtype, self.data.dtype)
            else:
                return tmp_loader

        return loader

    def make_indexer(self):  # type: ignore[no-untyped-def]
        return self.layout.make_indexer()

    def get_layout(self):  # type: ignore[no-untyped-def]
        return self.layout

    def freeze_layout(self):  # type: ignore[no-untyped-def]
        pass

    def get_unbacked_symbol_uses(self) -> OrderedSet[sympy.Symbol]:
        return (
            free_unbacked_symbols(self.layout.size)
            | free_unbacked_symbols(self.layout.stride)
            | free_unbacked_symbols(self.layout.offset)
        )

    def codegen_reference(self, writer=None):  # type: ignore[no-untyped-def]
        # reinterpret_tensor is similar to as_strided except:
        # - offset is added to the existing offset (rather than replacing it)
        # - view tracking is disabled similar to unsafe_view
        return V.graph.wrapper_code.codegen_reinterpret_view(
            self.data,
            self.layout.size,
            self.layout.stride,
            self.layout.offset,
            writer,
            dtype=self.layout.dtype,
        )

    def num_reads(self) -> int:
        return 1


@ir_dataclass
class DtypeView(BaseView):
    """Pretend our storage has a different type"""

    target_dtype: torch.dtype

    @classmethod
    def create(cls, x, new_dtype):  # type: ignore[no-untyped-def]
        if is_storage_and_layout(x):
            storage, old_layout = as_storage_and_layout(x)
            new_layout = FixedLayout(
                old_layout.device,
                new_dtype,
                old_layout.size,
                old_layout.stride,
                old_layout.offset,
            )
            return ReinterpretView(data=storage, layout=new_layout)
        return DtypeView(data=x, target_dtype=new_dtype)

    def __str__(self) -> str:
        return self.str_helper([self.data, self.target_dtype])

    __repr__ = __str__

    @property
    def dtype(self):  # type: ignore[no-untyped-def]
        return self.target_dtype

    def get_size(self):  # type: ignore[no-untyped-def]
        return self.data.get_size()

    def make_loader(self):  # type: ignore[no-untyped-def]
        inner = self.data.make_loader()

        def loader(idx):  # type: ignore[no-untyped-def]
            return ops.to_dtype_bitcast(inner(idx), self.target_dtype, self.data.dtype)

        return loader


class SliceView(View):
    @classmethod
    def normalize_start_end(cls, x, dim, start, end):  # type: ignore[no-untyped-def]
        """
        Normalize start and end such that both are in the range
        [0, x.get_size()[dim]] and start <= end.
        """
        sizevars = V.graph.sizevars
        dim_size = x.get_size()[dim]

        if any(free_unbacked_symbols(x) for x in (start, end, dim_size)):

            def clamp(x, lower, upper):  # type: ignore[no-untyped-def]
                return sympy.Min(sympy.Max(x, lower), upper)

        else:

            def clamp(x, lower, upper):  # type: ignore[no-untyped-def]
                return sizevars.evaluate_min(sizevars.evaluate_max(x, lower), upper)

        def clamp_wrap(val, lower, upper, default):  # type: ignore[no-untyped-def]
            if val is None:
                return default
            val = cls.handle_negative_index(val, dim_size)
            return clamp(val, lower, upper)

        start = clamp_wrap(start, 0, dim_size, 0)
        end = clamp_wrap(end, start, dim_size, dim_size)
        return start, end

    @classmethod
    def create(cls, x, dim, start, end, step=1, clamp=True):  # type: ignore[no-untyped-def]
        step = sympy.expand(step)
        assert isinstance(step, sympy.Expr) or step > 0
        try:
            if start == 0 and end >= 2**63 - 1 and step == 1:
                return x
        except TypeError:
            pass

        sizevars = V.graph.sizevars
        new_size = list(x.get_size())

        # NB: Ordinarily we default to clamping.
        # We only don't clamp for split_with_sizes. For split_with_sizes, sizes should be already valid
        # failing in this situation is ok, since invalid sizes could trigger silent errors.
        if clamp:
            start, end = cls.normalize_start_end(x, dim, start, end)

        new_size[dim] = FloorDiv(end - start + (step - 1), step)

        if is_storage_and_layout(x):
            # Fast path
            storage, old_layout = as_storage_and_layout(x)
            new_stride = list(old_layout.stride)
            new_stride[dim] = new_stride[dim] * step
            new_layout = FixedLayout(
                old_layout.device,
                old_layout.dtype,
                new_size,
                new_stride,
                old_layout.offset + old_layout.stride[dim] * start,
            )
            return ReinterpretView(data=storage, layout=new_layout)

        def reindex(index):  # type: ignore[no-untyped-def]
            assert len(index) == len(new_size), f"wrong ndim {index} {new_size}"
            index = list(index)
            index[dim] = index[dim] * step + start
            return index

        # redirect to a generic view
        return SliceView(data=x, size=new_size, reindex=reindex)


@ir_dataclass
class BaseConstant(IRNode):
    dtype: torch.dtype
    device: torch.device

    def get_size(self):  # type: ignore[no-untyped-def]
        return ()

    def get_device(self):  # type: ignore[no-untyped-def]
        return self.device

    def get_origin_node(self):  # type: ignore[no-untyped-def]
        return None

    def mark_reuse(self, users) -> None:  # type: ignore[no-untyped-def]
        pass

    def has_exceeded_max_reads(self) -> bool:
        return False

    def get_reads(self):  # type: ignore[no-untyped-def]
        return ()

    def is_extern(self) -> bool:
        return False


@ir_dataclass
class Constant(BaseConstant):
    value: Any
    dtype: torch.dtype
    device: torch.device

    def make_loader(self):  # type: ignore[no-untyped-def]
        def loader(index):  # type: ignore[no-untyped-def]
            return ops.constant(self.value, self.dtype)

        return loader

    def realize(self):  # type: ignore[no-untyped-def]
        pass

    def constant_to_device(self, device):  # type: ignore[no-untyped-def]
        return Constant(value=self.value, dtype=self.dtype, device=device)


@ir_dataclass
class IndexingConstant(BaseConstant):
    index: Any
    dtype: torch.dtype
    device: torch.device

    def make_loader(self):  # type: ignore[no-untyped-def]
        def loader(index):  # type: ignore[no-untyped-def]
            return ops.index_expr(self.index, self.dtype)

        return loader

    def constant_to_device(self, device):  # type: ignore[no-untyped-def]
        return IndexingConstant(index=self.index, dtype=self.dtype, device=device)


def is_contiguous_strides_for_shape(
    stride: Sequence[_IntLike], shape: Sequence[_IntLike]
) -> bool:
    return all(
        size == 1 or left == right
        for left, right, size in zip(
            stride, FlexibleLayout.contiguous_strides(shape), shape
        )
    )


def get_align_for_dtype(dtype: torch.dtype) -> int:
    return config.padding_alignment_bytes // dtype.itemsize


@ir_dataclass
class Layout(IRNode):
    def __init__(
        self,
        device: torch.device,
        dtype: torch.dtype,
        size: List[Expr],
        stride: Optional[Sequence[Union[Expr, int]]],
        offset: Expr = Integer(0),
    ) -> None:
        assert stride is None or len(size) == len(
            stride
        ), f"size={size}, stride={stride}"
        self.device = device
        self.dtype = dtype  # type: ignore[misc]
        assert all(isinstance(s, (Expr, int)) for s in size)
        self.size = size
        self._stride = stride
        self.offset = offset

    @property
    def stride(self):  # type: ignore[no-untyped-def]
        return self._stride

    def __str__(self) -> str:
        offset = ""
        if self.offset != 0:
            offset = f", offset={self.offset}"
        return (
            f"{type(self).__name__}('{self.device.type}', {self.dtype}, "
            f"size={self.size}, stride={self.stride}{offset})"
        )

    __repr__ = __str__

    def is_contiguous(self):  # type: ignore[no-untyped-def]
        return is_contiguous_strides_for_shape(self.stride, self.size)

    @staticmethod
    def is_channels_last_contiguous(shape, strides) -> bool:  # type: ignore[no-untyped-def]
        ndim = len(shape)
        if ndim not in [4, 5] or shape[1] == 1:
            return False
        for left, right, size in zip(
            strides, make_channels_last_strides_for(shape), shape
        ):
            if size != 1 and left != right:
                return False
        return True

    def is_transposed(self) -> bool:
        for left, right, size in zip(
            self.stride,
            reversed(FlexibleLayout.contiguous_strides(list(reversed(self.size)))),
            self.size,
        ):
            if size != 1 and left != right:
                return False
        return True

    def is_stride_ordered(self, order) -> bool:  # type: ignore[no-untyped-def]
        assert len(self.stride) == len(order)

        # ignore dimensions of size 1, they dont affect layout
        non_1_indices = [
            i
            for i, dim in enumerate(self.size)
            if V.graph.sizevars.size_hint(dim, fallback=2) != 1
        ]

        stride = [self.stride[i] for i in non_1_indices]
        order = [order[i] for i in non_1_indices]

        def sorted_indices(arr):  # type: ignore[no-untyped-def]
            sorted_arr = sorted(arr)
            return [sorted_arr.index(element) for element in arr]

        # since we may have removed dimensions, need to re-sort & re-index order
        order = sorted_indices(order)

        # reorder the stride given order
        stride_ordered = [-1] * len(order)
        for i in range(len(order)):
            stride_ordered[order[i]] = stride[i]
        # check if it is in ascending order
        for i in range(len(order) - 1):
            expr = stride_ordered[i] > stride_ordered[i + 1]
            if not isinstance(expr, bool):
                expr = V.graph._shape_env.evaluate_expr(
                    stride_ordered[i] > stride_ordered[i + 1], size_oblivious=True
                )
            if expr:
                return False
        return True

    def is_channels_last_stride_ordered(self):  # type: ignore[no-untyped-def]
        # create channels_last order(NCHW, NCDHW, the C is the first order).
        order = [0] + list(reversed(range(1, len(self.stride) - 1)))
        order = [len(order)] + order
        return self.is_stride_ordered(order)

    @staticmethod
    def _pad_strides(in_strides, size, dtype):  # type: ignore[no-untyped-def]
        """
        The padding does not change stride order but makes sure all strides larger
        than the threshold are multiple of align.
        """
        align = get_align_for_dtype(dtype)
        if len(in_strides) == 0:
            return in_strides

        if not config.pad_channels_last and Layout.is_channels_last_contiguous(
            size, in_strides
        ):
            return in_strides

        current_fx_node = V.get_current_node()
        if hasattr(current_fx_node, "meta") and current_fx_node.meta.get(
            "dislike_padding", False
        ):
            return in_strides

        # get_stride_order does not work with dynamic shape. Also we can not
        # statically decide if a padding is needed or how much padding we should
        # do for dynamic shape.
        #
        # Skip padding the strides for dynamic shape for now.
        if not all(
            isinstance(s, (int, sympy.Integer))
            for s in itertools.chain(in_strides, size)
        ):
            return in_strides

        stride_order = get_stride_order(in_strides)
        fill_order = stride_order2fill_order(stride_order)

        new_strides = [0 for _ in range(len(in_strides))]
        # since we pad when the layout is flexible, we can decide the
        # smallest stride to be 1.
        new_strides[fill_order[0]] = 1

        padded = False
        for rank, idx in enumerate(fill_order[1:], start=1):
            prev_idx = fill_order[rank - 1]
            stride = new_strides[prev_idx] * size[prev_idx]

            if stride > config.padding_stride_threshold and stride % align != 0:
                stride = ceildiv(stride, align) * align
                padded = True
            new_strides[idx] = stride

        if not padded:
            # Consider a tensor with shape [256, 1, 5, 5]
            # Avoid strides like [25, 5, 5, 1] being padded to equivalent strides
            # [25, 25, 5, 1].
            return in_strides

        metrics.num_comprehensive_padding += 1
        return new_strides

    def pad_strides(self):  # type: ignore[no-untyped-def]
        assert isinstance(self, FlexibleLayout)
        assert self._stride is not None
        self._stride = self._pad_strides(self._stride, self.size, self.dtype)

    def should_pad_strides(self):  # type: ignore[no-untyped-def]
        return config.comprehensive_padding and isinstance(self, FlexibleLayout)

    def as_fixed(self):  # type: ignore[no-untyped-def]
        if isinstance(self, FixedLayout):
            return self

        if self.should_pad_strides():
            self.pad_strides()
        return FixedLayout(
            self.device,
            self.dtype,
            self.size,
            self.stride,
            self.offset,
        )

    def make_indexer(self):  # type: ignore[no-untyped-def]
        assert (
            FlexibleLayout.allow_indexing
        ), f"convert {type(self).__name__} to FixedLayout first"
        return self.as_fixed().make_indexer()

    def __eq__(self, other) -> bool:  # type: ignore[no-untyped-def]
        return (
            self.device == other.device
            and self.dtype == other.dtype
            and self.size == other.size
            and self.stride == other.stride
            and self.offset == other.offset
        )

    def storage_size(self) -> sympy.Expr:
        return compute_required_storage_length(self.size, self.stride, self.offset)


class FixedLayout(Layout):
    """A Tensor layout we cannot change"""

    def __init__(
        self,
        device: torch.device,
        dtype: torch.dtype,
        size: Union[List[Expr], List[int]],
        stride: Optional[Sequence[Union[Expr, int]]] = None,
        offset: Union[Expr, int] = Integer(0),
    ) -> None:
        if stride is None:
            stride = FlexibleLayout.contiguous_strides(size)
        super().__init__(
            device=device,
            dtype=dtype,
            size=size,
            stride=stride,
            offset=offset,
        )

    def make_indexer(self):  # type: ignore[no-untyped-def]
        """A closure containing math to read a given element"""

        def indexer(index):  # type: ignore[no-untyped-def]
            assert len(index) == len(self.stride)
            assert len(index) == len(self.size)
            result = self.offset
            for idx, stride, sz in zip(index, self.stride, self.size):
                if sz != 1:
                    result = result + idx * stride
            return result

        return indexer


class FlexibleLayout(Layout):
    """A Tensor layout we are allowed to change"""

    allow_indexing = False

    # WARNING!  This doesn't handle zero size tensors correctly
    @staticmethod
    def contiguous_strides(sizes):  # type: ignore[no-untyped-def]
        if len(sizes) == 0:
            return []
        reversed_strides = [sympy.S.One]
        for size in reversed(sizes[1:]):
            reversed_strides.append(size * reversed_strides[-1])
        return list(reversed(reversed_strides))

    @staticmethod
    def fill_ordered(sizes, order):  # type: ignore[no-untyped-def]
        """
        Create a stride based on the order the dimensions should be filled in.

        In this format, channels last would be:
            [1, 3, 2, 0]
        """
        assert OrderedSet(range(len(sizes))) == OrderedSet(order), (sizes, order)
        next_stride = sympy.S.One
        strides = [None] * len(order)

        for i in order:
            strides[i] = next_stride
            next_stride = next_stride * sizes[i]
        return strides

    @staticmethod
    def stride_ordered(sizes, order):  # type: ignore[no-untyped-def]
        """
        Create a stride based on the sorted order of a permuted range.

        In this format, channels last would be:
            [3, 0, 2, 1]
        """
        assert OrderedSet(range(len(sizes))) == OrderedSet(order)
        fill_order = stride_order2fill_order(order)
        return FlexibleLayout.fill_ordered(sizes, fill_order)

    @staticmethod
    def stride_ordered_for_memory_format(sizes, memory_format):  # type: ignore[no-untyped-def]
        """
        Create a stride based on a memory format.

        Memory format is translasted into a stride order,
        so channels_last is the same as:
            FlexibleLayout.stride_ordered(sizes, [3, 0, 2, 1])

        This interface does not support memory_format `torch.preserve_format`
        which should be used to deduce a format from another source
        """
        if memory_format == torch.channels_last:
            return FlexibleLayout.stride_ordered(sizes, NHWC_STRIDE_ORDER)
        elif memory_format == torch.channels_last_3d:
            return FlexibleLayout.stride_ordered(sizes, NHWDC_STRIDE_ORDER)
        elif memory_format == torch.contiguous_format:
            return FlexibleLayout.contiguous_strides(sizes)
        else:
            log.debug(
                "stride_ordered_for_memory_format, unsuppored memory_format: %s",
                memory_format,
            )
            raise NotImplementedError

    @staticmethod
    def same_ordered(sizes, stride):  # type: ignore[no-untyped-def]
        """
        Create a stride that has the same stride order as given stride

        For example, if given stride is [1000, 1, 100, 10],
        the fill order should be [1, 3, 2, 0]
        """
        assert len(sizes) == len(stride)
        stride = [V.graph.sizevars.size_hint(x) for x in stride]
        fill_order = sorted(range(len(stride)), key=stride.__getitem__)
        return FlexibleLayout.fill_ordered(sizes, fill_order)

    def as_stride_order(self, order, allow_padding=False):  # type: ignore[no-untyped-def]
        new_stride = self.stride_ordered(self.size, order)
        if self.should_pad_strides() and allow_padding:
            new_stride = self._pad_strides(new_stride, self.size, self.dtype)

        return FixedLayout(
            self.device,
            self.dtype,
            self.size,
            new_stride,
            self.offset,
        )

    def as_exact_strides(self, exact_strides, allow_padding=False):  # type: ignore[no-untyped-def]
        new_stride = exact_strides
        if self.should_pad_strides() and allow_padding:
            new_stride = self._pad_strides(new_stride, self.size, self.dtype)

        return FixedLayout(
            self.device,
            self.dtype,
            self.size,
            new_stride,
            self.offset,
        )

    def as_fill_order(self, order):  # type: ignore[no-untyped-def]
        new_stride = self.fill_ordered(self.size, order)
        if self.should_pad_strides():
            new_stride = self._pad_strides(new_stride, self.size, self.dtype)
        return FixedLayout(
            self.device,
            self.dtype,
            self.size,
            new_stride,
            self.offset,
        )

    def as_same_order(self, stride):  # type: ignore[no-untyped-def]
        new_stride = self.same_ordered(self.size, stride)
        if self.should_pad_strides():
            new_stride = self._pad_strides(new_stride, self.size, self.dtype)
        return FixedLayout(
            self.device,
            self.dtype,
            self.size,
            new_stride,
            self.offset,
        )

    def __init__(self, device, dtype, size, stride_order=None) -> None:  # type: ignore[no-untyped-def]
        if stride_order:
            strides = FlexibleLayout.fill_ordered(size, stride_order)
        else:
            strides = FlexibleLayout.contiguous_strides(size)
        super().__init__(device, dtype, size, strides)


class NonOwningLayout(Layout):
    """Is a view into the storage of another tensor"""

    def __init__(self, view: Union[BaseView, TensorBox]) -> None:
        layout = view.get_layout()
        super().__init__(
            layout.device,
            layout.dtype,
            layout.size,
            layout.stride,
        )
        self.view = view

    def make_indexer(self):  # type: ignore[no-untyped-def]
        return self.as_fixed().make_indexer()

    def maybe_guard_aligned(self):  # type: ignore[no-untyped-def]
        offset = self.view.get_layout().offset
        if offset == 0:
            return True
        from .utils import ALIGNMENT

        return V.graph.sizevars.statically_known_multiple_of(offset, ALIGNMENT)


class CommBufferType(Enum):
    SYMM_MEM = "symm_mem"


class CommBufferLayout(FixedLayout):
    """
    A layout that signifies the buffer is a comm buffer.
    In terms of striding, the layout is identical to `FixedLayout`.

    Buffers with this layout do not participate in in-place reuse - it can be
    neither the source nor the target for in-place reuse.

    For detailed motivation and usage of this layout, see
    NOTE [lowering-time collective optimization].
    """

    comm_buffer_type: CommBufferType
    group_name: str

    def __init__(
        self,
        layout: FlexibleLayout,
        comm_buffer_type: CommBufferType,
        group_name: str,
    ):
        if not isinstance(layout, FlexibleLayout):
            raise AssertionError(
                "A `CommBufferLayout` can only be initialized with "
                f"a `FlexibleLayout` (got {layout})."
            )

        fixed = layout.as_fixed()
        super().__init__(
            device=fixed.device,
            dtype=fixed.dtype,
            size=fixed.size,
            stride=fixed.stride,
            offset=fixed.offset,
        )
        self.comm_buffer_type = comm_buffer_type
        self.group_name = group_name


@ir_dataclass
class NoneLayout(IRNode):
    # This is janky, I figured out what fields to populate by just running
    # the model I was interested in and adding properties/methods as needed.
    # This doesn't inherit from Layout because Layout assumes you have stuff
    # like sizes, but I don't really have anything here.
    #
    # If you have an ir.Node with NoneLayout, you probably need to setup
    # dependencies manually in scheduler

    device: torch.device
    size: List[int] = dataclasses.field(default_factory=lambda: [0])
    stride: List[int] = dataclasses.field(default_factory=lambda: [0])

    def storage_size(self) -> int:
        return 0

    def as_fixed(self):  # type: ignore[no-untyped-def]
        return self


class MutationLayoutSHOULDREMOVE(Layout):
    def __init__(self, target: IRNode) -> None:
        super().__init__(
            target.get_device(),
            target.get_dtype(),
            target.get_size(),  # type: ignore[arg-type]
            None,
        )
        self.target = target
        name = self.get_buffer().get_name()
        V.graph.mark_buffer_mutated(name)

    @Layout.stride.getter  # type: ignore[attr-defined]
    def stride(self):  # type: ignore[no-untyped-def]
        return self.real_layout().stride

    def storage_size(self) -> sympy.Expr:
        return self.real_layout().storage_size()

    def get_buffer(self) -> Buffer:
        def unwrap_views(target):  # type: ignore[no-untyped-def]
            if isinstance(target, MutationLayoutSHOULDREMOVE):
                return unwrap_views(target.target)
            if isinstance(target, BaseView):
                return unwrap_views(target.unwrap_view())
            if isinstance(target, MutableBox):
                return unwrap_views(target.data)
            return target

        result = unwrap_views(self.target)
        assert isinstance(
            result, Buffer
        ), "MutationLayoutSHOULDREMOVE must refer to a buffer"
        return result

    def real_layout(self):  # type: ignore[no-untyped-def]
        return self.get_buffer().layout

    @classmethod
    def realize_into(cls, src, dst, unsafe_alias=False):  # type: ignore[no-untyped-def]
        dst.realize()
        # NOTE: We must realize users of `dst` before we realize `src`, since
        # realization order determines scheduling order. Otherwise, src's
        # mutation would be scheduled before the existing users of dst!
        V.graph.mark_buffer_mutated(dst.get_name())

        if isinstance(src, TensorBox):
            src = src.data

        # We copy the contents of src into dst. In most cases this should
        # be fused into a single kernel by the scheduler.
        # NOTE: We cannot change src's layout to mutate dst directly as this
        # would alias src to dst, which is not correct as further mutations to
        # dst would effect users of src. However if there are no more users of
        # dst, we can alias src to dst.
        src.realize_hint()

        if not unsafe_alias:
            src = Pointwise.create(
                device=src.get_device(),
                dtype=src.get_dtype(),
                inner_fn=src.make_loader(),
                ranges=[
                    V.graph.sizevars.guard_equals(a, b)
                    for a, b in zip(src.get_size(), dst.get_size())
                ],
            ).data

        src.realize()
        assert isinstance(src.data.layout, FlexibleLayout)
        src.data.layout = MutationLayoutSHOULDREMOVE(dst)
        return src.data

    def as_fixed(self):  # type: ignore[no-untyped-def]
        return self

    def make_indexer(self):  # type: ignore[no-untyped-def]
        return self.target.make_indexer()


@ir_dataclass(frozen=False)
class Buffer(IRNode):
    # Name is sometimes None; e.g., ForceInPlace, where there isn't
    # a meaningful name
    name: Optional[str]
    layout: Layout

    # Multi-output buffers will define 'outputs: List[Buffer]'. Confusingly,
    # MultiOutput does NOT define this!

    def __post_init__(self) -> None:
        super().__post_init__()
        self._post_init_setattr("origin_node", None)

    def make_indexer(self):  # type: ignore[no-untyped-def]
        return self.layout.make_indexer()

    def get_name(self) -> str:
        assert self.name, self
        return self.name

    def get_device(self):  # type: ignore[no-untyped-def]
        return self.layout.device

    def get_defining_op(self) -> Optional[Operation]:
        return None

    @property
    def dtype(self):  # type: ignore[no-untyped-def]
        return getattr(self.layout, "dtype", None)

    def get_size(self):  # type: ignore[no-untyped-def]
        return list(self.layout.size)

    def get_stride(self):  # type: ignore[no-untyped-def]
        return list(self.layout.stride)

    def get_offset(self):  # type: ignore[no-untyped-def]
        return self.layout.offset

    def get_layout(self):  # type: ignore[no-untyped-def]
        return self.layout

    def get_storage_numel(self):  # type: ignore[no-untyped-def]
        return self.get_numel()

    def is_extern(self) -> bool:
        return False

    def freeze_layout(self):  # type: ignore[no-untyped-def]
        if not isinstance(self.layout, (MultiOutputLayout, NonOwningLayout)):
            self.layout = self.layout.as_fixed()

    def freeze_layout_with_stride_order(self, order, allow_padding=False) -> None:  # type: ignore[no-untyped-def]
        assert isinstance(self.layout, FlexibleLayout)
        self.layout = self.layout.as_stride_order(order, allow_padding=allow_padding)

    def freeze_layout_with_fill_order(self, order) -> None:  # type: ignore[no-untyped-def]
        assert isinstance(self.layout, FlexibleLayout)
        self.layout = self.layout.as_fill_order(order)

    def freeze_layout_with_same_order(self, stride) -> None:  # type: ignore[no-untyped-def]
        assert isinstance(self.layout, FlexibleLayout)
        self.layout = self.layout.as_same_order(stride)

    def freeze_layout_with_exact_strides(self, exact_strides, allow_padding=False) -> None:  # type: ignore[no-untyped-def]
        assert isinstance(self.layout, FlexibleLayout)
        self.layout = self.layout.as_exact_strides(
            exact_strides, allow_padding=allow_padding
        )

    def is_zero_elements(self):  # type: ignore[no-untyped-def]
        return V.graph.sizevars.is_expr_static_and_true(sympy.Eq(self.get_numel(), 0))

    def make_loader(self):  # type: ignore[no-untyped-def]
        # Loading from a zero-element buffer is a no-op
        if self.is_zero_elements():
            return partial(nop_loader_fn, dtype=self.get_dtype())

        def loader(index):  # type: ignore[no-untyped-def]
            indexer = self.layout.make_indexer()
            return ops.load(self.name, indexer(index))

        return loader

    def codegen_reference(self, writer=None):  # type: ignore[no-untyped-def]
        return self.get_name()

    def decide_layout(self):  # type: ignore[no-untyped-def]
        pass

    def get_inputs_that_alias_output(self):  # type: ignore[no-untyped-def]
        if isinstance(self.layout, NonOwningLayout):
            return [self.layout.view.get_name()]
        return ()

    def get_mutation_names(self):  # type: ignore[no-untyped-def]
        if isinstance(self.layout, MutationLayoutSHOULDREMOVE):
            return [self.layout.target.get_name()]
        return ()

    def get_read_names(self) -> OrderedSet[str]:
        return OrderedSet([self.get_name()])

    def get_unbacked_symbol_uses(self) -> OrderedSet[sympy.Symbol]:
        return OrderedSet()

    def get_unbacked_symbol_defs(self) -> OrderedSet[sympy.Symbol]:
        return OrderedSet()

    def realize(self):  # type: ignore[no-untyped-def]
        pass

    def should_allocate(self) -> bool:
        # Returns False by default.
        return False


@ir_dataclass(frozen=False)
class OperationBuffer(Buffer, Operation):
    # An operation that produces a single output buffer
    def get_outputs(self) -> List[Buffer]:
        return [self]

    def get_defining_op(self) -> Operation:
        return self

    def __post_init__(self) -> None:
        Buffer.__post_init__(self)
        Operation.__post_init__(self)


class InputBuffer(Buffer):
    def num_reads(self) -> int:
        return 1


class ConstantBuffer(InputBuffer):
    override_device: Optional[torch.device] = None

    def make_loader(self):  # type: ignore[no-untyped-def]
        def loader(index):  # type: ignore[no-untyped-def]
            indexer = self.layout.make_indexer()
            return ops.load(
                V.graph.constant_name(self.get_name(), self.override_device),
                indexer(index),
            )

        return loader

    def constant_to_device(self, device):  # type: ignore[no-untyped-def]
        return ConstantBuffer(
            name=V.graph.constant_name(self.get_name(), device), layout=self.layout
        )


@ir_dataclass
class NoneAsConstantBuffer(IRNode):
    def get_unbacked_symbol_uses(self) -> OrderedSet[sympy.Symbol]:
        return OrderedSet()

    def codegen_reference(self, writer=None):  # type: ignore[no-untyped-def]
        return V.graph.wrapper_code.none_str


@ir_dataclass
class ShapeAsConstantBuffer(IRNode):
    expr: Expr

    def get_unbacked_symbol_uses(self) -> OrderedSet[sympy.Symbol]:
        return free_unbacked_symbols(self.expr)

    def codegen_reference(self, writer=None):  # type: ignore[no-untyped-def]
        return V.graph.wrapper_code.expr_printer(V.graph.sizevars.simplify(self.expr))


@ir_dataclass(frozen=False)
class ComputedBuffer(OperationBuffer):
    data: Loops

    def get_computed_buffer_name(self):  # type: ignore[no-untyped-def]
        """
        Returns self.name if it exists, otherwise returns the name of the data node if that exists.
        If neither exist, returns None.
        """
        if self.name is not None:
            return self.name
        if hasattr(self.data, "name"):
            return self.data.name
        return None

    def num_reads(self):  # type: ignore[no-untyped-def]
        return self.data.num_reads()

    def get_read_names(self) -> OrderedSet[str]:
        return self.data.get_read_names()

    def get_read_writes(self):  # type: ignore[no-untyped-def]
        with patch.object(FlexibleLayout, "allow_indexing", True):
            if self.data.get_reduction_type():
                return extract_read_writes(
                    self.get_store_function(),
                    self.data.get_pointwise_size(),  # type: ignore[arg-type]
                    self.data.get_reduction_size(),  # type: ignore[arg-type]
                )
            else:
                return extract_read_writes(
                    self.get_store_function(),
                    self.data.get_size(),  # type: ignore[arg-type]
                )

    def get_unbacked_symbol_uses(self) -> OrderedSet[sympy.Symbol]:
        # Ordinarily, we'd like to just peek at the arguments list,
        # but ComputedBuffers have no argument list.
        #
        # Morally, this logic needs to be synchronized with the
        # KernelArgs.size calls, which are responsible for making symbols make
        # there way as kernel arguments (and it is precisely passing in one of
        # those symbols that establishes a dependency).  However, we haven't
        # started codegen yet so we can't directly reuse that logic.
        #
        # For now, I'm just yoloing with the size of the buffer.  Not sure if
        # it is enough.
        #
        # One thing you might wonder is if this is enough for a ComputedBuffer
        # denoting a reduction over i0.  Empirically, it is enough, but for an
        # unusual reason: we only need accurate dependencies for item() call,
        # but it's impossible to end up with a reduction over i0 from an
        # item() call without a regular non-reduction buffer first.
        return (
            free_unbacked_symbols(self.get_size())
            | free_unbacked_symbols(self.get_stride())
            | free_unbacked_symbols(self.get_offset())
            | self.data.get_unbacked_symbol_uses()
        )

    def make_loader(self):  # type: ignore[no-untyped-def]
        # Inline constants and index_expressions
        if (
            hasattr(self.data, "make_loader")
            and self.name not in V.graph.mutated_buffers
            and self.num_reads() == 0
        ):
            # can be inlined
            return self.data.make_loader()
        return super().make_loader()

    def get_store_function(self):  # type: ignore[no-untyped-def]
        indexer = self.layout.as_fixed().make_indexer()
        if isinstance(self.data, (Reduction, Scan, Sort)):
            return partial(self.data.store_reduction, self.name, indexer)
        else:
            assert isinstance(self.data, Pointwise)
            return partial(self.data.store_output, self.name, indexer)

    def get_fill_order(self):  # type: ignore[no-untyped-def]
        """
        If our layout is still flexible, try to determine the stride order based on stride orders of reads.

        TODO(jansel): A better algorithm here would look at downstream consumers of this
                      value and try to do global graph-level layout optimization.
                      This is also something just begging to be autotuned.
        """
        if isinstance(self.layout, FlexibleLayout):
            (index_vars, reduction_vars), _ = dependencies.index_vars_squeeze(
                self.data.get_pointwise_size(), self.data.get_reduction_size()  # type: ignore[arg-type]
            )
            reads = self.get_read_writes().reads
            # only consider reads to buffer of same size
            # ignore StarDeps because they don't contribute stride information
            assert all(
                isinstance(r, (dependencies.StarDep, dependencies.MemoryDep))
                for r in reads
            )
            reads = [
                sympy_subs(r.index, {v: sympy.S.Zero for v in reduction_vars if v != 0})
                for r in reads
                if isinstance(r, dependencies.MemoryDep)
            ]

            if reads:
                if isinstance(self.data, (Scan, Sort)):
                    indices = self.data.reindex(index_vars, reduction_vars)
                else:
                    indices = index_vars
                stride_lengths = [
                    V.graph.sizevars.stride_hints(expr, indices) for expr in reads
                ]
                from .scheduler import pick_loop_order

                return pick_loop_order(stride_lengths, self.get_size())

        return None

    def decide_layout(self):  # type: ignore[no-untyped-def]
        if isinstance(self.layout, FlexibleLayout):
            order = self.get_fill_order()
            if order:
                self.freeze_layout_with_fill_order(order)
            else:
                self.freeze_layout()

    @cache_on_self
    def get_default_sizes_body(self):  # type: ignore[no-untyped-def]
        args, var_ranges = dependencies.index_vars_squeeze(
            self.data.get_pointwise_size(), self.data.get_reduction_size(), prefix="q"  # type: ignore[arg-type]
        )
        with patch.object(ConstantBuffer, "override_device", self.get_device()):
            body = LoopBody(
                self.get_store_function(),
                (args if self.get_reduction_type() else args[:1]),
                var_ranges,
                *args,
            )
        index_vars = []
        reduce_vars: List[Any] = []
        index_size = []
        reduce_size = []
        for v, s in var_ranges.items():
            if v in args[0]:
                assert not reduce_vars
                index_vars.append(v)
                index_size.append(s)
            else:
                assert v in args[1]
                reduce_vars.append(v)
                reduce_size.append(s)
        return (index_size, reduce_size), body, (index_vars, reduce_vars)

    def simplify_and_reorder(  # type: ignore[no-untyped-def]
        self,
        extra_indexing_constraints: Optional[Tuple[Dict[Any, Any], List[Any]]] = None,
        recompute_sizes_body_func: Optional[Callable[..., Any]] = None,
    ):
        """
        This is a main place where we do loop transformations in a
        backend-agnostic way.

        Here we:
            1) Remove any 1 dimensions
            2) Fuse contiguous dimensions together
            3) Reorder dimensions based on stride orders

        Optional argument extra_indexing_constraints can be used to append additional
        indexing expressions to existing ones derived from buffer's body. This can be useful
        to fuse scheduler nodes with compatible ranges, e.g. (s0*s1*...,) and (s0, s1, s2, ...)
        on CPU by preventing indexing simplifications and obtaining index/reduce ranges for
        the scheduler node compatible with other nodes.
        Optional argument recompute_sizes_body_func can be used to recompute sizes and body
        on the default body. This can be useful to append additional loop transformations.
        """
        (
            (index_size, reduce_size),
            body,
            (index_vars, reduce_vars),
        ) = self.get_default_sizes_body()

        if recompute_sizes_body_func:
            (
                (index_size, reduce_size),
                body,
                (index_vars, reduce_vars),
            ) = recompute_sizes_body_func(
                (index_size, reduce_size), body, (index_vars, reduce_vars)
            )

        index_formulas = [*body.indexing_exprs.values()]
        if extra_indexing_constraints is not None:
            assert (
                isinstance(extra_indexing_constraints, tuple)
                and len(extra_indexing_constraints) == 2
            )
            extra_indexing_ranges, extra_indexing_expr = extra_indexing_constraints
            assert isinstance(extra_indexing_ranges, dict)
            assert isinstance(extra_indexing_expr, list)
            assert all(isinstance(f, Expr) for f in extra_indexing_expr)

            expected_var_ranges = body.var_ranges
            assert expected_var_ranges == extra_indexing_ranges, (
                expected_var_ranges,
                extra_indexing_ranges,
            )
            # remove already existing expressions
            extra_indexing_expr = [
                e for e in extra_indexing_expr if e not in index_formulas
            ]
            index_formulas += extra_indexing_expr

        memory_addrs = [*body.get_write_exprs()]
        if not V.graph.has_feature(self, BackendFeature.PREFER_STORE_LOOP_ORDER):
            memory_addrs.extend(body.get_read_exprs())

        def simplify_and_reorder(x_vars, support_vars, sizes, simplify_loops):  # type: ignore[no-untyped-def]
            sizes, reindex0, reindex1 = self._apply_loop_reordering(
                x_vars, support_vars, sizes, memory_addrs
            )
            # for NHWC: reindex0([0,1,2,3]) = [0,2,3,1], reindex1([0,1,2,3]) = [0,3,2,1]
            x_vars = reindex0(x_vars)

            if simplify_loops:
                sizes, reindex2, prune = V.graph.sizevars._simplify_loops(
                    x_vars,
                    sizes,
                    index_prevent_reordering(index_formulas, x_vars, sizes),
                )
                reindex = fuse_reindexing(reindex1, reindex2)
            else:
                reindex = reindex1
            return sizes, reindex, reindex1

        support_vars = index_vars + reduce_vars
        should_merge_loops = (
            not is_gpu(self.get_device().type) or not config.loop_ordering_after_fusion
        )
        iter_ranges, iter_reindex, _ = simplify_and_reorder(
            index_vars,
            support_vars,
            index_size,
            should_merge_loops,
        )

        # Like iteration dimensions, we may also want to delay merging reduction dimensions.
        # E.g., if we reduce a tensor [M, N, K] for its M and N dimensions followed by a pointwise
        # kernel, merging M and N dimension too early makes it hard to decide what loop order
        # we should pick for the piontwise kernel so that it is fusible with the reduction.
        reduce_ranges, reduce_reindex, _ = simplify_and_reorder(
            reduce_vars, support_vars, reduce_size, should_merge_loops
        )

        # retrace the loop body with simplification and reordering applied
        (iter_vars, reduce_vars), var_ranges = dependencies.index_vars_no_squeeze(
            iter_ranges,
            reduce_ranges,
            prefix="z",
        )
        body = LoopBody(
            body,
            [iter_reindex(iter_vars), reduce_reindex(reduce_vars)],
            var_ranges,
            iter_vars,
            reduce_vars,
        )
        return (iter_ranges, reduce_ranges), body

    @staticmethod
    def _apply_loop_reordering(  # type: ignore[no-untyped-def]
        index_vars,
        support_vars,
        sizes,
        memory_addrs,
        priority_idx=None,
    ):
        """
        Shuffle the order of loops around to hopefully improve performance.
        """
        from .scheduler import pick_loop_order

        if priority_idx is None:
            priority_idx = []

        try:
            strides = [
                V.graph.sizevars.stride_hints(expr, index_vars, support_vars)
                for expr in memory_addrs
            ]
            assert len(strides) == len(memory_addrs) and len(strides[0]) == len(
                index_vars
            )
            order = list(reversed(pick_loop_order(strides, sizes, priority_idx)))
        except Exception:
            if config.debug:
                log.warning(
                    "Did not simplify complex index:\n%s\n%s",
                    dict(zip(index_vars, sizes)),
                    memory_addrs,
                )
            order = list(range(len(sizes)))
        sizes = [sizes[i] for i in order]
        return sizes, same_reorder(order), inverse_reorder(order)

    def get_reduction_size(self):  # type: ignore[no-untyped-def]
        return self.data.get_reduction_size()

    def get_reduction_type(self):  # type: ignore[no-untyped-def]
        return self.data.get_reduction_type()

    def is_no_op(self):  # type: ignore[no-untyped-def]
        return self.data.is_zero_elements()

    def should_allocate(self) -> bool:
        return True

    def constant_to_device(self, device):  # type: ignore[no-untyped-def]
        """Move this to a given device. Requires that all reads are to constants."""
        return self.data.constant_to_device(device)


class TemplateBuffer(OperationBuffer):
    """
    Represents a Triton (in the future other type) of template operator
    that we can fuse an epilogue onto.
    """

    def __init__(self, layout, inputs, make_kernel_render) -> None:  # type: ignore[no-untyped-def]
        super().__init__(name=None, layout=layout)
        self.inputs = InputsKernel.unwrap_storage(inputs)
        self.make_kernel_render = make_kernel_render
        self.name = V.graph.register_buffer(self)
        V.graph.register_operation(self)

    def get_read_writes(self):  # type: ignore[no-untyped-def]
        return self.extract_read_writes(normalize=True)

    def extract_read_writes(self, normalize):  # type: ignore[no-untyped-def]
        name = self.get_name()
        indexer = self.layout.make_indexer()

        def dummy(index, rindex):  # type: ignore[no-untyped-def]
            assert len(rindex) == 0
            return ops.store(name, indexer(index), "fake")

        deps = dependencies.extract_read_writes(
            dummy, self.get_size(), (), normalize=normalize
        )
        deps.reads = OrderedSet(dependencies.StarDep(x.get_name()) for x in self.inputs)
        return deps

    def get_reduction_size(self):  # type: ignore[no-untyped-def]
        return 1

    def get_reduction_type(self):  # type: ignore[no-untyped-def]
        return None

    def is_no_op(self) -> bool:
        return False

    def should_allocate(self) -> bool:
        return True

    def simplify_and_reorder(  # type: ignore[no-untyped-def]
        self,
        extra_indexing_constraints: Optional[Tuple[Dict[Any, Any], List[Any]]] = None,
        recompute_sizes_body_func: Optional[Callable[..., Any]] = None,
    ):
        return (
            (
                self.get_size(),
                (),
            ),
            None,
        )


class TritonTemplateBuffer(TemplateBuffer):
    def __init__(  # type: ignore[no-untyped-def]
        self,
        layout,
        inputs,
        make_kernel_render,
        mutated_inputs: Optional[Iterable[IRNode]] = None,
    ) -> None:
        """
        NOTE:[TritonTemplates with multiple outputs]
        We want the ability for TritonTemplates to output multiple tensors. Triton
        kernels have no notion of outputs and this is done by creating tensors that
        are then mutated by the kernel. Currenlty our STORE_OUTPUT codegen doesn't
        support creating multinode outputs for triton templates.
        We work around this by creating an extra input buffer during the lowering
        and we mark them as mutated inputs.
        """
        super().__init__(layout, inputs, make_kernel_render)
        self.mutated_inputs = mutated_inputs
        self.outputs: List[Buffer] = [self]
        if mutated_inputs is not None:
            # Ensure that the mutated inputs are only allowed for certain nodes
            allowed_set = (
                torch.ops.higher_order.flex_attention,
                torch.ops.higher_order.flex_attention_backward,
            )
            current_node = V.graph.current_node.target
            assert (
                current_node in allowed_set
            ), f"Mutated inputs are only allowed for {allowed_set} but got {current_node}"
            device = self.inputs[0].get_device()
            self.outputs += [
                MutationOutput(NoneLayout(device=device), buf, self)
                for buf in mutated_inputs
            ]

    def get_outputs(self) -> List[Buffer]:
        return self.outputs

    def __str__(self) -> str:
        out = f"TritonTemplateBuffer(layout={self.layout})"
        return out


PrimitiveInfoType = Union[int, float, bool, str, List[Union[int, str, float, bool]]]


class ChoiceCaller:
    """
    Represents a possible choice used in autotune_process.py.
    During autotuning, self.benchmark() is first called to get benchmark result,
    and if this choice is selected, self.output_node() is called to get the output_node.

    Children classes: TritonTemplateCaller, CUDATemplateCaller.
    """

    def __init__(
        self,
        name: str,
        input_nodes: List[Buffer],
        layout: Layout,
        description: str,
    ) -> None:
        super().__init__()
        self.name = name
        self.layout = layout
        self.input_nodes = input_nodes
        # An additional description used to describe the choice (useful for
        # knowing what autotuning is choosing)
        self.description = description

    def benchmark(self, *args, out) -> float:  # type: ignore[no-untyped-def]
        algo = self.to_callable()
        return benchmarker.benchmark(algo, args, {"out": out})

    def call_name(self) -> str:
        raise NotImplementedError

    def to_callable(self):  # type: ignore[no-untyped-def]
        raise NotImplementedError

    def hash_key(self) -> str:
        raise NotImplementedError

    def output_node(self) -> TensorBox:
        raise NotImplementedError

    def info_dict(self) -> Dict[str, Union[PrimitiveInfoType, List[PrimitiveInfoType]]]:
        """Information returned here is logged to the autotune log file when that is enabled."""
        return {}

    def autoheuristic_id(self) -> str:
        return "unsupported_choice"


class TritonTemplateCallerBase(ChoiceCaller):
    def get_make_kernel_render(self) -> Any:
        raise NotImplementedError


class MultiTemplateBuffer(TritonTemplateBuffer):
    """
    Represents a Buffer with multiple backing implementation choices.

    Choices can be TritonTemplates or ExternKernels. During scheduling if there is a potential
    epilogue we will benchmark each of the choices with the epilogue to determine an implementation.
    Otherwise, the fastest base choice will be chosen.
    """

    def __init__(
        self,
        layout: Layout,
        inputs: List[IRNode],
        choice_timings: Callable[[], Dict[ChoiceCaller, float]],
        unfiltered_choices: List[ChoiceCaller],
    ) -> None:
        super().__init__(layout=layout, inputs=inputs, make_kernel_render=None)
        self._choice_timings_fn = choice_timings
        self._choice_timings: Optional[Dict[ChoiceCaller, float]] = None
        self.original_inputs = inputs
        self._output_plannable = all(
            isinstance(choice, TritonTemplateCallerBase)
            or (
                isinstance(choice, torch._inductor.select_algorithm.ExternKernelCaller)
                and choice.has_out_variant
            )
            for choice in unfiltered_choices
        )

    @property
    def output_plannable(self) -> bool:
        """
        Are all possible choices TritonTemplates or Extern Kernels with out variants
        """
        return self._output_plannable

    @property
    def choice_timings(self) -> Dict[ChoiceCaller, float]:
        if self._choice_timings is None:
            self._choice_timings = self._choice_timings_fn()
        return self._choice_timings

    @contextlib.contextmanager
    def swap_as_triton_caller(self, caller: TritonTemplateCallerBase):  # type: ignore[no-untyped-def]
        assert isinstance(caller, torch._inductor.select_algorithm.TritonTemplateCaller)
        assert self.layout == caller.layout

        render = self.make_kernel_render
        self.make_kernel_render = caller.get_make_kernel_render()
        try:
            yield
        finally:
            self.make_kernel_render = render

    def finalize_as_triton_caller(self, caller: TritonTemplateCallerBase) -> None:
        assert isinstance(caller, torch._inductor.select_algorithm.TritonTemplateCaller)
        assert self.layout.size == caller.layout.size
        assert self.layout.stride == caller.layout.stride
        self.make_kernel_render = caller.get_make_kernel_render()

    def get_min_choice(self) -> Tuple[ChoiceCaller, float]:
        min_choice = min(self.choice_timings, key=self.choice_timings.get)  # type: ignore[arg-type]
        return (min_choice, self.choice_timings[min_choice])


class CUDATemplateBuffer(TemplateBuffer):
    def __init__(  # type: ignore[no-untyped-def]
        self,
        layout,
        inputs,
        make_kernel_render,
        workspace_size: int,
        template: CUDATemplate,
    ) -> None:
        super().__init__(layout, inputs, make_kernel_render)
        # Global memory (in bytes) needed for this template.
        self.workspace_size = workspace_size
        self.template = template

    def get_workspace_size(self):  # type: ignore[no-untyped-def]
        return self.workspace_size if self.workspace_size is not None else 0


class CppTemplateBuffer(TemplateBuffer):
    def __init__(self, layout, inputs, make_kernel_render, template, choice) -> None:  # type: ignore[no-untyped-def]
        super().__init__(layout, inputs, make_kernel_render)
        self.template = template
        self.choice = choice


@ir_dataclass(frozen=False)
class InputsKernel(OperationBuffer):
    inputs: List[Buffer]

    def get_read_writes(self):  # type: ignore[no-untyped-def]
        reads: OrderedSet[dependencies.Dep] = OrderedSet()
        StarDep = dependencies.StarDep
        for input in self.inputs:
            if isinstance(input, list):
                reads.update(StarDep(x.get_name()) for x in input)
            elif isinstance(input, ShapeAsConstantBuffer):
                # Skip creating dependncy for symbolics as they're visible globally
                continue
            else:
                reads.add(StarDep(input.get_name()))

        writes: OrderedSet[dependencies.Dep] = OrderedSet(
            StarDep(buf.get_name()) for buf in self.get_outputs()
        )

        return dependencies.ReadWrites(
            reads=reads,
            writes=writes,
            index_exprs=OrderedSet(),
        )

    @classmethod
    def unwrap_storage_for_input(cls, x):  # type: ignore[no-untyped-def]
        if isinstance(x, TensorBox):
            x = x.data
        if isinstance(x, StorageBox):
            x = x.data
        if isinstance(x, BaseView) and not isinstance(x, ReinterpretView):
            x = ExternKernel.realize_input(x)
        if isinstance(x, TensorBox):
            # when converting to ReinterpretView fails in the
            # realize_input call above, the result will be wrapped
            # into TensorBox / StorageBox pair as a result of the
            # cls.copy_input call; so we should unwrap recursively
            return cls.unwrap_storage_for_input(x)
        if isinstance(x, TorchBindObject):
            return x
        assert isinstance(x, (Buffer, ReinterpretView)), x
        return x

    @staticmethod
    def unwrap_storage(inputs):  # type: ignore[no-untyped-def]
        inputs_new = []
        for x in inputs:
            if isinstance(x, list):
                x = [InputsKernel.unwrap_storage_for_input(i) for i in x]
            else:
                x = InputsKernel.unwrap_storage_for_input(x)
            inputs_new.append(x)
        return inputs_new

    def is_extern(self) -> bool:
        return True

    def num_reads(self) -> int:
        return 1


class NopKernel(InputsKernel):
    def is_no_op(self) -> bool:
        return True


class ConcatKernel(NopKernel):
    """
    There isn't actually a real kernel for concat, we just change the
    storage for the upstream data.
    """

    @classmethod
    def create(cls, inputs, dim):  # type: ignore[no-untyped-def]
        device = inputs[0].get_device()
        dtype = inputs[0].get_dtype()
        new_size = list(inputs[0].get_size())
        offsets_start = [0]
        offsets_end = [new_size[dim]]
        assert 0 <= dim < len(new_size)
        for i in range(1, len(inputs)):
            input_size = inputs[i].get_size()
            offsets_start.append(new_size[dim])
            assert len(input_size) == len(new_size)
            assert inputs[i].get_dtype() == dtype
            assert inputs[i].get_device() == device
            for j in range(len(new_size)):
                if j == dim:
                    new_size[j] = new_size[j] + input_size[j]
                else:
                    new_size[j] = V.graph.sizevars.guard_equals(
                        new_size[j], input_size[j]
                    )
            offsets_end.append(new_size[dim])

        output_stride = FlexibleLayout.contiguous_strides(new_size)
        # If any of the inputs is in CL format, use CL format for the output
        for i in range(len(inputs)):
            x = inputs[i]
            if is_storage_and_layout(x):
                layout = x.get_layout()
                if isinstance(
                    layout, FixedLayout
                ) and Layout.is_channels_last_contiguous(layout.size, layout.stride):
                    # use CL stride for the output
                    output_stride = make_channels_last_strides_for(new_size)
                    break
        any_input_is_storage_and_layout = any(is_storage_and_layout(x) for x in inputs)
        fx_node_args = V.graph.current_node.args[0]
        assert isinstance(fx_node_args, list)
        # If any of the inputs has meta tensor and the meta tensor is in CL format, use CL format for the output
        if any_input_is_storage_and_layout is False and any(
            "val" in arg.meta
            and (
                arg.meta["val"].is_contiguous(memory_format=torch.channels_last)
                or arg.meta["val"].is_contiguous(memory_format=torch.channels_last_3d)
            )
            for arg in fx_node_args
        ):
            output_stride = make_channels_last_strides_for(new_size)

        concat_kernel = ConcatKernel(
            name=None,
            layout=FixedLayout(
                device=device,
                dtype=dtype,
                size=new_size,
                stride=output_stride,
            ),
            inputs=[],
        )
        kernel = StorageBox(concat_kernel)
        op_names = []
        for i in range(len(inputs)):
            input_buffer = cls.realize_into(
                inputs[i],
                SliceView.create(
                    kernel, dim, offsets_start[i], offsets_end[i], clamp=False
                ),
            )
            concat_kernel.inputs.append(input_buffer)

            if isinstance(inputs[i].data, BaseView):
                input_unwrapped = inputs[i].data.unwrap_view()
            else:
                input_unwrapped = inputs[i].data

            if (
                input_unwrapped.is_input_buffer()
                and is_gpu(inputs[i].get_device().type)
                and not is_dynamic(input_buffer)
            ):
                op_names.append(input_buffer.get_operation_name())

        if len(op_names) > 1 and V.graph.has_feature(device, BackendFeature.FOREACH):
            V.graph.register_operation_list(op_names)

        concat_kernel.name = V.graph.register_buffer(concat_kernel)
        concat_kernel.inputs = cls.unwrap_storage(concat_kernel.inputs)
        V.graph.register_operation(concat_kernel)

        return kernel

    @classmethod
    def can_realize_into_without_copy(cls, src, dst=None):  # type: ignore[no-untyped-def]
        if isinstance(src, TensorBox):
            # unwrap a TensorBox
            return cls.can_realize_into_without_copy(src.data, dst)

        if isinstance(src.data, MultiTemplateBuffer):
            if (
                not isinstance(src.data.layout, FixedLayout)
                or not src.data.output_plannable
            ):
                return False

            # we call can_realize_into_without_copy in cat lowering before we've decided
            # on output format, optimistically assume layout matches
            if dst is None:
                return True

            # otherwise, check equality of layouts
            if not len(src.get_stride()) == len(dst.get_stride()):
                return False

            return all(
                V.graph.sizevars.statically_known_equals(s1, s2)
                for s1, s2 in zip(src.get_stride(), dst.get_stride())
            )

        return isinstance(src.data.layout, FlexibleLayout) and not isinstance(
            src.data, ExternKernelAlloc
        )

    @classmethod
    def realize_into(cls, src, dst):  # type: ignore[no-untyped-def]
        # Attempt to turn this into a ReinterpretView rather than assert.
        # This has concessions around layout, as as_storage_and_layout
        # can cause us to go from flexible to fixed layout.
        if not isinstance(dst, ReinterpretView):
            if is_storage_and_layout(dst):
                storage, layout = as_storage_and_layout(dst)
                dst = ReinterpretView(data=storage, layout=layout)
        assert isinstance(dst, ReinterpretView), dst
        if isinstance(src, TensorBox):
            # unwrap a TensorBox
            return cls.realize_into(src.data, dst)

        if isinstance(src, StorageBox):
            src.realize()
            # ExternKernelAlloc has specific requirements for output layout, should create a copy
            assert hasattr(src.data, "layout")
            if cls.can_realize_into_without_copy(src, dst):
                src.data.layout = NonOwningLayout(dst)
                return src.data
        # introduce a copy
        pw = Pointwise.create(
            device=src.get_device(),
            dtype=src.get_dtype(),
            inner_fn=src.make_loader(),
            ranges=[
                V.graph.sizevars.guard_equals(a, b)
                for a, b in zip(src.get_size(), dst.get_size())
            ],
        )
        return cls.realize_into(pw, dst)

    def should_allocate(self) -> bool:
        return True


@ir_dataclass(frozen=False)
class ExternKernel(InputsKernel):
    constant_args: Tuple[Any, ...] = ()
    kwargs: Dict[str, Any] = dataclasses.field(default_factory=dict)
    output_view: Optional[ReinterpretView] = None
    python_kernel_name: Optional[str] = None
    cpp_kernel_name: Optional[str] = None
    # FIXME: in some cases we sill need to explicitly pass in ordered_kwargs_for_cpp_kernel
    # We shouldn't need to do this since the information can be retrieved from op_overload._schema.
    ordered_kwargs_for_cpp_kernel: Iterable[str] = dataclasses.field(
        default_factory=list
    )
    op_overload: Optional[
        Union[torch._ops.OpOverload, torch._ops.HigherOrderOperator]
    ] = None
    arg_properties: Optional[List[Dict[str, Any]]] = None
    kwarg_properties: Optional[Dict[str, Dict[str, Any]]] = None
    unbacked_bindings: Dict[sympy.Symbol, pytree.KeyPath] = dataclasses.field(
        default_factory=dict
    )
    mutation_outputs: List[MutationOutput] = dataclasses.field(default_factory=list)

    def __init__(  # type: ignore[no-untyped-def]
        self,
        name,
        layout,
        inputs,
        constant_args=(),
        kwargs=None,
        output_view=None,
        python_kernel_name=None,
        cpp_kernel_name=None,
        ordered_kwargs_for_cpp_kernel=(),
        op_overload=None,
    ) -> None:
        super().__init__(
            name=name,
            layout=layout,
            inputs=inputs,
        )
        self.constant_args = constant_args
        self.kwargs = kwargs if kwargs else {}
        self.output_view = output_view
        self.op_overload = op_overload
        self.set_cpp_kernel_name(cpp_kernel_name)
        self.set_python_kernel_name(python_kernel_name)
        self.ordered_kwargs_for_cpp_kernel = ordered_kwargs_for_cpp_kernel
        self.collect_arg_kwarg_properties()
        self.unbacked_bindings = {}
        self.mutation_outputs = []
        self.fx_node = V.graph.current_node

    def get_outputs(self) -> List[Buffer]:
        return [self, *self.mutation_outputs]

    def get_unbacked_symbol_defs(self) -> OrderedSet[sympy.Symbol]:
        return OrderedSet()

    def collect_arg_kwarg_properties(self):  # type: ignore[no-untyped-def]
        # if self.op_overload is torch._ops.OpOverload, we can use its schema to collect additional
        # information for args and kwargs, e.g. type and default value, to help with the cpp wrapper codegen
        self.arg_properties = (
            [
                {
                    "name": x.name,
                    "type": x.real_type,
                    "default_value": x.default_value,
                }
                for x in self.op_overload._schema.arguments
                if not x.kwarg_only
            ]
            if isinstance(self.op_overload, torch._ops.OpOverload)
            else [{} for i in range(len(self.inputs))]
        )
        self.allarg_properties = (
            {
                x.name: {"type": x.real_type, "default_value": x.default_value}
                for x in self.op_overload._schema.arguments
            }
            if isinstance(self.op_overload, torch._ops.OpOverload)
            else {}
        )
        # FIXME: self.kwargs does not always match kwargs defined in schema, so sometimes
        # ordered_kwargs_for_cpp_kernel is explicilty passed in.
        if isinstance(self.op_overload, torch._ops.OpOverload):
            if not self.ordered_kwargs_for_cpp_kernel:
                self.ordered_kwargs_for_cpp_kernel = [
                    x.name for x in self.op_overload._schema.arguments if x.kwarg_only
                ]
            self.schema_kwargs = [
                x for x in self.op_overload._schema.arguments if x.kwarg_only
            ]

    def decide_layout(self):  # type: ignore[no-untyped-def]
        if isinstance(self.layout, FlexibleLayout):
            self.apply_constraint()
            self.freeze_layout()

    def codegen_comment(self, wrapper) -> None:  # type: ignore[no-untyped-def]
        origin_str, detailed_origin_str = get_kernel_metadata(self, wrapper)
        if origin_str:
            wrapper.writeline(origin_str)

    def codegen(self, wrapper):  # type: ignore[no-untyped-def]
        raise NotImplementedError

    def set_cpp_kernel_name(self, cpp_kernel_name: Optional[str] = None) -> None:
        self.cpp_kernel_name = cpp_kernel_name
        self.cpp_kernel_overload_name = None
        self.cpp_kernel_key = None
        self.cpp_op_schema = None
        if not V.graph.cpp_wrapper or not isinstance(
            self.op_overload, torch._ops.OpOverload
        ):
            return

        kernel = self.op_overload
        if self.cpp_kernel_name is None:
            # Try to construct cpp_kernel_name from op_overload
            if kernel.namespace == "aten":
                # Calling with the default kernel name can lead to ambiguous behavior like the following example.
                # repeat_interleave(const at::Tensor & repeats, std::optional<int64_t> output_size=std::nullopt)
                # repeat_interleave(const at::Tensor & self, int64_t repeats,
                #       std::optional<int64_t> dim=std::nullopt, std::optional<int64_t> output_size=std::nullopt)
                opname = (
                    kernel.__name__.split(".")[0]
                    if kernel._overloadname == "default"
                    else kernel.__name__.replace(".", "_")
                )
                self.cpp_kernel_name = f"at::_ops::{opname}::call"
            else:
                self.cpp_kernel_name = kernel._schema.name

        # Set up info for runtime schema lookup
        # TODO: The logics here may be further simplified.
        from .codegen.wrapper import get_cpp_op_schema

        self.cpp_kernel_overload_name = kernel._schema.overload_name
        self.cpp_kernel_key = (
            f"{self.cpp_kernel_name.replace('::', '_')}_{self.cpp_kernel_overload_name}"
        )
        try:
            self.cpp_op_schema = get_cpp_op_schema(kernel)
        except Exception:
            self.cpp_op_schema = ""

    def set_python_kernel_name(self, python_kernel_name: Optional[str]) -> None:
        self.python_kernel_name = python_kernel_name
        if python_kernel_name is not None:
            return

        kernel = self.op_overload
        if kernel is None:
            pass
        elif isinstance(kernel, torch._ops.HigherOrderOperator):
            self.python_kernel_name = f"torch.ops.higher_order.{kernel.__name__}"
        else:
            self.python_kernel_name = (
                f"{kernel.__module__.replace('._ops.', '.ops.')}.{kernel.__name__}"
            )

    def get_kernel_name(self):  # type: ignore[no-untyped-def]
        return (
            V.graph.wrapper_code.get_c_shim_func_name(self.cpp_kernel_name)  # type: ignore[attr-defined]
            if V.graph.cpp_wrapper
            else self.python_kernel_name
        )

    @staticmethod
    def copy_input(x):  # type: ignore[no-untyped-def]
        pw = Pointwise.create(
            device=x.get_device(),
            dtype=x.get_dtype(),
            inner_fn=x.make_loader(),
            ranges=x.get_size(),
            origin_node=x.get_origin_node(),
            traceback=x.get_traceback(),
        )
        pw.realize()
        return pw

    @classmethod
    def process_kernel(  # type: ignore[no-untyped-def]
        cls, kernel, *args, **kwargs
    ) -> Tuple[
        Any,
        List[Any],
        List[Any],
        Callable[[Any, Any], Any],
        Optional[Dict[sympy.Symbol, pytree.KeyPath]],
    ]:
        binded_args = {"args": args, "kwargs": kwargs}

        args_flat, args_spec = pytree.tree_flatten(binded_args)

        is_arg_tensor = []
        tensor_args = []
        non_tensor_args: List[Any] = []
        for arg in args_flat:
            is_arg_tensor.append(isinstance(arg, IRNode))
            if is_arg_tensor[-1]:
                tensor_args.append(arg)
            else:
                if isinstance(arg, sympy.Expr):
                    arg = V.graph.sizevars.shape_env.create_symintnode(arg, hint=None)
                non_tensor_args.append(arg)

        def unflatten_args(new_tensor_args, new_non_tensor_args):  # type: ignore[no-untyped-def]
            result = []
            it_tensors = iter(new_tensor_args)
            it_non_tensors = iter(new_non_tensor_args)
            for is_tensor in is_arg_tensor:
                if is_tensor:
                    result.append(next(it_tensors))
                else:
                    result.append(next(it_non_tensors))
            r = pytree.tree_unflatten(result, args_spec)
            return r.get("args", []), r.get("kwargs", {})

        tensor_args = [cls.realize_input(x) for x in tensor_args]

        # freeze layout otherwise our output stride calculation might
        # become incorrect
        for x in tensor_args:
            if is_storage_and_layout(x):
                as_storage_and_layout(x, freeze=True)

        # Rerun fake tensor propagation, because Inductor may have changed the
        # strides of inputs and we need to determine accurately what the
        # output stride will be.
        example_args: List[Union[torch.Tensor, torch._C.ScriptObject]] = []

        # We need to retain the constant values of fake tensors that we originally
        # propagated the graph with, because for some operators running without a
        # constant would trigger an error / DataDependentException
        for x in tensor_args:
            # if x is a view of a constant, we need to realize the view
            # (we can't pass the constant into the kernel directly)
            if not isinstance(x, BaseView) and x.get_name() in V.graph.constants:
                example_args.append(V.graph.constants[x.get_name()])
            elif (
                not isinstance(x, BaseView)
                and x.get_name() in V.graph.torchbind_constants
            ):
                example_args.append(V.graph.torchbind_constants[x.get_name()])
            else:
                example_args.append(ir_node_to_tensor(x, guard_shape=True))

        new_args, new_kwargs = unflatten_args(example_args, non_tensor_args)
        example_output = kernel(*new_args, **new_kwargs)

        unbacked_bindings: Optional[Dict[sympy.Symbol, pytree.KeyPath]] = None
        if shape_env := V.fake_mode.shape_env:
            rebind_unbacked(shape_env, V.current_node, example_output)
            unbacked_bindings = compute_unbacked_bindings(
                shape_env, example_output, V.current_node.meta.get("val")
            )

        example_out_li = (
            [example_output]
            if not isinstance(example_output, (list, tuple))
            else example_output
        )
        for t in example_out_li:
            if isinstance(t, torch.Tensor) and t.is_sparse:
                msg = "sparsity not handled. Please file issue for sparse inference weights."
                if stack_trace := V.graph.current_node.meta.get("stack_trace", None):
                    msg = f"{msg} Found from : \n {stack_trace}"
                V.graph.disable_cudagraphs_reason = msg

        return (
            example_output,
            tensor_args,
            non_tensor_args,
            unflatten_args,
            unbacked_bindings,
        )

    @classmethod
    def convert_to_reinterpret_view(cls, x):  # type: ignore[no-untyped-def]
        """
        In order to pass this to an extern kernel we need a
        ReinterpretView not a View.  This allows us to avoid some
        unneeded copies.
        """
        assert isinstance(x, BaseView)
        if isinstance(x, ReinterpretView):
            return x

        # NOTE: Don't use extract_read_writes here as it fails when
        # make_loader() inlines the computation
        x_unwrap_view = x.unwrap_view()
        buf = V.graph.get_buffer(x_unwrap_view.get_name())
        assert buf is not None
        x_unwrap_view_fx_node = buf.get_origin_node()
        # Prefer channels last format according to how the format is set from eager.
        if (
            x_unwrap_view_fx_node is not None
            and "val" in x_unwrap_view_fx_node.meta
            and isinstance(x_unwrap_view.layout, FlexibleLayout)
            and (
                x_unwrap_view_fx_node.meta["val"].is_contiguous(
                    memory_format=torch.channels_last
                )
                or x_unwrap_view_fx_node.meta["val"].is_contiguous(
                    memory_format=torch.channels_last_3d
                )
            )
        ):
            x_unwrap_view.freeze_layout_with_same_order(
                make_channels_last_strides_for(x_unwrap_view.get_size())
            )
        else:
            x_unwrap_view.freeze_layout()

        index_args, var_ranges = dependencies.index_vars_squeeze(
            x.get_size(), prefix="r"  # type: ignore[arg-type]
        )
        range_vars = index_args[0]
        index = x.make_indexer()(range_vars)

        index = V.graph.sizevars.simplify_with_ranges(index, var_ranges)
        strides = V.graph.sizevars.stride_vars(index, range_vars)
        offset = V.graph.sizevars.offset_var(index, range_vars)
        expected = sympy_dot(range_vars, strides) + offset

        if index != expected:
            log.debug(
                "convert_to_reinterpret_view failed: stride=%s offset=%s index=%s",
                strides,
                offset,
                index,
            )
            raise NotImplementedError

        return ReinterpretView(
            data=x.data,
            layout=FixedLayout(
                device=x.get_device(),
                dtype=x.get_dtype(),
                size=x.get_size(),  # type: ignore[arg-type]
                stride=strides,
                offset=offset,
            ),
        )

    @classmethod
    def realize_input(cls, x):  # type: ignore[no-untyped-def]
        if x is None:
            return NoneAsConstantBuffer()
        if isinstance(x, (sympy.Expr, sympy.logic.boolalg.Boolean, int)):
            return ShapeAsConstantBuffer(expr=x)
        if isinstance(x, Constant):
            return V.graph.add_tensor_constant(
                torch.tensor(x.value, dtype=x.get_dtype(), device=x.get_device())
            )
        if isinstance(x, ConstantBuffer):
            return x
        if isinstance(x, TensorBox):
            return cls.realize_input(x.data)
        if isinstance(x, ReinterpretView):
            return ReinterpretView(
                data=cls.realize_input(x.data), layout=x.get_layout()
            )
        if isinstance(x, BaseView):
            x.realize()
            if is_storage_and_layout(x.unwrap_view()):
                try:
                    return cls.convert_to_reinterpret_view(x)
                except NotImplementedError:
                    pass
        if isinstance(x, StorageBox):
            # TODO(jansel): impose layout preference on realized buffer
            x.realize()
            return x
        if isinstance(x, TorchBindObject):
            return x
        return cls.copy_input(x)

    @classmethod
    def require_stride1(cls, x):  # type: ignore[no-untyped-def]
        if is_storage_and_layout(x):
            if len(x.get_stride()) == 0:
                return x
            for stride in x.get_stride():
                if stride == 1:
                    return x
        return cls.copy_input(x)

    @classmethod
    def require_strides(  # type: ignore[no-untyped-def]
        cls,
        x,
        order: Optional[Sequence[int]] = None,
        exact_strides: Optional[Sequence[_IntLike]] = None,
        allow_padding=False,
    ):
        assert order is not None or exact_strides is not None
        if x.get_numel() == 0:  # Layout doesn't matter
            return x
        # require x to have the layout
        if is_storage_and_layout(x):
            while isinstance(x.get_layout(), NonOwningLayout):
                x = x.get_layout().view
            if isinstance(x.get_layout(), FlexibleLayout):
                if order:
                    # If the the FlexibleLayout already has the size and stride in the required order,
                    # freeze it to a FixedLayout by using its current size and stride.
                    # The behavior of using its current size and stride or the given order can be different
                    # if the size and stride has ambiguilty, for example for a 4D input where the iC = 1:
                    # size=[s0, 1, 28, 28], stride=[784, 784, 28, 1]. If the required order is [3, 0, 2, 1] (channels last),
                    # the current size and stride already satisfies this order.
                    # However by freezing it to the required order, the layout will be changed to:
                    # size=[s0, 1, 28, 28], stride=[784, 1, 28, 1]), which is not actually necessary.

                    # fix flexiblelayout to be FixedLayout with stride_order
                    as_storage_and_layout(
                        x,
                        freeze=True,
                        want_contiguous=False,
                        stride_order=(
                            get_stride_order(
                                V.graph.sizevars.size_hints(x.get_layout().stride)
                            )
                            if is_stride_order_storage_and_layout(x, order)
                            else order
                        ),
                        allow_padding=allow_padding,
                    )
                    return x
                else:
                    # If the exact_strides is given, freeze the FlexibleLayout to a FixedLayout with the exact_strides.
                    as_storage_and_layout(
                        x,
                        freeze=True,
                        want_contiguous=False,
                        stride_order=None,
                        allow_padding=allow_padding,
                        exact_strides=exact_strides,
                    )
                    return x
            elif isinstance(x.get_layout(), FixedLayout) and (
                (order and x.get_layout().is_stride_ordered(order))
                or (
                    exact_strides
                    and significant_strides_equal(
                        exact_strides, x.get_layout().stride, x.get_size()
                    )
                )
            ):
                return x
            elif isinstance(x.get_layout(), MutationLayoutSHOULDREMOVE):
                if isinstance(x.get_layout().real_layout(), FlexibleLayout):
                    raise AssertionError(
                        "the MutationLayoutSHOULDREMOVE's real layout shouldn't be FlexibleLayout"
                    )
                elif isinstance(x.get_layout().real_layout(), FixedLayout) and (
                    (order and x.get_layout().real_layout().is_stride_ordered(order))
                    or (
                        exact_strides
                        and significant_strides_equal(
                            exact_strides,
                            x.get_layout().real_layout().stride,
                            x.get_size(),
                        )
                    )
                ):
                    return x

        # TODO - Storage to InputBuffer
        if isinstance(x, InputBuffer) and (
            (order and x.get_layout().is_stride_ordered(order))
            or (
                exact_strides
                and significant_strides_equal(
                    exact_strides, x.get_layout().stride, x.get_size()
                )
            )
        ):
            return x
        if (
            isinstance(x, TensorBox)
            and isinstance(x.data, BaseView)
            and not isinstance(x.data, ReinterpretView)
            and is_storage_and_layout(x.unwrap_view())
            and not isinstance(x.unwrap_view().data, ExternKernelAlloc)
        ):
            try:
                x.data = cls.convert_to_reinterpret_view(x.data)
                if order:
                    return cls.require_stride_order(
                        x, order, allow_padding=allow_padding
                    )
                elif exact_strides:
                    return cls.require_exact_strides(
                        x, exact_strides, allow_padding=allow_padding
                    )
            except NotImplementedError:
                pass
        # Although this is a clone, inductor is good about fusing clones into previous
        # operations if they weren't realized and their layouts were flexible.
        x = cls.copy_input(x)
        as_storage_and_layout(
            x,
            freeze=True,
            want_contiguous=False,
            stride_order=order,
            allow_padding=allow_padding,
            exact_strides=exact_strides,
        )
        if order:
            assert is_stride_order_storage_and_layout(x, order)
        return x

    @classmethod
    def require_exact_strides(cls, x, exact_strides, allow_padding=False):  # type: ignore[no-untyped-def]
        return cls.require_strides(
            x, exact_strides=exact_strides, allow_padding=allow_padding
        )

    @classmethod
    def require_stride_order(cls, x, order, allow_padding=False):  # type: ignore[no-untyped-def]
        return cls.require_strides(x, order=order, allow_padding=allow_padding)

    @classmethod
    def require_channels_last(cls, x):  # type: ignore[no-untyped-def]
        return cls.require_stride_order(x, NHWC_STRIDE_ORDER)

    @classmethod
    def require_channels_last_3d(cls, x):  # type: ignore[no-untyped-def]
        return cls.require_stride_order(x, NHWDC_STRIDE_ORDER)

    @classmethod
    def require_contiguous(cls, x):  # type: ignore[no-untyped-def]
        return cls.require_stride_order(x, list(reversed(range(len(x.get_size())))))

    def apply_constraint(self) -> None:
        pass

    def fill_non_provided_args(self, args, kwargs):  # type: ignore[no-untyped-def]
        # Previously, we want to maintain forward-compatibility by skipping
        # default args in the serialized artifacts in fbcode. However,
        # some of our shim interfaces require default values being OrderedSet.
        # Discussed with Sherlock offline and we decided to allow serializing
        # default args into the C++ wrapper code for now. We will refine this
        # part if we see real FC requirement. More details related to FC
        # can be found at:
        # https://docs.google.com/document/d/1FzWm-sHYwmRi3x_g036kOxd99KaYquUsA-L5JwOn8ys/edit?usp=sharing
        assert isinstance(args, (list, tuple))
        if isinstance(args, tuple):
            args = list(args)
        assert self.arg_properties, "ExternKernel.arg_properties should not be empty"

        n_args = len(args)
        n_pos_args = len(self.arg_properties)
        # For cpp wrapper, if some positional args are not provided, we need to check
        # if they're in the kwargs or use their default value
        if n_args < n_pos_args:
            log.debug(
                "%s has %d unprovided positional arguments. "
                "Will check if they are in the keyword arguments or will use default values.",
                self.op_overload,
                n_pos_args - n_args,
            )
            for i in range(n_args, n_pos_args):
                arg_name = self.arg_properties[i]["name"]
                args.append(
                    kwargs[arg_name]
                    if arg_name in kwargs
                    else self.arg_properties[i]["default_value"]
                )
        return args

    def codegen_const_args(self, names: Optional[List[str]] = None):  # type: ignore[no-untyped-def]
        if V.graph.cpp_wrapper:
            result = []
            # Aten ops follow the convention that tensor args are before non-tensor args,
            # in which case the following 'len(self.inputs) + i' logic works. But this
            # may not be true for other ops, and if that is the case, caller needs to
            # pass in a list of const arg names for arg_properties lookup.
            name_to_arg_properties = None
            if names and self.arg_properties:
                assert len(self.constant_args) == len(
                    names
                ), "names passed to codegen_const_args does not match self.constant_args"
                name_to_arg_properties = {
                    arg.get("name"): arg for arg in self.arg_properties
                }

            for i, x in enumerate(self.constant_args):
                if name_to_arg_properties is not None:
                    prop = name_to_arg_properties.get(names[i])  # type: ignore[index]
                    type_ = prop.get("type") if prop else None
                else:
                    idx = len(self.inputs) + i
                    type_ = (
                        self.arg_properties[idx].get("type")
                        if self.arg_properties and idx < len(self.arg_properties)
                        else None
                    )
                result.append(V.graph.wrapper_code.val_to_arg_str(x, type_))
            return result
        else:
            return map(V.graph.wrapper_code.val_to_arg_str, self.constant_args)

    def codegen_args(self):  # type: ignore[no-untyped-def]
        if V.graph.cpp_wrapper and self.op_overload is not None:
            # cpp wrapper needs special logic to fill in missing args with default values
            inputs = self.fill_non_provided_args(
                [*self.inputs, *self.constant_args], self.kwargs
            )
            # fill_non_provided_args has handled constant args, so no need to codegen for that later
            need_codegen_constant_args = False
        else:
            inputs = self.inputs
            need_codegen_constant_args = True

        args = []
        for i, x in enumerate(inputs):
            if V.graph.cpp_wrapper:
                assert self.arg_properties and i < len(
                    self.arg_properties
                ), "Invalid access to ExternKernel.arg_properties"
                type_ = self.arg_properties[i].get("type")
                args.append(V.graph.wrapper_code.val_to_arg_str(x, type_))
            else:
                args.append(V.graph.wrapper_code.val_to_arg_str(x))
        if need_codegen_constant_args:
            args.extend(self.codegen_const_args())
        return args

    def get_kwargs_value(self, arg_name):  # type: ignore[no-untyped-def]
        if arg_name in self.kwargs:
            return self.kwargs.get(arg_name)
        if self.allarg_properties and self.allarg_properties.get(arg_name):
            return self.allarg_properties.get(arg_name).get("default_value")  # type: ignore[union-attr]
        else:
            raise AssertionError(f"{arg_name} not in self.allarg_properties")

    def codegen_kwargs(self, skip_out=False):  # type: ignore[no-untyped-def]
        if V.graph.cpp_wrapper:
            if self.op_overload is not None and len(self.schema_kwargs) == 0:
                # All the args should have been generated by fill_non_provided_args in codegen_args
                return []

            kwargs = []
            for arg_name in self.ordered_kwargs_for_cpp_kernel:
                if skip_out and arg_name == "out":
                    # ExternKernelOut has its own logic for inserting the out parameter
                    continue

                v = self.get_kwargs_value(arg_name)
                if isinstance(v, sympy.Expr):
                    kwargs.append(v)
                else:
                    type_ = (
                        self.allarg_properties.get(arg_name).get("type")  # type: ignore[union-attr]
                        if self.allarg_properties and arg_name in self.allarg_properties
                        else None
                    )
                    kwargs.append(V.graph.wrapper_code.val_to_arg_str(v, type_))
        else:
            kwargs = [
                f"{k}={V.graph.wrapper_code.val_to_arg_str(v)}"
                for k, v in self.kwargs.items()
            ]
        return kwargs

    def codegen_size_asserts(self, wrapper) -> None:  # type: ignore[no-untyped-def]
        if config.size_asserts and not V.graph.cpp_wrapper:
            # comparing strides for 0 size tensor is tricky. Ignore them for now.
            if sympy_product(self.get_size()) == 0:
                return
            size = V.graph.wrapper_code.codegen_shape_tuple(self.get_size())
            stride = V.graph.wrapper_code.codegen_shape_tuple(self.get_stride())
            wrapper.writeline(
                f"assert_size_stride({self.get_name()}, {size}, {stride})"
            )

    def get_group_stride(self):  # type: ignore[no-untyped-def]
        """
        get output sizes and strides, for template_codegen
        """
        _size = self.get_size()
        _stride = self.get_stride()
        # iter_ranges = _size of output tensor, reduce_range = [] because no reduction
        return [_size, []], _stride

    def canonicalize(self):  # type: ignore[no-untyped-def]
        """
        Manually get canonicalization of the output index
        """
        # manually generate index formula for conv
        sizevars = V.graph.sizevars
        sizes = self.get_size()
        strides = self.get_stride()
        strides = [sizevars.size_hint(x) for x in strides]
        # TODO: I can't tell if the symbols here are temporary
        index_vars = [sympy_index_symbol(f"d{i}") for i in range(len(sizes))]
        # reorder index vars according to stride
        index_order = sorted(range(len(strides)), key=strides.__getitem__, reverse=True)
        lookup = {pos: idx for idx, pos in enumerate(index_order)}
        order = [lookup[i] for i in range(len(lookup))]
        index_vars = [index_vars[i] for i in order]
        indexer = self.make_indexer()
        index = indexer(index_vars)

        new_sizes, reindex, prune = V.graph.sizevars._simplify_loops(
            index_vars, sizes, [index]
        )

        # assign new variables each dimension to deal with numbering mismatches
        # d0, d1, d2 could become d0, d2 -- which won't match d0, d1
        _, add_var = var_builder("c")
        replacement = dict(zip(index_vars, reindex([add_var(x) for x in new_sizes])))

        index = sympy_subs(sympy.expand(index), replacement)
        return index, tuple(new_sizes)

    def get_unbacked_symbol_uses(self) -> OrderedSet[sympy.Symbol]:
        # NB: It's not necessary to check regular inputs as we automatically
        # have dependencies on them
        r: OrderedSet[sympy.Symbol] = OrderedSet()
        for arg in self.constant_args:
            r |= maybe_free_unbacked_symbols(arg)
        for arg in self.kwargs.values():
            r |= maybe_free_unbacked_symbols(arg)
        return r

    def __str__(self) -> str:
        kernel_name = getattr(self, "python_kernel_name", None)
        lines = [
            f"python_kernel_name={kernel_name!r}",
        ]
        lines += [
            f"{field.name}={getattr(self, field.name)}"
            for field in dataclasses.fields(self)
        ]
        lines.append(f"origin_node={self.origin_node!r}")
        return self.str_helper(lines)

    __repr__ = __str__


@ir_dataclass(frozen=False)
class ExternKernelOut(ExternKernel):
    def codegen(self, wrapper) -> None:  # type: ignore[no-untyped-def]
        self.codegen_comment(wrapper)
        args = [*self.codegen_args(), *self.codegen_kwargs(skip_out=True)]
        kernel_name = self.get_kernel_name()
        if (
            V.graph.cpp_wrapper
            and self.cpp_kernel_name == "torch::inductor::_mm_plus_mm"
        ):
            # For https://github.com/pytorch/pytorch/issues/128474
            kernel_name = "aoti_torch__mm_plus_mm_out"
        else:
            kernel_name = self.get_kernel_name()
        wrapper.generate_extern_kernel_out(
            kernel_name,
            self.codegen_reference(),
            self.output_view.codegen_reference() if self.output_view else None,
            args,
        )

    def __init__(  # type: ignore[no-untyped-def]
        self,
        layout,
        inputs,
        constant_args=(),
        kwargs=None,
        output_view=None,
        python_kernel_name=None,
        cpp_kernel_name=None,
        ordered_kwargs_for_cpp_kernel=(),
        op_overload=None,
    ) -> None:
        super().__init__(
            None,
            layout,
            self.unwrap_storage(inputs),
            constant_args,
            kwargs or {},
            None,
            python_kernel_name,
            cpp_kernel_name,
            ordered_kwargs_for_cpp_kernel,
            op_overload,
        )
        self.name = V.graph.register_buffer(self)
        V.graph.register_operation(self)

    def should_allocate(self) -> bool:
        return True


class RandomSeeds(ExternKernelOut):
    def __init__(self, count: int, device: torch.device) -> None:
        limits = torch.iinfo(torch.int64)
        super().__init__(
            layout=FixedLayout(
                device=device,
                dtype=torch.int64,
                size=[count],
            ),
            inputs=[],
            constant_args=[limits.min, limits.max, [count]],
            python_kernel_name="aten.randint.low_out",
            # FIXME: Ideally we should only use at::_ops::randint_low_out::call here,
            # but the signature is different from is at::randint_out. Again,
            # we can simplify the code when only keeping an ABI-compatible version.
            cpp_kernel_name="at::_ops::randint_low_out::call",
            op_overload=aten.randint.low_out,
        )


class ExternKernelAlloc(ExternKernel):
    def codegen(self, wrapper) -> None:  # type: ignore[no-untyped-def]
        self.codegen_comment(wrapper)
        args = [*self.codegen_args(), *self.codegen_kwargs()]
        V.graph.wrapper_code.generate_extern_kernel_alloc(self, args)
        if isinstance(self.layout, Layout):
            self.codegen_size_asserts(wrapper)

    def __init__(  # type: ignore[no-untyped-def]
        self,
        layout,
        inputs,
        constant_args=(),
        kwargs=None,
        python_kernel_name=None,
        cpp_kernel_name=None,
        ordered_kwargs_for_cpp_kernel=(),
        op_overload=None,
    ) -> None:
        super().__init__(
            None,
            layout,
            self.unwrap_storage(inputs),
            constant_args,
            kwargs or {},
            None,
            python_kernel_name,
            cpp_kernel_name,
            ordered_kwargs_for_cpp_kernel,
            op_overload,
        )
        # We need output buffers for generating kernel arguments in the
        # abi-compatible mode, where we retrieve outputs by pass each individual
        # output through the abi-compatible interface.
        self.outputs: Sequence[Any] = []
        self.name = V.graph.register_buffer(self)
        V.graph.register_operation(self)

    def should_allocate(self) -> bool:
        return False

    def apply_constraint(self):  # type: ignore[no-untyped-def]
        raise NotImplementedError


class MutationOutput(Buffer):
    """
    An output buffer that represents the mutation of a pre-existing buffer
    """

    def __init__(self, layout, mutated_node, mutating_node: Operation) -> None:  # type: ignore[no-untyped-def]
        super().__init__(name=None, layout=layout)
        mutated_node_name = mutated_node.get_name()
        V.graph.mark_buffer_mutated(mutated_node_name)
        self.mutation_names = [mutated_node_name]
        self.mutating_node: Operation = mutating_node
        self.name = V.graph.register_buffer(self)

    def get_defining_op(self) -> Operation:
        return self.mutating_node

    def get_mutation_names(self):  # type: ignore[no-untyped-def]
        return self.mutation_names

    def should_allocate(self) -> bool:
        return False


class TMADescriptor(ExternKernel):
    """
    An IR node representing a host-side TMA descriptor in the Triton API
    (the ones obtained via create_{1d,2d}_tma_descriptor calls). Mostly
    useful for user-defined Triton kernels relying on host-side TMA; but
    can, in principle, be used for Inductor's Triton templates, too.
    """

    # as TMA descriptors are immutable,
    # we can dedup them by the input args
    _CACHE: Dict[Any, TMADescriptor] = {}

    @classmethod
    def create(  # type: ignore[no-untyped-def]
        cls,
        tensor: TensorBox,
        dims: List[Union[int, torch.SymInt]],
        block_dims: List[Union[int, torch.SymInt]],
        element_size: Optional[int] = None,
    ):
        key = (id(tensor), dims, block_dims, element_size)
        if key not in cls._CACHE:
            cls._CACHE[key] = TMADescriptor(tensor, dims, block_dims, element_size)
        return cls._CACHE[key]

    def __init__(
        self,
        tensor: TensorBox,
        dims: List[Union[int, torch.SymInt]],
        block_dims: List[Union[int, torch.SymInt]],
        element_size: Optional[int] = None,
    ) -> None:
        assert len(dims) in (1, 2)
        assert len(dims) == len(block_dims)

        if element_size is None:
            element_size = tensor.get_dtype().itemsize

        self.tensor = tensor
        self.dims = dims
        self.block_dims = block_dims
        self.element_size = element_size
        self.rank = len(self.dims)

        inputs = [tensor]
        constant_args = [
            *self.dims,
            *self.block_dims,
            self.element_size,
        ]

        super().__init__(
            None,
            # link back to the underlying tensor in terms of ownership
            # to avoid getting the underlying tensor deleted *before*
            # the TMADescriptor node can be deleted.
            NonOwningLayout(
                ReinterpretView(
                    data=tensor,
                    layout=tensor.get_layout(),
                )
            ),
            inputs,
            tuple(constant_args),
            None,
        )

        self.name = V.graph.register_buffer(self)
        V.graph.register_operation(self)

    def codegen(self, wrapper) -> None:  # type: ignore[no-untyped-def]
        wrapper.generate_tma_descriptor(self)


class UserDefinedTritonKernel(ExternKernel):
    def get_kernel_and_configs(self):  # type: ignore[no-untyped-def]
        from triton.runtime.autotuner import Autotuner

        from torch._higher_order_ops.triton_kernel_wrap import kernel_side_table

        kernel = kernel_side_table.get_kernel(self.kernel_idx)
        configs = []
        if isinstance(kernel, Autotuner):
            configs = kernel.configs
            kernel = kernel.fn
        return kernel, configs

    def codegen(self, wrapper) -> None:  # type: ignore[no-untyped-def]
        kernel, configs = self.get_kernel_and_configs()

        # Definition of kernel
        new_name, triton_meta = wrapper.define_user_defined_triton_kernel(
            kernel, configs, self.kwargs
        )
        raw_args = [
            self.get_kwargs_value(k) for k in self.ordered_kwargs_for_cpp_kernel
        ]

        # NOTE: raw_args doesn't include autotuned args.
        # But, kernel.constexprs includes indices of autotuned args.
        # So, let's recalculate constexpr indices wrt to raw_args.
        constexpr_indices = []
        for idx, kwarg in enumerate(self.ordered_kwargs_for_cpp_kernel):
            if kernel.arg_names.index(kwarg) in kernel.constexprs:
                constexpr_indices.append(idx)
        """
        Filter out None args.

        see https://github.com/pytorch/pytorch/issues/115344

        Two cases for a None arg:
        1. The arg is already tl.constexpr, so leave it in
        2. The arg is not tl.constexpr so we have to remove it
        """
        constexpr_indices_set = set(constexpr_indices)
        REMOVED = object()
        raw_args = [
            (
                (idx, arg)
                if (arg is not None) or (arg is None and idx in constexpr_indices_set)
                else (idx, REMOVED)
            )
            for idx, arg in enumerate(raw_args)
        ]
        removed_none_args = [idx for idx, val in raw_args if val == REMOVED]
        raw_args = [val for idx, val in raw_args if val != REMOVED]

        # We have to compute the constexpr indices for the new, filtered raw_args
        # We also have to adjust equal_to_1.
        if removed_none_args:
            eq1_indices_set = set(triton_meta["configs"][0].equal_to_1)
            constexpr_indices = []
            equal_to_1 = []
            index_shift = 0
            for idx, kwarg in enumerate(self.ordered_kwargs_for_cpp_kernel):
                # every time we encounter an idx we removed, adjust by one to account for it
                # So for example if we had [None, const X]
                # iter 1:
                #   None was removed, adjust=1
                # iter 2:
                #  X is const at idx=1, but the adjusted idx is 0 now, because None was removed
                if idx in removed_none_args:
                    index_shift += 1
                    continue
                arg_index = kernel.arg_names.index(kwarg)
                if arg_index in kernel.constexprs:
                    constexpr_indices.append(idx - index_shift)
                if arg_index in eq1_indices_set:
                    equal_to_1.append(idx - index_shift)

            triton_meta["configs"][0].equal_to_1 = equal_to_1

        # Call to kernel
        self.codegen_comment(wrapper)
        wrapper.generate_user_defined_triton_kernel(
            new_name,
            raw_args,
            self.grid,
            configs,
            triton_meta,
            constexpr_indices,
        )

    def get_unbacked_symbol_uses(self) -> OrderedSet[sympy.Symbol]:
        # add unbacked symbols used in the grid to the ones used
        # in the kwargs (the latter is generated by ExternKernel)
        return super().get_unbacked_symbol_uses() | free_unbacked_symbols(self.grid)

    def get_unbacked_symbol_defs(self) -> OrderedSet[sympy.Symbol]:
        return OrderedSet()

    def __init__(self, *, kernel_idx, grid, tma_descriptor_metadata, kernel_args) -> None:  # type: ignore[no-untyped-def]
        inputs = []
        kwargs = {}
        constant_args = []
        for k, v in kernel_args.items():
            if isinstance(v, TensorBox):
                t = InputsKernel.unwrap_storage_for_input(self.realize_input(v))
                if k in tma_descriptor_metadata:
                    t = TMADescriptor.create(t, *tma_descriptor_metadata[k])
                inputs.append(t)
                kwargs[k] = t
            else:
                constant_args.append(v)
                kwargs[k] = v

        assert len(inputs) != 0
        self.device = inputs[0].get_device()

        super().__init__(
            None,
            NoneLayout(device=self.device),
            inputs,
            tuple(constant_args),
            kwargs,
        )
        self.kernel_idx = kernel_idx
        self.grid = grid

        kernel, configs = self.get_kernel_and_configs()

        # If we are autotuning, not all arguments will be passed
        self.ordered_kwargs_for_cpp_kernel = [
            arg for arg in kernel.arg_names if arg in kernel_args
        ]

        from torch._higher_order_ops.triton_kernel_wrap import identify_mutated_tensors

        autotuned_kwargs = configs[0].kwargs if len(configs) > 0 else {}
        self.mutable_args = [
            kernel_args[key]
            for key in identify_mutated_tensors(
                kernel, {**kernel_args, **autotuned_kwargs}
            )
        ]

        self.mutation_outputs = [
            MutationOutput(NoneLayout(device=self.device), buf, self)
            for buf in self.mutable_args
        ]
        V.graph.register_operation(self)

    def get_outputs(self) -> List[Buffer]:
        return list(self.mutation_outputs)

    def get_device(self) -> torch.device:
        return self.device


class InplaceBernoulliFallback(ExternKernel):
    """
    This needs to be a custom class to handle mutation properly
    """

    def codegen(self, wrapper) -> None:  # type: ignore[no-untyped-def]
        (x,) = (t.codegen_reference() for t in self.inputs)

        if V.graph.cpp_wrapper:
            # Inductor doesn't really support aten Generator, so the Generator kwarg is always NULL here,
            # which needs to be explicitly generated for cpp wrapper
            wrapper.writeline(
                f"{self.get_kernel_name()}({x}, {', '.join(map(repr, self.constant_args))}, NULL){wrapper.ending}"
            )
        else:
            wrapper.writeline(
                f"{self.get_kernel_name()}({x}, {', '.join(map(repr, self.constant_args))}){wrapper.ending}"
            )

    def should_allocate(self) -> bool:
        return False

    def get_mutation_names(self):  # type: ignore[no-untyped-def]
        return [self.inputs[0].get_name()]

    def get_unbacked_symbol_defs(self) -> OrderedSet[sympy.Symbol]:
        return OrderedSet()

    def __init__(self, op_overload, x, *constant_args) -> None:  # type: ignore[no-untyped-def]
        super().__init__(
            None,
            NoneLayout(device=x.get_device()),
            self.unwrap_storage([x]),
            constant_args,
            op_overload=op_overload,
        )
        V.graph.mark_buffer_mutated(x.get_name())
        self.name = V.graph.register_buffer(self)
        V.graph.register_operation(self)


# Used to deal with torch.complex types
class InplaceCopyFallback(ExternKernel):
    """
    This needs to be a custom class to handle mutation properly
    """

    def codegen(self, wrapper) -> None:  # type: ignore[no-untyped-def]
        (dst, src, non_blocking) = self.codegen_args()
        wrapper.codegen_device_copy(src, dst, non_blocking)

    def should_allocate(self) -> bool:
        return False

    def get_mutation_names(self):  # type: ignore[no-untyped-def]
        return [self.inputs[0].get_name()]

    def get_unbacked_symbol_defs(self) -> OrderedSet[sympy.Symbol]:
        return OrderedSet()

    def __init__(  # type: ignore[no-untyped-def]
        self,
        layout,
        inputs,
        constant_args,
    ) -> None:
        super().__init__(
            None,
            layout,
            inputs,
            constant_args,
            python_kernel_name="aten.copy_",
            cpp_kernel_name="aoti_torch_copy_",
        )
        V.graph.mark_buffer_mutated(inputs[0].get_name())
        self.name = V.graph.register_buffer(self)
        V.graph.register_operation(self)

    @classmethod
    def create(cls, dst, src, non_blocking: bool = False):  # type: ignore[no-untyped-def]
        inputs = [cls.realize_input(t) for t in [dst, src]]
        constant_args = (non_blocking,)
        result = InplaceCopyFallback(
            NoneLayout(device=dst.get_device()),
            inputs,
            constant_args,
        )
        return result


class MutatingFirstArgExternKernel(ExternKernel):
    """
    This needs to be a custom class to handle mutation properly
    """

    def codegen(self, wrapper) -> None:  # type: ignore[no-untyped-def]
        argrefs = [
            *(t.codegen_reference() for t in self.inputs),
            *map(repr, self.constant_args),
        ]
        wrapper.writeline(
            f"{self.get_kernel_name()}({', '.join(argrefs)}){wrapper.ending}"
        )

    def should_allocate(self) -> bool:
        return False

    def get_mutation_names(self):  # type: ignore[no-untyped-def]
        return [self.inputs[0].get_name()]

    def get_unbacked_symbol_defs(self) -> OrderedSet[sympy.Symbol]:
        return OrderedSet()

    def has_side_effects(self) -> bool:
        return True


class ResizeStorageBytes(MutatingFirstArgExternKernel):
    def __init__(self, variable, new_size) -> None:  # type: ignore[no-untyped-def]
        assert isinstance(new_size, int), "TODO: dynamic shapes"
        super().__init__(
            None,
            NoneLayout(device=variable.get_device()),
            self.unwrap_storage([variable]),
            constant_args=(new_size,),
        )
        V.graph.mark_buffer_mutated(variable.get_name())
        self.name = V.graph.register_buffer(self)
        V.graph.register_operation(self)
        self.python_kernel_name = "inductor_ops.resize_storage_bytes_"
        self.cpp_kernel_name = "torch::inductor::resize_storage_bytes_"
        V.graph.never_reuse_buffers.add(variable.data.get_name())


class SetSourceTensorKernel(ExternKernelAlloc):
    def __init__(self, self_tensor, storage_tensor) -> None:  # type: ignore[no-untyped-def]
        storage_tensor.freeze_layout()
        super().__init__(
            storage_tensor.get_layout(),
            [self_tensor, storage_tensor],
            python_kernel_name="torch.ops.aten.set_.source_Tensor",
            op_overload=torch.ops.aten.set_.source_Tensor,
        )
        V.graph.never_reuse_buffers.add(self_tensor.data.get_name())
        V.graph.never_reuse_buffers.add(storage_tensor.get_name())
        V.graph.never_reuse_buffers.add(self.get_name())
        device = storage_tensor.get_device()
        self.mutation_outputs = [
            MutationOutput(NoneLayout(device=device), self_tensor, self),
            MutationOutput(NoneLayout(device=device), storage_tensor, self),
        ]

    def get_inputs_that_alias_output(self):  # type: ignore[no-untyped-def]
        return [self.inputs[0].get_name(), self.inputs[1].get_name()]


class ScatterFallback(ExternKernel):
    """
    This needs to be a custom class to handle mutation properly.
    This class handles both aten.scatter_ and aten.scatter_reduce_.
    It also handle the case `src` being a scalar properly.
    """

    def codegen(self, wrapper) -> None:  # type: ignore[no-untyped-def]
        reduce = self.kwargs["reduce"]
        if V.graph.cpp_wrapper:
            # Follow aten/src/ATen/native/ReductionType.h:get_operator_enum
            get_operator_enum = {"add": "sum", "multiply": "prod"}
            if reduce in get_operator_enum:
                reduce = get_operator_enum[reduce]

        if self.src_is_tensor:
            (x, index, src) = (t.codegen_reference() for t in self.inputs)
        else:
            (x, index) = (t.codegen_reference() for t in self.inputs)
            src = self.constant_args[1]
        wrapper.generate_scatter_fallback(
            x,
            [x, self.constant_args[0], index, src],
            self.cpp_kernel_name,
            self.python_kernel_name,
            self.src_is_tensor,
            reduce,
            self.codegen_kwargs(),
        )

    def should_allocate(self) -> bool:
        return False

    def get_mutation_names(self):  # type: ignore[no-untyped-def]
        return [self.inputs[0].get_name()]

    def get_unbacked_symbol_defs(self) -> OrderedSet[sympy.Symbol]:
        return OrderedSet()

    def __init__(  # type: ignore[no-untyped-def]
        self,
        op_overload,
        x,
        dim: int,
        index,
        src,
        *,
        reduce: Optional[str] = None,
        include_self: bool = True,
    ) -> None:
        self.src_is_tensor = isinstance(src, TensorBox)

        constant_args: Tuple[Any, ...]
        if self.src_is_tensor:
            tensors = [self.realize_input(t) for t in [x, index, src]]
            constant_args = (dim,)
        else:
            tensors = [self.realize_input(t) for t in [x, index]]
            constant_args = (dim, src)

        super().__init__(
            None,
            NoneLayout(device=x.get_device()),
            self.unwrap_storage(tensors),
            constant_args,
            {"reduce": reduce, "include_self": include_self},
            python_kernel_name=str(op_overload),
            ordered_kwargs_for_cpp_kernel=["reduce", "include_self"],
            op_overload=op_overload,
        )
        V.graph.mark_buffer_mutated(x.get_name())
        self.name = V.graph.register_buffer(self)
        V.graph.register_operation(self)


class IndexPutFallback(ExternKernel):
    """
    This needs to be a custom class to handle mutation and indices properly
    """

    def codegen(self, wrapper) -> None:  # type: ignore[no-untyped-def]
        (x, values, *valid_indices) = (t.codegen_reference() for t in self.inputs)
        indices = []
        iter_valid_indices = iter(valid_indices)
        for i, _ in enumerate(self.indices):
            if self.indices[i] is not None:
                indices.append(next(iter_valid_indices))
            else:
                indices.append(V.graph.wrapper_code.none_str)

        wrapper.generate_index_put_fallback(
            self.get_kernel_name(), x, indices, values, *self.codegen_const_args()
        )

    def should_allocate(self) -> bool:
        return False

    def get_mutation_names(self):  # type: ignore[no-untyped-def]
        return [self.inputs[0].get_name()]

    def get_unbacked_symbol_defs(self) -> OrderedSet[sympy.Symbol]:
        return OrderedSet()

    def __init__(self, op_overload, x, indices, values, accumulate) -> None:  # type: ignore[no-untyped-def]
        self.indices = indices
        valid_indices = [i for i in indices if i is not None]
        tensors = [self.realize_input(x) for x in [x, values, *valid_indices]]
        cpp_kernel_name = "aoti_torch_index_put_out"
        super().__init__(
            None,
            NoneLayout(device=x.get_device()),
            self.unwrap_storage(tensors),
            (accumulate,),
            python_kernel_name="aten.index_put_",
            cpp_kernel_name=cpp_kernel_name,
            op_overload=op_overload,
        )
        V.graph.mark_buffer_mutated(self.inputs[0].get_name())
        self.name = V.graph.register_buffer(self)
        V.graph.register_operation(self)


class DeviceCopy(ExternKernelOut):
    @classmethod
    def create(cls, x, device, non_blocking):  # type: ignore[no-untyped-def]
        if (
            not x.is_extern()
            and all(r in V.graph.constants for r in x.get_read_names())
            and not config.aot_inductor.use_runtime_constant_folding
        ):
            return x.constant_to_device(device)

        V.graph.add_device_info(device)
        V.graph.add_device_info(x.get_device())

        developer_warning("DeviceCopy in input program")
        constant_args = (non_blocking,)
        return DeviceCopy(
            FlexibleLayout(
                device=device,
                dtype=x.get_dtype(),
                size=x.get_size(),
            ),
            [cls.realize_input(x)],
            constant_args,
        )

    def codegen(self, wrapper) -> None:  # type: ignore[no-untyped-def]
        args = self.codegen_args()
        assert len(args) == 2
        if self.output_view:
            wrapper.codegen_device_copy(
                args[0], self.output_view.codegen_reference(), args[1]
            )
        else:
            wrapper.codegen_device_copy(args[0], self.codegen_reference(), args[1])


class DynamicScalar(ExternKernel):
    """
    The result of a call to aten._local_scalar_dense.
    """

    def get_reads(self):  # type: ignore[no-untyped-def]
        return ()

    def should_allocate(self) -> bool:
        return False

    def __init__(self, sym, keypath, data) -> None:  # type: ignore[no-untyped-def]
        data.realize()
        super().__init__(
            None, NoneLayout(device=torch.device("cpu")), self.unwrap_storage([data])
        )
        self.sym = sym
        self.keypath = keypath

    def get_unbacked_symbol_defs(self) -> OrderedSet[sympy.Symbol]:
        return OrderedSet([self.sym])

    def codegen(self, wrapper) -> None:  # type: ignore[no-untyped-def]
        wrapper.codegen_dynamic_scalar(self)


class AssertScalar(ExternKernel):
    """
    The result of a call to aten._assert_scalar
    """

    def get_reads(self):  # type: ignore[no-untyped-def]
        return ()

    def should_allocate(self) -> bool:
        return False

    def __init__(self, scalar, msg) -> None:  # type: ignore[no-untyped-def]
        super().__init__(
            # Buffer(name, layotu)
            None,
            NoneLayout(device=torch.device("cpu")),
            # InputsKernel(inputs)
            [],
        )
        self.scalar = scalar
        self.msg = msg

    def has_side_effects(self) -> bool:
        return True

    def get_unbacked_symbol_uses(self):  # type: ignore[no-untyped-def]
        return free_unbacked_symbols(self.scalar)

    def codegen(self, wrapper) -> None:  # type: ignore[no-untyped-def]
        if V.graph.cpp_wrapper:
            pass
        else:
            # NB: It is EXTREMELY important not to simplify the scalar under
            # assertion here, because simplify is done with respect to
            # runtime asserts.  So if you have "u0 == 0" in the runtime
            # asserts, if you subsequently try to simplify(u0 == 0), you will
            # get True (because we've already runtime assert'ed that it's
            # true).  But we're code generating the actual runtime assert
            # here!!
            wrapper.writeline(
                f"if not {V.graph.wrapper_code.codegen_python_sizevar(self.scalar, simplify=False)}:"
            )
            wrapper.writeline(f"    raise RuntimeError({repr(self.msg)})")
            # No one should ever use this buffer, but for uniformity
            # define the variable and assign it None
            wrapper.writeline(f"{self.get_name()} = None")


@ir_dataclass(frozen=False)
class ExternKernelNode:
    name: str
    node: export_schema.Node


class FallbackKernel(ExternKernelAlloc):
    def __init__(  # type: ignore[no-untyped-def]
        self,
        layout,
        kernel,
        tensor_args,
        nontensor_args,
        unflatten_args,
        kwargs=None,
        *,
        unbacked_bindings=None,
    ) -> None:
        if (
            kernel == aten.mul.Tensor
            and len(tensor_args) == 1
            and len(nontensor_args) == 1
        ):
            # When aten.mul.Tensor's second arg is constant, cpp wrapper expects
            # to call mul_Scalar. A more proper fix is to do it in decomposition.
            # See https://github.com/pytorch/pytorch/issues/123478
            kernel = aten.mul.Scalar

        super().__init__(
            layout,
            tuple(tensor_args),
            tuple(nontensor_args),
            op_overload=kernel,
        )

        self.use_runtime_dispatch = False
        self.unbacked_bindings = unbacked_bindings

        assert isinstance(
            kernel,
            (
                torch._ops.OpOverload,
                torch._ops.HigherOrderOperator,
            ),
        ), f"Fails to create FallbackKernel for {kernel}: {type(kernel)} not supported"
        self.op_overload = kernel
        self.unflatten_args = unflatten_args
        self.kwargs = {} if kwargs is None else kwargs
        V.graph.warn_fallback(self.python_kernel_name)  # type: ignore[arg-type]

        # args that are aliased
        self.alias_names: List[str] = []
        # args that are mutated AND returned from the op
        self.mutation_names: List[str] = []

        if isinstance(self.op_overload, torch._ops.HigherOrderOperator):
            # We assume here that HOPs with FallbackKernel are functional.
            # This may not always be true! HOPs must individually opt-in to
            # FallbackKernel, so please check this if you opt-in.
            return

        if "_c10d_functional" in self.op_overload.name():
            # _c10d_functional kernels are lowered into _CollectiveKernel which
            # derives from FallbackKernel for the cpp codegen. The kernels
            # don't pass the can_auto_functionalize check, but their mutation
            # is handled properly by _CollectiveKernel.
            return

        schema = self.op_overload._schema

        # NOTE: [FallbackKernel supported operators]
        # We only support three types of operators:
        # - functional ops
        # - view ops
        # - inplace aten ops
        # - mutating ops that are auto-functionalizable. That is,
        # the operator may mutate any number of inputs, but its outputs
        # may not alias any of the inputs.
        #
        # The unsupported cases usually do not show up here (because
        # AOTAutograd functionalized them away); the only way for an in-place
        # op to show up here is if a lowering or pass introduced it.
        if torch._library.utils.mutates_and_returns_first_arg(self.op_overload):
            self.mutation_names.append(tensor_args[0].get_name())
            return

        if schema.is_mutable and not can_auto_functionalize(kernel):
            raise NotImplementedError(
                f"NYI: Can't generate FallbackKernel for {kernel}"
            )

        schema_args = schema.arguments
        args, kwargs = self.unflatten_args(self.inputs, self.constant_args)

        def handle_aliasing_and_mutation(info, arg) -> None:  # type: ignore[no-untyped-def]
            # Assertions to make sure we didn't mismatch args
            if isinstance(info.type, torch.ListType):
                assert isinstance(arg, (list, tuple))
            is_optional_tensor = isinstance(
                info.type, torch.OptionalType
            ) and isinstance(info.type.getElementType(), torch.TensorType)
            is_list_tensor = isinstance(info.type, torch.ListType) and isinstance(
                info.type.getElementType(), torch.TensorType
            )
            if is_optional_tensor or isinstance(info.type, torch.TensorType):
                # PyTorch also accepts None and scalar types for args marked as "Tensor".
                # We're not going to check all of them here.
                assert not isinstance(arg, (tuple, list))

            if arg is None:
                return
            if info.alias_info is None:
                return

            def add_alias(t) -> None:  # type: ignore[no-untyped-def]
                self.alias_names.append(t.get_name())
                if info.alias_info.is_write:
                    self.mutation_outputs.append(
                        MutationOutput(NoneLayout(device=t.get_device()), t, self)
                    )

            if is_list_tensor:
                for tensor_arg in arg:
                    add_alias(tensor_arg)
            else:
                assert isinstance(info.type, torch.TensorType) or is_optional_tensor
                add_alias(arg)

        for info, arg in torch._library.utils.zip_schema(schema, args, kwargs):
            handle_aliasing_and_mutation(info, arg)

    def codegen_unbacked_symbol_defs(self, wrapper) -> None:  # type: ignore[no-untyped-def]
        if not hasattr(self, "unbacked_bindings"):
            return

        unbacked_bindings = resolve_unbacked_bindings(
            V.graph.sizevars.shape_env, self.unbacked_bindings
        )

        if not unbacked_bindings:
            return

        for s, keypath in unbacked_bindings.items():

            def go(expr, keypath):  # type: ignore[no-untyped-def]
                if keypath == ():
                    return expr

                if (
                    len(keypath) >= 2
                    and isinstance(keypath[0], CallMethodKey)
                    and isinstance(keypath[1], pytree.SequenceKey)
                ):
                    return go(
                        f"{expr}.{keypath[0].name}({keypath[1].idx})", keypath[2:]
                    )
                elif isinstance(keypath[0], CallMethodKey):
                    return go(f"{expr}.{keypath[0].name}()", keypath[1:])
                elif isinstance(keypath[0], pytree.SequenceKey):
                    return (
                        go(f"std::get<{keypath[0].idx}>({expr})", keypath[1:])
                        if V.graph.cpp_wrapper
                        else go(f"{expr}[{keypath[0].idx}]", keypath[1:])
                    )
                elif isinstance(keypath[0], DivideByKey):
                    # TODO: need to assert divisibility
                    # TODO: this is invalid C++ codegen
                    return go(f"{expr}.__floordiv__({keypath[0].divisor})", keypath[1:])
                else:
                    raise AssertionError(f"unrecognized keypath {keypath}")

            def go_outer():  # type: ignore[no-untyped-def]
                if V.graph.cpp_wrapper:
                    # Special handling for the top level buffer access,
                    # because self.get_name() is actually never bound; the
                    # individual output arguments are bound by
                    # generate_c_shim_fallback_kernel
                    if len(self.outputs) == 1:
                        return go(self.outputs[0].get_name(), keypath)
                    else:
                        assert isinstance(keypath[0], pytree.SequenceKey)
                        return go(self.outputs[keypath[0].idx].get_name(), keypath[1:])
                else:
                    return go(self.get_name(), keypath)

            wrapper.writeline(
                f"{wrapper.codegen_unbacked_symbol_decl(s)} = {go_outer()}{wrapper.ending}"
            )

    def get_unbacked_symbol_defs(self) -> OrderedSet[sympy.Symbol]:
        if unbacked_bindings := getattr(self, "unbacked_bindings", None):
            resolved = resolve_unbacked_bindings(
                V.graph.sizevars.shape_env, unbacked_bindings
            )
            assert resolved is not None
            return resolved.keys()  # type: ignore[return-value]
        else:
            return OrderedSet()

    def codegen_args(self):  # type: ignore[no-untyped-def]
        @dataclasses.dataclass
        class Shim:
            ref: Any

            def __repr__(self) -> str:
                return self.ref

        tensor_args = [Shim(x.codegen_reference()) for x in self.inputs]
        args, kwargs = self.unflatten_args(tensor_args, self.constant_args)
        if V.graph.cpp_wrapper and isinstance(self.op_overload, torch._ops.OpOverload):
            args = self.fill_non_provided_args(args, kwargs)
            args = [
                V.graph.wrapper_code.val_to_arg_str(x, param.real_type)
                for param, x in zip(self.op_overload._schema.arguments, args)
            ]
        else:
            args = [V.graph.wrapper_code.val_to_arg_str(x) for x in args]

        # let self.codegen_kwargs handle kwargs
        self.kwargs.update(kwargs)
        return args

    @staticmethod
    def find_device(tensor_args, example_output):  # type: ignore[no-untyped-def]
        if tensor_args:
            devices = [arg.get_device() for arg in tensor_args if arg.get_device()]
            return devices[0]
        if isinstance(example_output, torch.Tensor):
            return example_output.device
        if isinstance(example_output, (list, tuple)):
            device_set = OrderedSet(
                FallbackKernel.find_device(None, x) for x in example_output
            )
            # Remove None
            devices = [device for device in device_set if device]
            if len(devices) == 1:
                return devices[0]
            for device in devices:
                if is_gpu(device.type):
                    return device
            return devices[0]
        return None

    def has_side_effects(self):  # type: ignore[no-untyped-def]
        if isinstance(self.op_overload, torch._ops.HigherOrderOperator):
            return False
        return get_schema_info(self.op_overload).is_mutable()

    def get_inputs_that_alias_output(self):  # type: ignore[no-untyped-def]
        return self.alias_names

    def get_mutation_names(self):  # type: ignore[no-untyped-def]
        assert len(self.mutation_names) <= 1
        return self.mutation_names

    # ProxyExecutor Design Note
    # We export the ExternFallbackNodes (for custom ops) into a serialized file
    # and run it with a host side proxy executor to address the ABI problem
    # This is currently only implemented for fbcode. Eventually, we will also make this work for OSS.
    # Detailed design doc can be found at
    # https://docs.google.com/document/d/1wC4DOZFaYym2t1Esz0X5yxlLI3RDnSiyRbUus3bkJ64/edit?usp=sharing
    def export_extern_kernel_node(self):  # type: ignore[no-untyped-def]
        assert isinstance(self, FallbackKernel)
        args, kwargs = self.unflatten_args(self.inputs, self.constant_args)
        args = self.fill_non_provided_args(args, kwargs)
        ordered_kwargs = [
            kwargs.get(key, None) for key in self.ordered_kwargs_for_cpp_kernel
        ]
        if not V.graph.aot_mode:
            # No need to serialize in the cpp wrapper JIT mode
            return [*args, *ordered_kwargs]

        serializer = GraphModuleSerializer(None, None)  # type: ignore[arg-type]
        named_arguments = serializer.serialize_inputs(self.op_overload, args, kwargs)

        # serialize_outputs
        def handle_single_output(return_type, output):  # type: ignore[no-untyped-def]
            if isinstance(return_type, torch.TensorType):
                # For single Tensor
                out = output
                if isinstance(output, (list, tuple)):
                    assert len(output) == 1
                    out = output[0]
                return export_schema.Argument.create(
                    as_tensor=export_schema.TensorArgument(name=out.get_name())
                )
            elif isinstance(return_type, torch.ListType) and isinstance(
                return_type.getElementType(), torch.TensorType
            ):
                # For single TensorList
                return export_schema.Argument.create(
                    as_tensors=[
                        export_schema.TensorArgument(name=out.get_name())
                        for out in output
                    ]
                )
            else:
                raise RuntimeError(f"Unsupported return type {type(return_type)}")

        target = self.op_overload
        returns = target._schema.returns  # type: ignore[union-attr]
        if len(returns) == 1:
            # FIXME: there is a corner case here, i.e. all_reduce_coalesced_'s return value
            # is a list of tensors, but self.mutation_outputs is already flatterned. A proper
            # fix would require changing all the uses of self.mutation_outputs.
            return_type = returns[0].real_type
            output_arguments = [
                handle_single_output(
                    return_type, [*self.outputs, *self.mutation_outputs]
                )
            ]
        else:
            # For tuple returns, e.g "-> (Tensor, Tensor)" or "-> (Tesnor, Tensor[])"
            # Not generating output args for self.mutation_outputs
            output_arguments = [
                handle_single_output(return_schema.real_type, output)
                for return_schema, output in zip(
                    returns, [*self.outputs, *self.mutation_outputs]
                )
            ]

        node = ExternKernelNode(
            name=self.get_name(),
            node=export_schema.Node(
                target=self.op_overload.name(),  # type: ignore[union-attr]
                inputs=named_arguments,
                outputs=output_arguments,
                metadata={},
            ),
        )

        V.graph.extern_kernel_nodes.append(node)

        return [*args, *ordered_kwargs]

    def codegen(self, wrapper) -> None:  # type: ignore[no-untyped-def]
        kernel = self.op_overload
        if kernel.namespace == "aten":  # type: ignore[union-attr]
            # Aten Fallback Ops
            assert isinstance(kernel, torch._ops.OpOverload)
            if V.graph.cpp_wrapper:
                from torchgen.aoti.fallback_ops import inductor_fallback_ops

                if str(kernel) not in inductor_fallback_ops:
                    # C shim v2 is torchgen-ed, which should cover all aten ops.
                    # If you do hit a missed op, please update fallback_ops.py.
                    log.warning(
                        "%s is missing a c-shim implementation, using proxy executor as fallback",
                        kernel,
                    )
                    self.use_runtime_dispatch = True
        elif kernel.namespace == "_quantized":  # type: ignore[union-attr]
            # Internal Quantized Fallback Ops
            assert isinstance(kernel, torch._ops.OpOverload)
        else:
            # For non-aten OpOverload, i.e. custom ops
            if V.graph.cpp_wrapper:
                self.use_runtime_dispatch = True

        if self.use_runtime_dispatch:
            self.codegen_comment(wrapper)

            exported_args = None
            args = None
            exported_args = self.export_extern_kernel_node()

            wrapper.generate_extern_kernel_alloc_and_find_schema_if_needed(
                self.get_name(),
                self.python_kernel_name,
                self.cpp_kernel_name,
                args,
                self.cpp_op_schema,
                self.cpp_kernel_key,
                self.cpp_kernel_overload_name,
                self.op_overload,
                exported_args,
                [*self.outputs, *self.mutation_outputs],
            )
        else:
            self.codegen_comment(wrapper)
            args = [*self.codegen_args(), *self.codegen_kwargs()]
            V.graph.wrapper_code.generate_fallback_kernel(self, args)
            if isinstance(self.layout, Layout):
                self.codegen_size_asserts(wrapper)

        self.codegen_unbacked_symbol_defs(wrapper)

    @staticmethod
    def tensor_to_layout(output: torch.Tensor):  # type: ignore[no-untyped-def]
        return FixedLayout(
            output.device,
            output.dtype,
            convert_shape_to_inductor(output.size()),
            convert_shape_to_inductor(output.stride()),
        )

    @classmethod
    def create(cls, kernel, *args, **kwargs):  # type: ignore[no-untyped-def]
        fake_incorrect_kernels = (aten._fused_moving_avg_obs_fq_helper_functional,)
        context: ContextManager[None] = (
            V.graph.fake_mode if kernel not in fake_incorrect_kernels else nullcontext()  # type: ignore[assignment]
        )
        with context:
            (
                example_output,
                tensor_args,
                non_tensor_args,
                unflatten_args,
                unbacked_bindings,
            ) = cls.process_kernel(kernel, *args, **kwargs)

        device = cls.find_device(tensor_args, example_output)
        if example_output is None:
            packed = cls(
                NoneLayout(device=device),
                kernel,
                tensor_args,
                non_tensor_args,
                unflatten_args,
                unbacked_bindings=unbacked_bindings,
            )

        else:
            assert device, "Not sure where to find device info"
            packed = cls(
                MultiOutputLayout(device=device),
                kernel,
                tensor_args,
                non_tensor_args,
                unflatten_args,
                unbacked_bindings=unbacked_bindings,
            )

        def generate_output(output, indices):  # type: ignore[no-untyped-def]
            if isinstance(output, (list, tuple)):
                return type(output)(
                    generate_output(output[i], indices + [(type(output), i)])
                    for i in range(len(output))
                )
            elif isinstance(output, dict):
                return {
                    key: generate_output(val, indices + [(type(output), key)])
                    for key, val in output.items()
                }
            elif isinstance(output, torch.Tensor):
                return MultiOutput(
                    cls.tensor_to_layout(output),
                    packed,
                    indices,
                )
            elif isinstance(output, int):
                return output
            elif isinstance(output, torch.SymInt):
                return output.node.expr
            else:
                assert (
                    output is None
                ), f"FallbackKernel output type {type(output)} is not supported"
                return None

        outputs = generate_output(example_output, [])
        if isinstance(outputs, (list, tuple, dict)):
            packed.outputs = outputs  # type: ignore[assignment]
        else:
            packed.outputs = [outputs]
        return outputs

    def apply_constraint(self):  # type: ignore[no-untyped-def]
        return super().apply_constraint()


@ir_dataclass(frozen=False)
class ComplexView(FallbackKernel):
    """View a complex number as two dtyped numbers or vice versa"""

    def should_allocate(self) -> bool:
        return False

    def get_inputs_that_alias_output(self):  # type: ignore[no-untyped-def]
        # Signal to codegen that our output buffer isn't safe to reuse
        return [self.inputs[0].get_name()]

    def __init__(  # type: ignore[no-untyped-def]
        self,
        layout,
        kernel,
        tensor_args,
        nontensor_args,
        unflatten_args,
        *,
        unbacked_bindings=None,
    ) -> None:
        super().__init__(
            layout,
            kernel,
            tensor_args,
            nontensor_args,
            unflatten_args,
            unbacked_bindings=unbacked_bindings,
        )


@ir_dataclass
class MultiOutputLayout(IRNode):
    device: torch.device


class MultiOutput(ExternKernel):
    # Given an input MultiOutputLayout buffer, indexes out an actual buffer
    # from that result.  This doesn't actually produce multiple outputs,
    # that's MultiOutputLayout!
    def codegen_list_tuple_access(self, basename, indices):  # type: ignore[no-untyped-def]
        if len(indices) > 0:
            itype, i = indices[0]
            if issubclass(itype, list):
                return self.codegen_list_tuple_access(f"{basename}[{i}]", indices[1:])
            elif issubclass(itype, tuple):
                # cpp wrapper code needs to use std::get<> to access a tuple
                tuple_access = V.graph.wrapper_code.codegen_tuple_access(
                    basename, self.get_name(), str(i)
                )
                return self.codegen_list_tuple_access(tuple_access, indices[1:])
            elif issubclass(itype, dict):
                return self.codegen_list_tuple_access(f"{basename}['{i}']", indices[1:])
            else:
                raise AssertionError("non supported index type: ", itype)
        else:
            return basename

    def codegen(self, wrapper) -> None:  # type: ignore[no-untyped-def]
        wrapper.codegen_multi_output(
            self.get_name(),
            self.codegen_list_tuple_access(self.inputs[0].get_name(), self.indices),
        )

    def __init__(self, layout, input, indices: List[Tuple[Any, ...]]) -> None:  # type: ignore[no-untyped-def]
        super().__init__(None, layout, [input], ())
        self.name = V.graph.register_buffer(self)
        V.graph.register_operation(self)
        self.indices = indices

    def get_unbacked_symbol_uses(self) -> OrderedSet[sympy.Symbol]:
        return self.inputs[0].get_unbacked_symbol_uses()

    def should_allocate(self) -> bool:
        return False

    def get_inputs_that_alias_output(self):  # type: ignore[no-untyped-def]
        return [
            inp.get_name()
            for inp in self.inputs
            if isinstance(inp, FallbackKernel)
            and len(inp.get_inputs_that_alias_output()) > 0
        ]


# We just use a normal dataclass for MutableBox/TensorBox/StorageBox since
# they're mainly lowering-time constructs that we expect to mutate and such.
@dataclasses.dataclass
class MutableBox(IRNode):
    """
    TensorBox / StorageBox allow in-place mutation of Tensors
    """

    data: IRNode

    def __getattr__(self, name):  # type: ignore[no-untyped-def]
        fn = getattr(self.data, name)
        if callable(fn):
            return fn
        raise AttributeError(f"{type(self.data).__name__}.{name} not callable")

    def realize(self):  # type: ignore[no-untyped-def]
        return self.data.realize()

    def get_unbacked_symbol_uses(self) -> OrderedSet[sympy.Symbol]:
        return self.data.get_unbacked_symbol_uses()

    def get_read_names(self) -> OrderedSet[str]:
        return self.data.get_read_names()

    def get_defining_op(self) -> Optional[Operation]:
        return self.data.get_defining_op()

    def codegen_reference(self, writer=None):  # type: ignore[no-untyped-def]
        return self.data.codegen_reference(writer)

    @property
    def layout(self):  # type: ignore[no-untyped-def]
        return self.data.get_layout()

    def get_layout(self):  # type: ignore[no-untyped-def]
        return self.layout

    def get_size(self):  # type: ignore[no-untyped-def]
        return self.data.get_size()

    @property
    def dtype(self):  # type: ignore[no-untyped-def]
        return self.data.dtype

    def __str__(self) -> str:
        if isinstance(self.data, MutableBox):
            line0 = f"{type(self).__name__}({type(self.data).__name__}("
            endl = "))"
            inner = self.data.data
        else:
            line0 = f"{type(self).__name__}("
            inner = self.data
            endl = ")"

        lines = [
            line0,
            indent(str(inner)),
            endl,
        ]
        return "\n".join(lines)

    __repr__ = __str__


class TensorBox(MutableBox):
    @staticmethod
    def create(data):  # type: ignore[no-untyped-def]
        return TensorBox(StorageBox(data))


class StorageBox(MutableBox):
    def is_input_buffer(self):  # type: ignore[no-untyped-def]
        if isinstance(self.data, (InputBuffer, ReinterpretView)):
            return self.data.get_name() in V.graph.graph_inputs
        return False

    def is_module_buffer(self):  # type: ignore[no-untyped-def]
        return (
            isinstance(self.data, (ConstantBuffer))
            and self.data.get_name() in V.graph.constants
        )

    def realize(self):  # type: ignore[no-untyped-def]
        if isinstance(
            self.data,
            (
                ComputedBuffer,
                InputsKernel,
                InputBuffer,
                ReinterpretView,
                TemplateBuffer,
            ),
        ):
            return self.data.get_name()
        assert isinstance(self.data, (Pointwise, Reduction, Scan, Sort)), type(
            self.data
        )
        origin_node = self.data.get_origin_node()
        traceback = self.data.get_traceback()
        self.data = ComputedBuffer(
            name=None,
            layout=FlexibleLayout(
                device=self.data.get_device(),
                dtype=self.data.get_dtype(),
                size=self.data.get_size(),
            ),
            data=self.data,
        )
        self.data.name = V.graph.register_buffer(self.data)
        V.graph.register_operation(self.data)
        self.data.origins = self.origins
        self.data.origin_node = origin_node
        self.data.traceback = traceback
        return self.data.name

    def realize_hint(self) -> None:
        """
        Called on buffers we expect to be forced to realize later.
        """
        if (
            isinstance(self.data, (Pointwise, Reduction))
            and self.data.inner_fn_opcount().nontrivial_read_count > 1
        ):
            self.realize()

    def has_exceeded_max_reads(self):  # type: ignore[no-untyped-def]
        return isinstance(self.data, Pointwise) and (
            self.num_reads() > config.realize_acc_reads_threshold
            or self.has_large_inner_fn()
        )

    def should_realize_on_reuse(self, users):  # type: ignore[no-untyped-def]
        """
        A heuristic to decide if we should realize a tensor
        that is used multiple times.
        """
        if users > 1 and isinstance(self.data, (Pointwise, Reduction)):
            if is_cpu(self.data):
                # Heuristic for realizing reused result of heavy ops on cpu
                opcount = self.data.inner_fn_opcount()
                heavy_ops = ["exp", "sigmoid"]  # a list of heavy ops
                if any(x in opcount.used_ops for x in heavy_ops):
                    return True
            return (
                self.num_reads() > config.realize_reads_threshold
                or self.has_large_inner_fn()
            )
        return False

    def mark_reuse(self, users) -> None:  # type: ignore[no-untyped-def]
        if self.should_realize_on_reuse(users):
            self.realize()

    def num_reads(self):  # type: ignore[no-untyped-def]
        return self.data.num_reads()


@ir_dataclass(frozen=False)
class Subgraph(IRNode):
    name: str
    graph_module: torch.fx.GraphModule
    graph: Optional[GraphLowering] = None


def _has_aliased_buffers(buffers: Sequence[IRNode]) -> bool:
    buffers = [
        buffer.unwrap_view() if isinstance(buffer, ReinterpretView) else buffer
        for buffer in buffers
    ]
    # assuming the same buffer is represented by the same IRNode object
    return len(OrderedSet(id(buffer) for buffer in buffers)) < len(buffers)


@ir_dataclass(frozen=False)
class InvokeSubgraph(ExternKernel):
    subgraph: Optional[Subgraph] = None
    operands: Optional[List[TensorBox]] = None
    outputs: Optional[List[MultiOutput]] = None

    def __init__(
        self, subgraph: Subgraph, operands: List[TensorBox], layout: MultiOutputLayout
    ) -> None:
        super().__init__(
            name=None,
            layout=layout,
            inputs=operands,
        )
        self.subgraph = subgraph
        self.name = V.graph.register_buffer(self)
        V.graph.register_operation(self)

    @classmethod
    def create(cls, subgraph: Subgraph, operands):  # type: ignore[no-untyped-def]
        # TODO(anijain2305) - Support sym expr as operands in future.
        fx_operands = V.graph.current_node.args[-1]
        fake_operands = [x.meta["val"] for x in fx_operands]  # type: ignore[union-attr]

        # Realize the inputs. Also intermediates can have different strides than
        # the inputs of the subgraph. So, force the intermediates to have same
        # strides as that of subgraph inputs.
        operands = [cls.realize_input(x) for x in operands]

        def handle_sym_expr(stride):  # type: ignore[no-untyped-def]
            return [s.node.expr if isinstance(s, torch.SymInt) else s for s in stride]

        new_operands = []
        for idx, operand in enumerate(operands):
            if isinstance(operand, ShapeAsConstantBuffer):
                new_operands.append(operand)
            else:
                example_stride = handle_sym_expr(fake_operands[idx].stride())
                new_operands.append(cls.require_exact_strides(operand, example_stride))

        operands = new_operands

        if subgraph.graph is None:
            # create and lower subgraphs
            subgraph.graph = V.graph.make_subgraph(
                gm=subgraph.graph_module,
                example_inputs=fake_operands,
                subgraph_name=subgraph.name,
            )
            with V.set_graph_handler(subgraph.graph):
                subgraph.graph.run(*fake_operands)

        outputs = subgraph.graph.graph_outputs

        # Find the device - operands could be integers from shapes, so we can't
        # use operands[0]
        device = None
        dtype = None
        for operand in operands:
            if not isinstance(operand, ShapeAsConstantBuffer):
                device = operand.get_device()
                dtype = operand.get_dtype()
                break
        assert device is not None

        invoke_subgraph = InvokeSubgraph(
            subgraph=subgraph,
            operands=operands,
            layout=MultiOutputLayout(device=device),
        )

        def create_layout(output):
<<<<<<< HEAD
            if isinstance(output, (NoneAsConstantBuffer, ShapeAsConstantBuffer)):
=======
            if isinstance(output, (ShapeAsConstantBuffer, NoneAsConstantBuffer)):
>>>>>>> 833e3bda
                # Send a dummy layout
                return FixedLayout(
                    device=device,
                    dtype=dtype,
                    size=(),
                )
            return FixedLayout(
                device=output.get_device(),
                dtype=output.get_dtype(),
                size=output.get_size(),
                stride=output.get_stride(),
                offset=output.get_layout().offset,
            )

        outputs = [
            MultiOutput(
                create_layout(output),
                invoke_subgraph,
                [(list, i)],
            )
            for i, output in enumerate(outputs)
        ]

        invoke_subgraph.outputs = outputs
        return outputs

    def codegen(self, wrapper) -> None:  # type: ignore[no-untyped-def]
        wrapper.codegen_invoke_subgraph(self)


@ir_dataclass(frozen=False)
class Conditional(ExternKernel):
    predicate: Optional[IRNode] = None
    operands: Optional[List[TensorBox]] = None
    true_subgraph: Optional[Subgraph] = None
    false_subgraph: Optional[Subgraph] = None
    outputs: Optional[List[MultiOutput]] = None

    def __init__(
        self,
        predicate: IRNode,
        operands: List[TensorBox],
        true_subgraph: Subgraph,
        false_subgraph: Subgraph,
        layout: MultiOutputLayout,
    ) -> None:
        self.predicate = predicate
        self.operands = operands
        self.true_subgraph = true_subgraph
        self.false_subgraph = false_subgraph

        inputs = []
        if not isinstance(predicate, ShapeAsConstantBuffer):
            inputs.append(predicate)
        inputs.extend(operands)

        super().__init__(
            name=None,
            layout=layout,
            inputs=inputs,
        )

        self.name = V.graph.register_buffer(self)
        V.graph.register_operation(self)

    @classmethod
    def create(  # type: ignore[no-untyped-def]
        cls,
        predicate: TensorBox,
        true_fn: Subgraph,
        false_fn: Subgraph,
        operands: List[TensorBox],
    ):
        predicate = cls.realize_input(predicate)
        operands = [cls.realize_input(x) for x in operands]

        fx_operands = V.graph.current_node.args[-1]
        fake_operands = [x.meta["val"] for x in fx_operands]  # type: ignore[union-attr]

        for subgraph in (true_fn, false_fn):
            if subgraph.graph is None:
                # create and lower subgraphs
                subgraph.graph = V.graph.make_subgraph(
                    gm=subgraph.graph_module,
                    example_inputs=fake_operands,
                    subgraph_name=subgraph.name,
                )
                with V.set_graph_handler(subgraph.graph):
                    subgraph.graph.run(*fake_operands)

        true_outputs = true_fn.graph.graph_outputs  # type: ignore[union-attr]
        false_outputs = false_fn.graph.graph_outputs  # type: ignore[union-attr]

        for name, outputs in (("true_fn", true_outputs), ("false_fn", false_outputs)):
            if _has_aliased_buffers(true_outputs):
                raise AssertionError(
                    "Output aliasing is currently not supported in compiled torch.cond. "
                    f"The outputs of the {name} subgraph of torch.cond are aliased: {outputs}"
                )

        # make sure true and false outputs are structurally equivalent
        assert len(true_outputs) == len(false_outputs), (true_outputs, false_outputs)
        for i, (to, fo) in enumerate(zip(true_outputs, false_outputs)):
            assert to.get_size() == fo.get_size(), (i, to, fo)
            assert to.get_stride() == fo.get_stride(), (i, to, fo)
            assert to.get_device() == fo.get_device(), (i, to, fo)
            assert to.get_dtype() == fo.get_dtype(), (i, to, fo)
            assert to.get_layout().offset == fo.get_layout().offset, (i, to, fo)

        if not isinstance(predicate, ShapeAsConstantBuffer):
            # use predicate device for consistent codegen-ing
            device = predicate.get_device()
        else:
            # predicate is not a Tensor: use first operand's device
            assert (
                len(operands) > 0
            ), "When predicate is not a Tensor, there must be at least one operand in torch.cond."
            device = operands[0].get_device()

        conditional = Conditional(
            predicate=predicate,
            operands=operands,
            true_subgraph=true_fn,
            false_subgraph=false_fn,
            layout=MultiOutputLayout(device=device),
        )

        outputs = [
            MultiOutput(
                FixedLayout(
                    device=output.get_device(),
                    dtype=output.get_dtype(),
                    size=output.get_size(),
                    stride=output.get_stride(),
                    offset=output.get_layout().offset,
                ),
                conditional,
                [(list, i)],
            )
            # as the true and false outputs are equivalent,
            # we can use either of them here as a "template"
            for i, output in enumerate(true_outputs)
        ]

        conditional.outputs = outputs
        return outputs

    def codegen(self, wrapper) -> None:  # type: ignore[no-untyped-def]
        wrapper.codegen_conditional(self)


@ir_dataclass(frozen=False)
class WhileLoop(ExternKernel):
    carried_inputs: Optional[List[TensorBox]] = None
    additional_inputs: Optional[List[TensorBox]] = None
    cond_subgraph: Optional[Subgraph] = None
    body_subgraph: Optional[Subgraph] = None
    outputs: Optional[List[MultiOutput]] = None

    def __init__(
        self,
        carried_inputs: List[TensorBox],
        additional_inputs: List[TensorBox],
        cond_subgraph: Subgraph,
        body_subgraph: Subgraph,
        layout: MultiOutputLayout,
    ) -> None:
        self.carried_inputs = carried_inputs
        self.additional_inputs = additional_inputs
        self.cond_subgraph = cond_subgraph
        self.body_subgraph = body_subgraph

        super().__init__(
            name=None,
            layout=layout,
            inputs=carried_inputs + additional_inputs,
        )

        self.name = V.graph.register_buffer(self)
        V.graph.register_operation(self)

    @classmethod
    def create(  # type: ignore[no-untyped-def]
        cls,
        cond_fn: Subgraph,
        body_fn: Subgraph,
        carried_inputs: List[TensorBox],
        additional_inputs: List[TensorBox],
    ):
        carried_inputs = [cls.realize_input(x) for x in carried_inputs]
        additional_inputs = [cls.realize_input(x) for x in additional_inputs]
        all_inputs = carried_inputs + additional_inputs

        fx_all_inputs = V.graph.current_node.args[-2] + V.graph.current_node.args[-1]  # type: ignore[operator]
        fake_all_inputs = [x.meta["val"] for x in fx_all_inputs]  # type: ignore[union-attr]

        for subgraph in (cond_fn, body_fn):
            if subgraph.graph is None:
                # create and lower subgraphs
                subgraph.graph = V.graph.make_subgraph(
                    gm=subgraph.graph_module,
                    example_inputs=fx_all_inputs,  # type: ignore[arg-type]
                    subgraph_name=subgraph.name,
                )
                with V.set_graph_handler(subgraph.graph):
                    subgraph.graph.run(*fake_all_inputs)

        cond_outputs = cond_fn.graph.graph_outputs  # type: ignore[union-attr]
        body_outputs = body_fn.graph.graph_outputs  # type: ignore[union-attr]

        if _has_aliased_buffers(body_outputs):
            raise AssertionError(
                "Output aliasing is currently not supported in compiled torch.while_loop. "
                f"The outputs of the body_fn subgraph of torch.while_loop are aliased: {body_outputs}"
            )

        # make sure cond_fn returns a boolean scalar Tensor
        assert len(cond_outputs) == 1, cond_outputs
        assert cond_outputs[0].get_dtype() == torch.bool, cond_outputs
        assert len(cond_outputs[0].get_size()) == 0, cond_outputs

        assert (
            len(all_inputs) > 0
        ), "torch.while_loop is assumed to have at least one operand."

        device = all_inputs[0].get_device()

        # make sure carried_inputs and body outputs are structurally equivalent
        assert len(carried_inputs) == len(body_outputs), (carried_inputs, body_outputs)
        for i, (op, bo) in enumerate(zip(carried_inputs, body_outputs)):
            assert op.get_size() == bo.get_size(), (i, op, bo)
            assert op.get_stride() == bo.get_stride(), (i, op, bo)
            # assume all carried_inputs and outputs are on the same device
            # as the MultiOutputLayout below requires single device
            assert op.get_device() == bo.get_device() == device, (i, op, bo, device)
            assert op.get_dtype() == bo.get_dtype(), (i, op, bo)
            assert op.get_layout().offset == bo.get_layout().offset, (i, op, bo)

        while_loop = WhileLoop(
            carried_inputs=carried_inputs,
            additional_inputs=additional_inputs,
            cond_subgraph=cond_fn,
            body_subgraph=body_fn,
            # asserted above that there is at least one operand
            layout=MultiOutputLayout(device=device),
        )

        outputs = [
            MultiOutput(
                FixedLayout(
                    device=output.get_device(),
                    dtype=output.get_dtype(),
                    size=output.get_size(),
                    stride=output.get_stride(),
                    offset=output.get_layout().offset,
                ),
                while_loop,
                [(list, i)],
            )
            for i, output in enumerate(body_outputs)
        ]

        for inp, out in zip(carried_inputs, outputs):
            if inp.get_name() in V.graph.graph_inputs:
                # if a carried input of the while_loop is a graph input,
                # it can be returned as is when the number of iterations
                # is zero. due to this, we can't (generally) reuse the
                # output buffers corresponding to the graph inputs, as
                # the inputs may end up being mutated.
                V.graph.never_reuse_buffers.add(out.get_name())

        while_loop.outputs = outputs
        return outputs

    def codegen(self, wrapper) -> None:  # type: ignore[no-untyped-def]
        wrapper.codegen_while_loop(self)


class EffectfulKernel(FallbackKernel):
    def __init__(  # type: ignore[no-untyped-def]
        self,
        layout,
        kernel,
        tensor_args,
        nontensor_args,
        unflatten_args,
        kwargs=None,
        *,
        unbacked_bindings=None,
    ) -> None:
        super().__init__(
            layout,
            kernel,
            tensor_args,
            nontensor_args,
            unflatten_args,
            kwargs=None,
            unbacked_bindings=unbacked_bindings,
        )

        from torch._higher_order_ops.effects import get_effect_key

        effect_type = get_effect_key(kernel, (*nontensor_args, *tensor_args), kwargs)
        assert effect_type is not None
        self.effect_type = effect_type
        self.prev_effect_buffer = V.graph.effectful_ops.get(effect_type, None)
        V.graph.effectful_ops[effect_type] = self

    def get_read_writes(self):  # type: ignore[no-untyped-def]
        read_writes = super().get_read_writes()

        if self.prev_effect_buffer is not None:
            read_writes.reads.add(
                dependencies.StarDep(self.prev_effect_buffer.get_name())
            )

        return read_writes

    def has_side_effects(self) -> bool:
        return True


@ir_dataclass
class TorchBindObject(IRNode):
    name: str
    value: torch._C.ScriptObject

    def get_name(self):  # type: ignore[no-untyped-def]
        return self.name

    def get_device(self):  # type: ignore[no-untyped-def]
        return None  # is there a device??

    def codegen_reference(self, writer=None):  # type: ignore[no-untyped-def]
        return self.name


class _CollectiveKernel(FallbackKernel):
    def should_allocate(self) -> bool:
        return False

    def has_side_effects(self) -> bool:
        return True

    # This is identical to FallbackKernel.set_cpp_kernel(), minus the
    # part that checks against input aliasing and mutation.
    def set_cpp_kernel_name(self, cpp_kernel_name: Optional[str] = None) -> None:
        from .codegen.wrapper import get_cpp_op_schema

        assert (
            type(self.op_overload) is torch._ops.OpOverload
        ), "Setting cpp kernel needs a valid op_overload"
        kernel = self.op_overload
        self.cpp_kernel_name = kernel._schema.name
        self.cpp_kernel_overload_name = kernel._schema.overload_name
        self.cpp_kernel_key = f"{self.cpp_kernel_name.replace('::', '_')}_{self.cpp_kernel_overload_name}"  # type: ignore[union-attr]

        self.cpp_op_schema = get_cpp_op_schema(kernel)
        self.ordered_kwargs_for_cpp_kernel = [
            x.name for x in kernel._schema.arguments if x.kwarg_only
        ]

    # NOTE: [In-Place Collective Safety]
    # Between the initiation and completion of an in-place collective, the
    # input buffers are subject to both volatile reads and volatile writes.
    # They must not be read, written to or reused by another kernel. To ensure
    # the constraints, we model collective -> wait_tensor as as two-step
    # mutation of the input buffers.
    @classmethod
    def create_inplace(  # type: ignore[no-untyped-def]
        cls, kernel, inputs: Union[TensorBox, List[TensorBox]], *args, **kwargs
    ) -> None:
        with V.graph.fake_mode:
            (
                example_output,
                tensor_args,
                non_tensor_args,
                unflatten_args,
                unbacked_bindings,
            ) = cls.process_kernel(kernel, inputs, *args, **kwargs)
        assert not unbacked_bindings, f"{kernel} {unbacked_bindings}"
        for tensor_arg in tensor_args:
            tensor_arg.realize()

        device = tensor_args[0].get_device()
        packed = cls(
            NoneLayout(device=device),
            kernel,
            tensor_args,
            non_tensor_args,
            unflatten_args,
        )

        inps = pytree.tree_leaves(inputs)
        packed.mutation_outputs.extend(
            [MutationOutput(NoneLayout(device=device), buf, packed) for buf in inps]
        )

        # For inplace collective ops, the input is guaranteed to be alias of the returned value of op.
        packed.alias_names.extend([inp.get_name() for inp in inps])
        if "out" in kwargs:
            packed.mutation_outputs.append(
                MutationOutput(NoneLayout(device=device), kwargs["out"], packed)
            )
            # For out-variant collective ops, the `out=` arg is guaranteed to be alias of the returned value of op.
            packed.alias_names.append(kwargs["out"].get_name())

    # NOTE: [Out-of-Place Collective Safety]
    # Between the initiation and completion of an out-of-place collective:
    #
    # Input buffers:
    # - Are subject to volatile reads
    # - Can be read by another kernel
    # - Must not be written to or reused by another kernel
    #
    # Output buffers:
    # - Are subject to volatile writes
    # - Must not be read, written to or reused by another kernel
    #
    # To ensure the safety of input buffers without sacrificing read
    # availability, we add input buffers as read deps of wait_tensor kernels.
    #
    # To ensure the safety of output buffers, we model wait_tensor as a
    # mutation to the output buffer. Note we also assumes the user program being
    # correct and the output buffer is not consumed by kernels other than
    # wait_tensor.
    #
    # TODO(yifu): add a pre-grad pass to validate the correctness of collective
    # usage in the user program.
    @classmethod
    def create_out_of_place(  # type: ignore[no-untyped-def]
        cls, kernel, inputs: Union[TensorBox, List[TensorBox]], *args, **kwargs
    ):
        with V.graph.fake_mode:
            (
                example_output,
                tensor_args,
                non_tensor_args,
                unflatten_args,
                unbacked_bindings,
            ) = cls.process_kernel(kernel, inputs, *args, **kwargs)
        assert not unbacked_bindings, f"{kernel}, {unbacked_bindings}"
        for tensor_arg in tensor_args:
            tensor_arg.realize()

        if isinstance(example_output, list):
            device = cls.find_device(tensor_args, example_output)
            packed = cls(
                MultiOutputLayout(device=device),
                kernel,
                tensor_args,
                non_tensor_args,
                unflatten_args,
            )
            packed.outputs = [
                MultiOutput(
                    cls.tensor_to_layout(tensor),
                    packed,
                    [(list, i)],
                )
                for i, tensor in enumerate(example_output)
            ]
            return packed.outputs
        else:
            packed = cls(
                cls.tensor_to_layout(example_output),
                kernel,
                tensor_args,
                non_tensor_args,
                unflatten_args,
            )
            packed.outputs = [packed]
            return packed


class _WaitKernel(_CollectiveKernel):
    def get_volatile_reads(self):  # type: ignore[no-untyped-def]
        inp = self.inputs[0]
        if isinstance(inp, _CollectiveKernel):
            # Out-of-place single-output
            return [inp.inputs[0]]
        elif isinstance(inp, MultiOutput):
            # This can be two things:
            # 1. Out-of-place multi-output coll
            # 2. In-place coll with inputs coming from another MultiOutput
            coll = inp.inputs[0]
            # Case 1
            if isinstance(coll, _CollectiveKernel):
                _, idx = inp.indices[0]
                return [coll.inputs[idx]]
            # Case 2
            return []
        else:
            # In-place requires no additional deps handling for volatile
            # reads since the inputs are mutated.
            return []

    @classmethod
    def create_wait(cls, kernel, inp: TensorBox) -> None:  # type: ignore[no-untyped-def]
        with V.graph.fake_mode:
            (
                example_output,
                tensor_args,
                non_tensor_args,
                unflatten_args,
                unbacked_bindings,
            ) = cls.process_kernel(kernel, inp)
        assert not unbacked_bindings, f"{kernel} {unbacked_bindings}"
        packed = cls(
            NoneLayout(device=inp.get_device()),
            kernel,
            tensor_args,
            non_tensor_args,
            unflatten_args,
        )
        packed.mutation_outputs.append(
            MutationOutput(NoneLayout(device=inp.get_device()), inp, packed)
        )

    def get_read_writes(self):  # type: ignore[no-untyped-def]
        read_writes = super().get_read_writes()
        # See [Out-of-Place Collective Safety].
        volatile_reads = self.get_volatile_reads()
        for vr in volatile_reads:
            read_writes.reads.add(dependencies.StarDep(vr.get_name()))
        return read_writes


# NB: recursive structure here reflects val_to_arg_str, avoid
# calling free_unbacked_symbols on "exotic" types that don't get pexpr
# treatment
def maybe_free_unbacked_symbols(s: object) -> OrderedSet[Symbol]:
    if isinstance(s, (SymTypes, Expr)):
        # This branch should be impossible in return position
        return free_unbacked_symbols(s)
    elif isinstance(s, (tuple, list)):
        r: OrderedSet[sympy.Symbol] = OrderedSet()
        for t in s:
            r |= maybe_free_unbacked_symbols(t)
        return r
    elif isinstance(s, torch.Tensor):
        # This branch is impossible in constant-args position
        return free_unbacked_symbols(s)
    else:
        return OrderedSet()<|MERGE_RESOLUTION|>--- conflicted
+++ resolved
@@ -6834,11 +6834,7 @@
         )
 
         def create_layout(output):
-<<<<<<< HEAD
-            if isinstance(output, (NoneAsConstantBuffer, ShapeAsConstantBuffer)):
-=======
             if isinstance(output, (ShapeAsConstantBuffer, NoneAsConstantBuffer)):
->>>>>>> 833e3bda
                 # Send a dummy layout
                 return FixedLayout(
                     device=device,
