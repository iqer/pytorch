# mypy: allow-untyped-decorators
# mypy: allow-untyped-defs
import dataclasses
import functools
import itertools
import logging
import math
import operator
import os
import warnings
from collections import defaultdict
from typing import Any, Callable, Dict, List, Optional, Sequence, Set, Tuple, Union
from unittest.mock import patch

import sympy

import torch
import torch.ao.quantization.fx._decomposed
import torch.fx
import torch.utils._pytree as pytree
from torch._higher_order_ops.associative_scan import associative_scan_op
from torch._higher_order_ops.triton_kernel_wrap import triton_kernel_wrapper_mutation
from torch._prims_common import (
    canonicalize_dim,
    canonicalize_dims,
    check,
    dtype_to_type,
    elementwise_dtypes,
    ELEMENTWISE_TYPE_PROMOTION_KIND,
    get_computation_dtype,
    is_boolean_dtype,
    is_float_dtype,
    is_integer_dtype,
    Number,
)
from torch.fx.experimental.sym_node import magic_methods, method_to_operator
from torch.utils._sympy.functions import (
    CeilDiv,
    FloorDiv,
    Identity,
    IntTrueDiv,
    ModularIndexing,
)

from .._dynamo.utils import import_submodule
from . import config, inductor_prims, ir, test_operators  # NOQA: F401
from .decomposition import decompositions, get_decompositions
from .ir import (
    DtypeView,
    ExpandView,
    IndexingConstant,
    IRNode,
    is_triton,
    ops_wrapper,
    PermuteView,
    Pointwise,
    Reduction,
    SqueezeView,
    TensorBox,
    validate_ir,
    View,
)
from .utils import (
    ceildiv,
    decode_device,
    is_dynamic,
    is_gpu,
    is_pointwise_use,
    needs_fallback_due_to_atomic_add_limitations,
    pad_listlike,
    register_op_dtype_propagation_rules,
    sympy_product,
    use_scatter_fallback,
)
from .virtualized import ops, V


# TODO(jansel): we should implement decomps or lowerings for these
# https://github.com/pytorch/torchdynamo/issues/327
FALLBACK_ALLOW_LIST = {
    "torchvision::roi_align",
    "aten::index_add",
}

log = logging.getLogger(__name__)
lowerings: Dict[Union[Callable[..., Any], str], Callable[..., Any]] = {}
# Use maybe_layout_constraints to access this dict, we lazily register tag-based layout constraints
_maybe_layout_constraints: Dict[
    torch._ops.OpOverload, Optional[Callable[..., Any]]
] = {}
fallbacks: Set[torch._ops.OpOverload] = set()
aten = torch.ops.aten
tr_c10d = torch.ops.tr_c10d
prims = torch.ops.prims
needs_realized_inputs: Set[torch._ops.OpOverload] = set()
foreach_ops: Set[torch._ops.OpOverload] = set()
inplace_foreach_ops: Set[torch._ops.OpOverload] = set()
inplaceable_foreach_ops: Dict[torch._ops.OpOverload, torch._ops.OpOverload] = {}
quantized_decomposed = torch.ops.quantized_decomposed


def maybe_layout_constraints(fn: Callable[..., Any]) -> Optional[Callable[..., Any]]:
    """Get layout constraints. Returns None if there are no layout constraints."""
    if not isinstance(fn, torch._ops.OpOverload):
        # Only OpOverloads have layout constraints.
        return None
    if fn in _maybe_layout_constraints:
        return _maybe_layout_constraints[fn]
    # OpOverload with custom lowerings override tag-based layout constraints
    if fn in lowerings:
        _maybe_layout_constraints[fn] = None
        return None
    # We lazily register tag-based layout constraints.

    def handle_layout_constraint_tag(tag):
        if tag is torch._C.Tag.needs_fixed_stride_order:
            _maybe_layout_constraints[fn] = constrain_to_fx_strides
            return _maybe_layout_constraints[fn]
        elif tag is torch._C.Tag.flexible_layout:
            _maybe_layout_constraints[fn] = None
            return None
        else:
            raise AssertionError(f"Unknown layout constraint tag: {tag}")

    tag = get_layout_constraint_tag(fn)
    return handle_layout_constraint_tag(tag)


def get_layout_constraint_tag(fn):
    tags_by_priority = [
        torch._C.Tag.needs_fixed_stride_order,
        torch._C.Tag.flexible_layout,
    ]
    for tag in tags_by_priority:
        if tag in fn.tags:
            return tag
    if torch._library.utils.is_builtin(fn):
        return torch._C.Tag.flexible_layout
    return getattr(torch._C.Tag, config.custom_op_default_layout_constraint)


def assert_nyi(cond, msg):
    if not cond:
        raise NotImplementedError(f"inductor does not support {msg}")


def add_needs_realized_inputs(fn):
    if isinstance(fn, (list, tuple, set)):
        return [add_needs_realized_inputs(x) for x in fn]
    needs_realized_inputs.add(fn)
    if isinstance(fn, torch._ops.OpOverloadPacket):
        needs_realized_inputs.update(
            getattr(fn, overload) for overload in fn.overloads()
        )


def add_layout_constraint(fn, constraint):
    if isinstance(fn, torch._ops.OpOverloadPacket):
        for overload in fn.overloads():
            _maybe_layout_constraints[getattr(fn, overload)] = constraint
    else:
        _maybe_layout_constraints[fn] = constraint


add_needs_realized_inputs(
    [
        aten.as_strided,
        aten.as_strided_copy,
        aten.avg_pool2d,
        aten.avg_pool2d_backward,
        aten.bmm,
        aten.convolution,
        aten.convolution_backward,
        aten.max_pool2d_with_indices,
        aten.max_pool2d_with_indices_backward,
        aten.mm,
        aten.upsample_nearest2d,
        aten._upsample_nearest_exact2d,
        aten._int_mm,
    ]
)

# TODO(jansel): ezyang says we won't need this in the future, try removing it
# based on https://github.com/pytorch/pytorch/blob/9e3eb329df8f701/c10/core/ScalarType.h#L28
DTYPE_ID_LOOKUP = {
    0: torch.uint8,
    1: torch.int8,
    2: torch.int16,
    3: torch.int32,
    4: torch.int64,
    5: torch.float16,
    6: torch.float32,
    7: torch.float64,
    8: torch.complex32,
    9: torch.complex64,
    10: torch.complex32,
    11: torch.bool,
    15: torch.bfloat16,
    # TODO(jansel): add quantized types?
    #  _(c10::qint8, QInt8) /* 12 */
    # _(c10::quint8, QUInt8) /* 13 */
    # _(c10::qint32, QInt32) /* 14 */
    # _(c10::quint4x2, QUInt4x2) /* 16 */
    # _(c10::quint2x4, QUInt2x4) /* 17 */
}


def decode_dtype(dtype: int):
    if not isinstance(dtype, int):
        return dtype
    assert dtype in DTYPE_ID_LOOKUP, f"id {dtype} missing from DTYPE_ID_LOOKUP"
    dtype = DTYPE_ID_LOOKUP[dtype]
    return dtype


def is_integer_type(x):
    if isinstance(x, TensorBox):
        return is_integer_dtype(x.get_dtype()) or is_boolean_dtype(x.get_dtype())
    elif isinstance(x, sympy.Expr):
        return x.is_integer is True  # type: ignore[attr-defined]
    else:
        return isinstance(x, int)


def is_boolean_type(x):
    if isinstance(x, TensorBox):
        return is_boolean_dtype(x.get_dtype())
    else:
        return isinstance(x, bool)


def get_promoted_dtype(*args, type_promotion_kind: ELEMENTWISE_TYPE_PROMOTION_KIND):
    def construct_input(inp):
        if isinstance(inp, (Number, sympy.Basic)):
            return inp
        else:
            dim = len(inp.get_size())
            # construct a tmp tensor to feed into torch.result_type
            return torch.zeros([1] * dim, dtype=inp.get_dtype())

    inps = [construct_input(arg) for arg in args]
    _, dtype = elementwise_dtypes(*inps, type_promotion_kind=type_promotion_kind)
    return dtype


def get_overloads(aten_fn):
    if not isinstance(aten_fn, (list, tuple)):
        aten_fn = [aten_fn]
    else:
        aten_fn = list(aten_fn)

    for fn in list(aten_fn):
        if isinstance(fn, torch._ops.OpOverloadPacket):
            for overload in fn.overloads():
                other_fn = getattr(fn, overload)
                if other_fn not in lowerings:
                    aten_fn.append(other_fn)

    return aten_fn


def in_namespace(op, namespace):
    if isinstance(op, torch._ops.OpOverloadPacket):
        return namespace in op._qualified_op_name
    elif isinstance(op, torch._ops.OpOverload):
        return namespace in op.name()
    return False


def transform_args(
    args: List[Any],
    kwargs: Dict[str, Any],
    broadcast: bool,
    type_promotion_kind: Optional[ELEMENTWISE_TYPE_PROMOTION_KIND],
    convert_input_to_bool: bool,
) -> Tuple[List[Any], Dict[str, Any]]:
    args_indices = [i for i, x in enumerate(args) if isinstance(x, TensorBox)]
    kwargs_indices = [k for k, v in kwargs.items() if isinstance(v, TensorBox)]
    # check that there's something to transform
    if not args_indices and not kwargs_indices:
        return args, kwargs

    if type_promotion_kind or convert_input_to_bool:
        if convert_input_to_bool:
            dtype = torch.bool
        else:
            # FIXME this is a crude approximation for promoting args
            promoting_args = [
                a
                for a in args
                if isinstance(a, (Number, sympy.Basic)) or hasattr(a, "dtype")
            ]
            # only consider tensor kwargs for promotion, for now
            promoting_args.extend(a for a in kwargs.values() if hasattr(a, "dtype"))
            dtype = get_promoted_dtype(
                *promoting_args, type_promotion_kind=type_promotion_kind  # type: ignore[arg-type]
            )

        device = (
            args[args_indices[0]] if args_indices else kwargs[kwargs_indices[0]]
        ).get_device()

        # sometimes args are an immutable list so we can't mutate them
        def promote(arg):
            if isinstance(arg, TensorBox):
                return to_dtype(arg, dtype)
            elif isinstance(arg, ir.Constant):
                return ir.Constant(value=arg.value, dtype=dtype, device=device)
            else:
                return arg

        args = [promote(a) for a in args]
        kwargs = {k: promote(v) for k, v in kwargs.items()}

    if broadcast:
        broadcasted = broadcast_tensors(
            *list(
                itertools.chain(
                    (args[i] for i in args_indices),
                    (kwargs[k] for k in kwargs_indices),
                )
            )
        )
        size = list(broadcasted[0].get_size())

        for i, x in zip(args_indices, broadcasted[: len(args_indices)]):
            args[i] = x
        for k, x in zip(kwargs_indices, broadcasted[len(args_indices) :]):
            kwargs[k] = x

        for i in range(len(args)):
            if isinstance(args[i], ir.Constant):
                args[i] = ExpandView.create(args[i], size)
        for k in kwargs:
            if isinstance(kwargs[k], ir.Constant):
                kwargs[k] = ExpandView.create(kwargs[k], size)

    return args, kwargs


def _register_foreach_lowering(aten_fn, decomp_fn):
    """
    Add a foreach lowering to lowerings dict.

    Arguments:
        aten_fn: torch.ops.aten.* fn we are lowering
        decomp_fn: alternate implementation on our IR
        broadcast: True to apply broadcasting to tensor inputs
        type_promotion_kind: kind of type promotion applied to tensor inputs, `None` means no type promotion
        convert_input_to_bool: some logical ops require inputs are converted to bool
    """

    @functools.wraps(decomp_fn)
    def wrapped(*args, **kwargs):
        assert len(args) <= 2
        out = decomp_fn(*args, **kwargs)
        validate_ir(out)
        return out

    aten_fns = get_overloads(aten_fn)
    foreach_ops.update(aten_fns)
    lowerings.update(dict.fromkeys(aten_fns, wrapped))
    return wrapped


def _register_lowering(
    aten_fn,
    decomp_fn,
    broadcast,
    type_promotion_kind: Optional[ELEMENTWISE_TYPE_PROMOTION_KIND],
    convert_input_to_bool,
):
    """
    Add a lowering to lowerings dict

    Arguments:
        aten_fn: torch.ops.aten.* fn we are lowering
        decomp_fn: alternate implementation on our IR
        broadcast: True to apply broadcasting to tensor inputs
        type_promotion_kind: kind of type promotion applied to tensor inputs, `None` means no type promotion
        convert_input_to_bool: some logical ops require inputs are converted to bool
    """

    @functools.wraps(decomp_fn)
    def wrapped(*args, **kwargs):
        args: List[Any] = list(args)
        kwargs: Dict[str, Any] = dict(kwargs)
        unpacked = False
        # TODO maybe we need to use pytrees here
        if len(args) == 1 and isinstance(args[0], (list, tuple)):
            unpacked = True
            args = list(args[0])

        if not all(
            (fn in fallbacks or in_namespace(fn, "_c10d_functional")) for fn in aten_fn
        ):
            # explicitly assert for "out=" ops for better error messages
            assert not any(
                x == "out" for x in kwargs.keys()
            ), "out= ops aren't yet supported"

        args, kwargs = transform_args(
            args, kwargs, broadcast, type_promotion_kind, convert_input_to_bool
        )

        if unpacked:
            args = [args]

        out = decomp_fn(*args, **kwargs)
        validate_ir(out)

        return out

    aten_fn = get_overloads(aten_fn)

    lowerings.update(dict.fromkeys(aten_fn, wrapped))
    return wrapped


def register_lowering(
    aten_fn,
    broadcast=False,
    type_promotion_kind: Optional[
        ELEMENTWISE_TYPE_PROMOTION_KIND
    ] = ELEMENTWISE_TYPE_PROMOTION_KIND.DEFAULT,
    convert_input_to_bool=False,
):
    """
    Shim to support decorator syntax.
    """
    return functools.partial(
        _register_lowering,
        aten_fn,
        broadcast=broadcast,
        type_promotion_kind=type_promotion_kind,
        convert_input_to_bool=convert_input_to_bool,
    )


def broadcast_symbolic_shapes(a, b):
    """
    Broadcasting logic based on symbolic shapes.

    We give the shapes 0 and 1 concrete values, while all other shapes
    are symbolic sympy formulas.
    """
    output = []
    for x, y in itertools.zip_longest(reversed(a), reversed(b), fillvalue=sympy.S.One):
        if V.graph.sizevars.shape_env.evaluate_expr(
            sympy.Eq(y, 1), size_oblivious=True
        ):
            output.append(x)
        elif V.graph.sizevars.shape_env.evaluate_expr(
            sympy.Eq(x, 1), size_oblivious=True
        ):
            output.append(y)
        else:
            V.graph.sizevars.guard_equals(x, y)
            if len(sympy.expand(y).free_symbols) < len(sympy.expand(x).free_symbols):
                output.append(y)  # prefer shorter formula
            else:
                output.append(x)
    return tuple(reversed(output))


def promote_constants(inputs, override_return_dtype=None, type_promotion_kind=None):
    assert (
        override_return_dtype is None or type_promotion_kind is None
    ), "only one of override_return_dtype or type_promotion_kind may be given"

    if override_return_dtype is None and type_promotion_kind is None:
        type_promotion_kind = ELEMENTWISE_TYPE_PROMOTION_KIND.DEFAULT

    if not any(isinstance(x, (sympy.Basic, int, float)) for x in inputs):
        return inputs
    if all(isinstance(x, (int, float, sympy.Basic)) for x in inputs):
        dtype = override_return_dtype or get_promoted_dtype(
            *inputs, type_promotion_kind=type_promotion_kind
        )

        def const_func(x):
            if isinstance(x, sympy.Basic):
                return ir.IndexingConstant(
                    index=x, dtype=dtype, device=decode_device(None)
                )
            else:
                return ir.Constant(value=x, dtype=dtype, device=decode_device(None))

        return [const_func(x) for x in inputs]
    ex = next(x for x in inputs if isinstance(x, (TensorBox, ExpandView, ir.Constant)))
    out = []
    for x in inputs:
        if isinstance(x, (int, float)):
            out.append(
                ExpandView.create(
                    ir.Constant(
                        value=x, dtype=ex.get_dtype(), device=ex.get_device_or_error()
                    ),
                    list(ex.get_size()),
                )
            )
        elif isinstance(x, sympy.Basic):
            out.append(
                ExpandView.create(
                    IndexingConstant(
                        index=x, dtype=ex.get_dtype(), device=ex.get_device_or_error()
                    ),
                    list(ex.get_size()),
                )
            )
        else:
            out.append(x)

    return out


def make_pointwise(
    fn,
    override_return_dtype=None,
    override_device=None,
    override_fn_when_input_bool=None,
    override_fn_when_gpu_float64=None,
    allow_alpha=False,
    triton_fallback=None,
):
    def inner(*inputs: TensorBox, alpha=None):
        if triton_fallback is not None and any(
            isinstance(inp, IRNode) and is_triton(inp) for inp in inputs
        ):
            assert not allow_alpha  # not implemented
            return triton_fallback(*inputs)

        inputs = promote_constants(inputs, override_return_dtype)
        if allow_alpha:
            if alpha is not None and alpha != 1:
                inputs = list(inputs)
                inputs[-1] = mul(inputs[-1], alpha)
        else:
            assert alpha is None
        loaders = [x.make_loader() for x in inputs]
        ranges = inputs[0].get_size()
        dtype = override_return_dtype or inputs[0].get_dtype()
        is_gpu_device = is_gpu(decode_device(inputs[0].get_device()).type)

        for other in inputs[1:]:
            assert isinstance(other, ir.BaseConstant) or len(ranges) == len(
                other.get_size()
            ), f"ndim mismatch {fn} {ranges} {other.get_size()}"

        # in tracing, we will annotate pointwise nodes that correspond to the output of
        # a pointwise node that would have been run in eager. intermediary pointwise nodes
        # during decompositions are not annotated.
        emulate_precision_casts = (
            V.graph is not None
            and getattr(V.graph, "current_node", None) is not None
            and V.graph.current_node.meta is not None
            and V.graph.current_node.meta.get("low_precision_pointwise_barrier", False)
            and dtype in (torch.bfloat16, torch.float16)
        )

        def inner_fn(index):
            assert len(index) == len(ranges), f"wrong ndim {index} {ranges}"
            if dtype == torch.bool and override_fn_when_input_bool is not None:
                return override_fn_when_input_bool(*[load(index) for load in loaders])
            elif (
                override_fn_when_gpu_float64
                and is_gpu_device
                and dtype == torch.float64
            ):
                return override_fn_when_gpu_float64(*[load(index) for load in loaders])
            else:
                inputs_loaded = []
                for load in loaders:
                    out = load(index)
                    if emulate_precision_casts:
                        downcast = ops.to_dtype(out, dtype, use_compute_types=False)
                        out = ops.to_dtype(downcast, dtype)
                    inputs_loaded.append(out)

                out = fn(*inputs_loaded)
                if emulate_precision_casts:
                    # fp16/bf16 kernels are computed in fp32. Casting down to fp16/bf16 here,
                    # then upcasting again, to emulate casts that eager would do.
                    downcast = ops.to_dtype(out, dtype, use_compute_types=False)
                    return ops.to_dtype(downcast, dtype)
                return out

        if not override_device:
            device = None
            for i in inputs:
                if is_gpu(i.get_device().type):
                    device = i.get_device()
                    break
            if not device:
                device = inputs[0].get_device()

        device = override_device or device

        return Pointwise.create(
            device=device,  # type: ignore[arg-type]
            dtype=dtype,
            inner_fn=inner_fn,
            ranges=ranges,
        )

    return inner


def make_foreach_pointwise(pw_fn, allow_alpha=False):
    def inner(*inputs: List[List[TensorBox]], alpha=1):
        # group by device, whether any of the inputs are dynamic, and whether their types match
        # (proxy for type promotion)
        def group_args(arg_pairs):
            out = defaultdict(list)
            for i, args in enumerate(arg_pairs):
                use_foreach = (
                    not is_dynamic(*args) or config.combo_kernel_foreach_dynamic_shapes
                )
                device = None
                for t in args:
                    if isinstance(t, TensorBox):
                        device = t.data.get_device()
                        break
                assert (
                    device is not None
                ), "foreach op should have at least one tensor arg"
                out[(device, use_foreach)].append((i, args))
            return out

        realize_outputs = (
            len(V.graph.current_node.users) == 0
            or V.graph.current_node.target in inplace_foreach_ops
        )
        for node in V.graph.current_node.users:
            for user in node.users:
                if not (user.op == "call_function" and (user.target in foreach_ops)):
                    realize_outputs = True

        a_list_input = None
        for input in inputs:
            if isinstance(input, (list, tuple)):
                a_list_input = input
                break
        assert (
            a_list_input is not None
        ), "at least one input must be a list to a foreach op"

        # broadcast scalar inputs to match length of list inputs
        broadcast_inputs = []
        for input in inputs:
            if not isinstance(input, (list, tuple)):
                broadcast_inputs.append([input] * len(a_list_input))
            else:
                broadcast_inputs.append(input)

        groups = group_args(zip(*broadcast_inputs))

        outputs = [None] * len(a_list_input)
        for (device, use_foreach), group in groups.items():
            operation_list: List[str] = []
            for (
                output_ind,
                args,
            ) in group:
                if allow_alpha:
                    output = pw_fn(*args, alpha=alpha)
                else:
                    output = pw_fn(*args)

                outputs[output_ind] = output

                if (
                    V.graph.has_feature(device, BackendFeature.FOREACH)
                    and use_foreach
                    and realize_outputs
                ):
                    output.realize()
                    operation_list.append(output.get_operation_name())

            if operation_list:
                V.graph.register_operation_list(operation_list)

        assert all(x is not None for x in outputs)
        return outputs

    return inner


def to_dtype(x: TensorBox, dtype: torch.dtype, copy=False):
    src_dtype = x.get_dtype()
    if src_dtype == dtype:
        return clone(x) if copy else x

    def _to_dtype(x):
        return ops.to_dtype(x, dtype, src_dtype=src_dtype)

    return make_pointwise(_to_dtype, override_return_dtype=dtype)(x)


<<<<<<< HEAD
=======
@register_lowering(torch._higher_order_ops._foreach_map)
def _foreach_map(subgraph, *args, **kwargs):
    """
    This lowers an invocation of foreach_map
    The way this works is that an arbitrary N-arg func is provided by the user, looped over by the
    polyfill with the same semantics as a foreach op (a loop applying an n-ary function to n args)
    and then traced into a subgraph by dynamo.
    This code allows us to inline the subgraph into the main graph lowering using the PontwiseSubgraphLowering.
    The graph outputs represent the vertically fused sequence of ops, and then register_operation_list
    below registers the buffers as horizontally fuseable in the scheduler.
    """
    from .subgraph_lowering import PointwiseSubgraphLowering

    inputs = args[0]  # nested tuple

    gm = subgraph.graph_module
    pw_subgraph = PointwiseSubgraphLowering(gm, root_graph_lowering=V.graph)
    with V.set_graph_handler(pw_subgraph):  # type: ignore[arg-type]
        pw_subgraph.run(*inputs)

    sub_outputs = pw_subgraph.graph_outputs
    # group outputs by device and register as foreach
    assert sub_outputs  # mypy lol
    groups = group_foreach_args(sub_outputs)

    outputs = [None] * len(sub_outputs)
    for (device, use_foreach), group in groups.items():
        operation_list: List[str] = []
        for (
            output_ind,
            output,
        ) in group:
            outputs[output_ind] = output

            if V.graph.has_feature(device, BackendFeature.FOREACH) and use_foreach:
                output.realize()
                operation_list.append(output.get_operation_name())

        if operation_list:
            V.graph.register_operation_list(operation_list)

    assert all(x is not None for x in outputs)
    return outputs


>>>>>>> eebc93d4
@register_lowering(prims.convert_element_type, type_promotion_kind=None)
def _convert_element_type(x: TensorBox, dtype: torch.dtype):
    if dtype.is_complex or x.get_dtype().is_complex:
        if x.get_size():
            # Decompose since aa aten fallback is more friendly for c++ codegen.
            # This decomposition doesn't work for empty tensor, which needs more investigation.
            dst = empty_like(x, dtype=dtype)
            ir.InplaceCopyFallback.create(dst, x)
            return dst
        else:
            return fallback_handler(
                prims.convert_element_type.default, add_to_fallback_set=False
            )(x, dtype)
    return to_dtype(x, dtype, copy=True)


def to_dtype_bitcast(x: TensorBox, dtype: torch.dtype, *, copy=False):
    x_dtype = x.get_dtype()
    if x_dtype == dtype:
        return clone(x) if copy else x

    def _get_primitive_bitwidth(dtype):
        if dtype.is_floating_point:
            return torch.finfo(dtype).bits
        else:
            return torch.iinfo(dtype).bits

    src_bits = _get_primitive_bitwidth(x_dtype)
    dst_bits = _get_primitive_bitwidth(dtype)
    if src_bits != dst_bits:
        # fallback to aten eager implementation for differing bitwidths
        return fallback_handler(aten.view.dtype)(x, dtype)
    else:
        return TensorBox(DtypeView.create(x, dtype))


@register_lowering(aten.view.dtype, type_promotion_kind=None)
def _view_dtype(x: TensorBox, dtype: torch.dtype):
    if dtype.is_complex or x.get_dtype().is_complex:
        return TensorBox.create(
            ir.ComplexView.create(torch.ops.aten.view.dtype, x, dtype)
        )
    return to_dtype_bitcast(x, dtype)


def to_device(x: TensorBox, device: torch.device, *, copy=False, non_blocking=False):
    device = decode_device(device)
    if x.get_device() == device:
        return clone(x) if copy else x
    return TensorBox.create(ir.DeviceCopy.create(x, device, non_blocking))


@register_lowering(prims.device_put, type_promotion_kind=None)
def _device_put(x: TensorBox, device: torch.device, non_blocking=False):
    return to_device(x, device, copy=True, non_blocking=non_blocking)


def register_pointwise(
    aten_fn,
    name=None,
    broadcast=True,
    type_promotion_kind=ELEMENTWISE_TYPE_PROMOTION_KIND.DEFAULT,
    convert_input_to_bool=False,
    override_return_dtype=None,
    override_fn_when_input_bool=None,
    allow_alpha=False,
    use_libdevice_for_f64=False,
    triton_fallback=None,
):
    """A pointwise function that maps ops.{name} to inputs"""
    name = name or aten_fn.__name__
    fn = ops_wrapper(name)
    if use_libdevice_for_f64:
        fn_libdevice = ops_wrapper("libdevice_" + name)
        register_op_dtype_propagation_rules(
            "libdevice_" + name, type_promotion_kind, override_return_dtype
        )

    register_op_dtype_propagation_rules(
        name, type_promotion_kind, override_return_dtype
    )

    if override_fn_when_input_bool is not None:
        override_fn_when_input_bool = ops_wrapper(override_fn_when_input_bool)

    fn = make_pointwise(
        fn,
        override_return_dtype=override_return_dtype,
        override_fn_when_input_bool=override_fn_when_input_bool,
        override_fn_when_gpu_float64=fn_libdevice if use_libdevice_for_f64 else None,  # type: ignore[possibly-undefined]
        allow_alpha=allow_alpha,
        triton_fallback=triton_fallback,
    )
    fn = register_lowering(
        aten_fn,
        broadcast=broadcast,
        type_promotion_kind=type_promotion_kind,
        convert_input_to_bool=convert_input_to_bool,
    )(fn)

    if hasattr(prims, name):
        register_lowering(
            getattr(prims, name),
            type_promotion_kind=None,
            convert_input_to_bool=convert_input_to_bool,
        )(fn)
    return fn


def register_frexp():
    """A pointwise function that maps ops.frexp to inputs"""
    name = "frexp"
    frexp = ops_wrapper("frexp")

    def frexp0(*args, **kwargs):
        return frexp(*args, **kwargs)[0]  # type: ignore[index]

    def frexp1(*args, **kwargs):
        return frexp(*args, **kwargs)[1]  # type: ignore[index]

    pw_fns = [
        make_pointwise(frexp0),
        make_pointwise(frexp1, override_return_dtype=torch.int32),
    ]

    def fn(*args, **kwargs):
        return pw_fns[0](*args, **kwargs), pw_fns[1](*args, **kwargs)

    fn = register_lowering(
        aten.frexp,
    )(fn)

    if hasattr(prims, name):
        register_lowering(
            getattr(prims, name),
            type_promotion_kind=None,
        )(fn)
    return fn


register_frexp()


def register_foreach_pointwise(
    aten_fn,
    pointwise_lowering_fn,
    allow_alpha=False,
):
    fn = make_foreach_pointwise(pointwise_lowering_fn, allow_alpha=allow_alpha)
    fn = _register_foreach_lowering(aten_fn, fn)
    return fn


@register_lowering(aten.where, broadcast=False, type_promotion_kind=None)
def where(cond, a, b):
    def fn(*args):
        return ops.where(*args)

    if isinstance(a, (float, int)):
        a = constant_like(a)(b)
    if isinstance(b, (float, int)):
        b = constant_like(b)(a)

    args = [cond, a, b]
    dtype = get_promoted_dtype(
        args[1], args[2], type_promotion_kind=ELEMENTWISE_TYPE_PROMOTION_KIND.DEFAULT
    )
    indices = [i for i, x in enumerate(args) if isinstance(x, TensorBox)]
    for i, x in zip(indices, broadcast_tensors(*[args[i] for i in indices])):
        args[i] = x
    for i in range(len(args)):
        if isinstance(args[i], ir.Constant):
            args[i] = ExpandView.create(args[i], list(args[indices[0]].get_size()))
    return make_pointwise(fn, override_return_dtype=dtype)(
        args[0], to_dtype(args[1], dtype), to_dtype(args[2], dtype)
    )


@register_lowering(aten.broadcast_tensors, broadcast=False, type_promotion_kind=None)
def broadcast_tensors(*inputs):
    if len(inputs) == 1 and isinstance(inputs[0], (list, tuple)):
        return broadcast_tensors(*inputs[0])
    target: List[sympy.Expr] = functools.reduce(
        broadcast_symbolic_shapes, [x.get_size() for x in inputs], []
    )
    outputs = []
    for x in inputs:
        sizes = x.get_size()
        if len(sizes) != len(target) or any(
            (
                (
                    V.graph.sizevars.shape_env.evaluate_expr(
                        sympy.Eq(a, 1), size_oblivious=True
                    )
                    and not V.graph.sizevars.shape_env.evaluate_expr(
                        sympy.Eq(b, 1), size_oblivious=True
                    )
                )
                or (
                    not V.graph.sizevars.shape_env.evaluate_expr(
                        sympy.Eq(a, 1), size_oblivious=True
                    )
                    and V.graph.sizevars.shape_env.evaluate_expr(
                        sympy.Eq(b, 1), size_oblivious=True
                    )
                )
            )
            for a, b in zip(sizes, target)
        ):
            x = expand(x, target)
        outputs.append(x)
    return outputs


@register_lowering([aten.alias, aten.detach, aten.detach_, aten.lift, prims.view_of])
def nop(x):
    return x  # AOT autograd handles this for us


if hasattr(aten, "lift_fresh"):
    register_lowering(aten.lift_fresh)(nop)


@register_lowering(aten.squeeze, type_promotion_kind=None)
def squeeze(x, dim=None):
    assert isinstance(x, TensorBox)
    if dim is None:
        return TensorBox(SqueezeView.create(x.data))

    dim = (
        V.graph.sizevars.evaluate_static_shape(dim)
        if isinstance(dim, (int, sympy.Expr))
        else tuple(V.graph.sizevars.evaluate_static_shape(d) for d in dim)
    )
    dim = canonicalize_dims(len(x.get_size()), dim)  # type: ignore[call-overload]
    dims = set((dim,) if not isinstance(dim, tuple) else dim)

    new_shape = []
    for d, s in enumerate(x.get_size()):
        if not (
            d in dims
            and V.graph.sizevars.evaluate_expr(sympy.Eq(s, 1, size_oblivious=True))
        ):
            new_shape.append(s)

    # squeeze does nothing if the size isn't 1
    return view(x, new_shape) if new_shape != x.get_size() else x


@register_lowering(aten.squeeze_copy, type_promotion_kind=None)
def squeeze_copy(x, dim=None):
    return clone(squeeze(x, dim))


@register_lowering([aten.squeeze_])
def squeeze_(x, dim=None):
    val = squeeze(x, dim)
    assert isinstance(x, TensorBox)
    assert isinstance(val, TensorBox)
    x.data = val.data
    return x


@register_lowering(aten.isinf)
def isinf(x):
    if is_integer_type(x):
        return full_like(x, False, dtype=torch.bool)
    fn = ops_wrapper("isinf")
    return make_pointwise(fn, override_return_dtype=torch.bool)(x)


@register_lowering(aten.isnan)
def isnan(x):
    if is_integer_type(x):
        return full_like(x, False, dtype=torch.bool)
    fn = ops_wrapper("isnan")
    return make_pointwise(fn, override_return_dtype=torch.bool)(x)


@register_lowering(aten.ceil)
def ceil(x):
    if is_integer_type(x):
        return clone(x)
    fn = ops_wrapper("ceil")
    return make_pointwise(fn)(x)


@register_lowering(aten.floor)
def floor(x):
    if is_integer_type(x):
        return clone(x)
    fn = ops_wrapper("floor")
    return make_pointwise(fn)(x)


@register_lowering(aten.round.default)
def round(x):
    if is_integer_type(x):
        return clone(x)
    else:
        fn = ops_wrapper("round")
        return make_pointwise(fn)(x)


@register_lowering(aten.trunc)
def trunc(x):
    if is_integer_type(x):
        return clone(x)
    fn = ops_wrapper("trunc")
    return make_pointwise(fn)(x)


@register_lowering(aten.expand, type_promotion_kind=None)
def expand(x, sizes):
    from torch.fx.experimental.symbolic_shapes import free_unbacked_symbols

    (x,) = promote_constants([x])
    if isinstance(x, ir.BaseConstant):
        return ExpandView.create(x, tuple(sizes))
    assert isinstance(x, TensorBox)
    assert isinstance(sizes, (list, tuple))
    if tuple(x.get_size()) == tuple(sizes):
        return x

    if not free_unbacked_symbols(x.get_size()):
        x_size_product = V.graph.sizevars.size_hint(sympy_product(x.get_size()))
        # TODO: It would be better to realize the input if any of its sizes
        # are unbacked, because typically the size will be non-zero.  However,
        # this cannot be done directly as below as we'll choke on the size_hint
        # here
        if x_size_product > 0 and not free_unbacked_symbols(sizes):
            # maybe realize input before broadcasting it
            x.mark_reuse(
                V.graph.sizevars.size_hint(sympy_product(sizes)) // x_size_product
            )
    return TensorBox(ExpandView.create(x.data, tuple(sizes)))


@register_lowering(prims.broadcast_in_dim, type_promotion_kind=None)
def broadcast_in_dim(a, shape, broadcast_dimensions):
    s = list(shape)
    for broadcast_dimension in broadcast_dimensions:
        s[broadcast_dimension] = -1

    v = a
    for idx, x in enumerate(s):
        if x != -1:
            v = unsqueeze(v, idx)

    return expand(v, shape)


@register_lowering(aten.expand_as, type_promotion_kind=None)
def expand_as(x, y):
    return expand(x, y.get_size())


@register_lowering(aten.repeat)
def repeat(x, repeats):
    old_size = list(x.get_size())
    if len(repeats) > len(old_size):
        old_size = [sympy.S.One] * (len(repeats) - len(old_size)) + old_size
        x = view(x, list(old_size))
    assert len(repeats) == len(x.get_size())

    new_size = list(x.get_size())

    zero_tensor = False
    for i in range(len(repeats)):
        if repeats[i] == 0:
            zero_tensor = True
        new_size[i] = new_size[i] * repeats[i]

    if zero_tensor:
        return empty(new_size, dtype=x.get_dtype(), device=x.get_device())
    if all((a == 1 or b == 1) for a, b in zip(repeats, old_size)):
        return clone(expand(x, new_size))

    x_loader: Callable[[Any], Any]

    def inner_fn(index):
        assert len(index) == len(repeats)
        index = list(index)
        for i in range(len(repeats)):
            if repeats[i] != 1:
                if old_size[i] == 1:
                    index[i] = sympy.S.Zero
                else:
                    index[i] = ModularIndexing(index[i], 1, old_size[i])
        return x_loader(index)

    old_size_product = V.graph.sizevars.size_hint(sympy_product(old_size))
    if old_size_product > 0:
        # maybe realize the input
        x.mark_reuse(
            V.graph.sizevars.size_hint(sympy_product(new_size)) // old_size_product
        )

    x_loader = x.make_loader()
    return Pointwise.create(
        device=x.get_device(),
        dtype=x.get_dtype(),
        inner_fn=inner_fn,
        ranges=list(new_size),
    )


@register_lowering(aten._unsafe_view, type_promotion_kind=None)
@register_lowering(aten.view, type_promotion_kind=None)
@register_lowering(aten.reshape, type_promotion_kind=None)
def view(x, sizes):
    assert isinstance(x, TensorBox)
    assert isinstance(sizes, (list, tuple))
    return TensorBox(View.create(x.data, sizes))


@register_lowering(aten.permute, type_promotion_kind=None)
def permute(x, dims):
    assert isinstance(x, TensorBox)
    assert isinstance(dims, (list, tuple))
    return TensorBox(PermuteView.create(x.data, tuple(dims)))


@register_lowering(aten.slice, type_promotion_kind=None)
def slice_(x, dim=0, start=0, end=2**63, step=1, clamp=True):
    assert isinstance(x, TensorBox)
    dim = _validate_dim(x, dim, 0)
    return TensorBox(ir.SliceView.create(x.data, dim, start, end, step, clamp=clamp))


@register_lowering(aten.as_strided, type_promotion_kind=None)
def as_strided(x, size, stride, storage_offset=None):
    if isinstance(x, TensorBox) and isinstance(x.data, ir.BaseView):
        # as_strided ignores views
        x = x.data.unwrap_view()
    x.realize()
    if not ir.is_storage_and_layout(x):
        raise NotImplementedError(f"unrealized as_strided({x}, ...)")
    storage, old_layout = ir.as_storage_and_layout(x)
    new_layout = ir.FixedLayout(
        old_layout.device,
        old_layout.dtype,
        [sympy.expand(s) for s in size],
        [sympy.expand(s) for s in stride],
        sympy.expand(storage_offset or 0),
    )
    return TensorBox(ir.ReinterpretView(data=storage, layout=new_layout))


@register_lowering(aten.as_strided_, type_promotion_kind=None)
def as_strided_(x, size, stride, storage_offset=None):
    assert isinstance(x, TensorBox)
    x.data = as_strided(x, size, stride, storage_offset).data
    return x


@register_lowering(aten.as_strided_copy, type_promotion_kind=None)
def as_strided_copy(x, size, stride, storage_offset=None):
    result = as_strided(x, size, stride, storage_offset)
    return clone(result)


def pointwise_cat(inputs, dim=0):
    # (inclusive, exclusive)
    inputs_ranges: List[Tuple[sympy.Expr, sympy.Expr]] = []
    prev_end = 0
    for inp in inputs:
        inputs_ranges.append((prev_end, prev_end + inp.get_size()[dim]))  # type: ignore[arg-type]
        prev_end = inputs_ranges[-1][-1]  # type: ignore[assignment]

    inputs_loaders = [inp.make_loader() for inp in inputs]

    def inner_fn(idx):
        idx_dim = ops.index_expr(idx[dim], torch.int64)

        masks = []
        masked_loads = []
        for i in range(len(inputs)):
            start = (
                ops.constant(0, torch.int64)
                if i == 0
                else ops.index_expr(inputs_ranges[i][0], torch.int64)
            )
            end = ops.index_expr(inputs_ranges[i][1], torch.int64)

            start_cond = ops.ge(idx_dim, start)
            end_cond = ops.lt(idx_dim, end)
            if i == 0:
                mask = end_cond
            elif i == len(inputs) - 1:
                mask = start_cond
            else:
                mask = ops.and_(start_cond, end_cond)

            masks.append(mask)
            idx_load = list(idx)

            # if we're concatting [4], [2]
            # when we index the second tensor for 5 we want to index 5 - 4
            # Use Identity to prevent expansion of index * stride to keep expression
            # in same int bitwidth as shape
            idx_load[dim] = Identity(idx_load[dim] - inputs_ranges[i][0])

            masked_loads.append(
                ops.masked(
                    mask,
                    lambda: inputs_loaders[i](idx_load),
                    0.0,  # this value should be unused
                ),
            )

        next_val = masked_loads[-1]
        for i in range((len(inputs)) - 2, -1, -1):
            next_val = ops.where(
                masks[i],
                masked_loads[i],
                next_val,
            )
        return next_val

    new_size = list(inputs[0].get_size())
    new_size[dim] = inputs_ranges[-1][-1]

    return Pointwise.create(
        device=inputs[0].get_device(),
        dtype=inputs[0].get_dtype(),
        inner_fn=inner_fn,
        ranges=new_size,
    )


@register_lowering(quantized_decomposed.quantize_per_channel, type_promotion_kind=None)
def quantized_decomposed_quantize_per_channel(
    input: TensorBox,
    scales: TensorBox,
    zero_points: TensorBox,
    axis: int,
    quant_min: int,
    quant_max: int,
    dtype: torch.dtype,
) -> TensorBox:
    assert len(scales.get_size()) == 1, "expect scales 1 dim"
    assert len(zero_points.get_size()) == 1, "expect zero_points 1 dim"

    if input.get_dtype() == torch.bfloat16:
        input = to_dtype(input, torch.float32)
    assert (
        input.get_dtype() == torch.float32
    ), f"Expecting input to have dtype torch.float32, but got dtype: {input.get_dtype()}"
    assert axis < len(
        input.get_size()
    ), f"Expecting axis to be < {len(input.get_size())}"

    input_loader = input.make_loader()
    scales_loader = scales.make_loader()
    zero_points_loader = zero_points.make_loader()

    def inner_fn(idx):
        channel_idx = (idx[axis],)

        input = input_loader(idx)
        scale = scales_loader(channel_idx)
        zero_point = zero_points_loader(channel_idx)
        qmin, qmax = _create_constants(quant_min, quant_max, dtype=torch.float32)

        if scales.dtype != torch.float32:
            scale = ops.to_dtype(scale, torch.float32)
        if zero_points.dtype != torch.int32:
            zero_point = ops.to_dtype(zero_point, torch.int32)
        inv_scale = ops.reciprocal(scale)
        val = ops.round(input * inv_scale) + zero_point
        clamped = ops.maximum(qmin, ops.minimum(qmax, val))
        return ops.to_dtype(clamped, dtype)

    return Pointwise.create(
        device=input.get_device(),
        dtype=dtype,
        inner_fn=inner_fn,
        ranges=input.get_size(),
    )


@register_lowering(
    quantized_decomposed.dequantize_per_channel, type_promotion_kind=None
)
def quantized_decomposed_dequantize_per_channel(
    input: TensorBox,
    scales: TensorBox,
    zero_points: TensorBox,
    axis: int,
    quant_min: int,
    quant_max: int,
    dtype: torch.dtype,
) -> TensorBox:
    assert len(scales.get_size()) == 1, "expect scales 1 dim"
    assert len(zero_points.get_size()) == 1, "expect zero_points 1 dim"
    assert (
        input.get_dtype() == dtype
    ), f"Expecting input to have dtype {dtype}, but got dtype: {input.get_dtype()}"
    assert axis < len(
        input.get_size()
    ), f"Expecting axis to be < {len(input.get_size())}"

    input_loader = input.make_loader()
    scales_loader = scales.make_loader()
    zero_points_loader = zero_points.make_loader()

    def inner_fn(idx):
        channel_idx = (idx[axis],)

        input = input_loader(idx)
        scale = scales_loader(channel_idx)
        zero_point = zero_points_loader(channel_idx)

        if scales.dtype != torch.float32:
            scale = ops.to_dtype(scale, torch.float32)
        if zero_points.dtype != torch.float32:
            zero_point = ops.to_dtype(zero_point, torch.float32)
        val = ops.sub(ops.to_dtype(input, torch.float32), zero_point) * scale
        return val

    return Pointwise.create(
        device=input.get_device(),
        dtype=torch.float32,
        inner_fn=inner_fn,
        ranges=input.get_size(),
    )


@register_lowering(
    quantized_decomposed.quantize_per_tensor.default, type_promotion_kind=None
)
def quantized_decomposed_quantize_per_tensor_default(
    input: TensorBox,
    scale: float,
    zero_point: int,
    quant_min: int,
    quant_max: int,
    dtype: torch.dtype,
) -> TensorBox:
    if input.get_dtype() == torch.bfloat16:
        input = to_dtype(input, torch.float32)
    assert (
        input.get_dtype() == torch.float32
    ), f"Expecting input to have dtype torch.float32, but got dtype: {input.get_dtype()}"

    input_loader = input.make_loader()

    def inner_fn(idx, scale, zero_point):
        input = input_loader(idx)
        inv_scale, zero_point = _create_constants(
            1.0 / scale, zero_point, dtype=torch.float32
        )
        val = ops.round(input * inv_scale) + zero_point
        qmin, qmax = _create_constants(quant_min, quant_max, dtype=torch.float32)
        clamped = ops.minimum(ops.maximum(val, qmin), qmax)
        return ops.to_dtype(clamped, dtype)

    return Pointwise.create(
        device=input.get_device(),
        dtype=dtype,
        inner_fn=functools.partial(
            inner_fn, scale=float(scale), zero_point=int(zero_point)
        ),
        ranges=input.get_size(),
    )


@register_lowering(
    quantized_decomposed.dequantize_per_tensor.default, type_promotion_kind=None
)
def quantized_decomposed_dequantize_per_tensor_default(
    input: TensorBox,
    scale: float,
    zero_point: int,
    quant_min: int,
    quant_max: int,
    dtype: torch.dtype,
) -> TensorBox:
    assert (
        input.get_dtype() == dtype
    ), f"Expecting input to have dtype {dtype}, but got dtype: {input.get_dtype()}"

    input_loader = input.make_loader()

    def inner_fn(idx, scale, zero_point):
        input = input_loader(idx)
        scale, zero_point = _create_constants(scale, zero_point, dtype=torch.float32)
        val = ops.sub(ops.to_dtype(input, torch.float32), zero_point) * scale
        return val

    return Pointwise.create(
        device=input.get_device(),
        dtype=torch.float32,
        inner_fn=functools.partial(
            inner_fn, scale=float(scale), zero_point=int(zero_point)
        ),
        ranges=input.get_size(),
    )


@register_lowering(
    quantized_decomposed.quantize_per_tensor.tensor, type_promotion_kind=None
)
def quantized_decomposed_quantize_per_tensor_tensor(
    input: TensorBox,
    scale: TensorBox,
    zero_point: TensorBox,
    quant_min: int,
    quant_max: int,
    dtype: torch.dtype,
) -> TensorBox:
    if input.get_dtype() == torch.bfloat16:
        input = to_dtype(input, torch.float32)
    assert (
        input.get_dtype() == torch.float32
    ), f"Expecting input to have dtype torch.float32, but got dtype: {input.get_dtype()}"
    assert len(scale.get_size()) == 0 or (
        len(scale.get_size()) == 1 and scale.get_size()[0] == 1
    ), "expect scale as scalar tensor"
    assert len(zero_point.get_size()) == 0 or (
        len(zero_point.get_size()) == 1 and zero_point.get_size()[0] == 1
    ), "expect zero_point as scalar tensor"

    input_loader = input.make_loader()
    scale_loader = scale.make_loader()
    zero_point_loader = zero_point.make_loader()

    def inner_fn(idx):
        input = input_loader(idx)
        _scale = scale_loader((0,) if len(scale.get_size()) == 1 else ())
        _zero_point = zero_point_loader((0,) if len(scale.get_size()) == 1 else ())
        if scale.dtype != torch.float32:
            _scale = ops.to_dtype(_scale, torch.float32)
        if zero_point.dtype != torch.float32:
            _zero_point = ops.to_dtype(_zero_point, torch.float32)
        val = ops.round(input * ops.reciprocal(_scale)) + _zero_point
        qmin, qmax = _create_constants(quant_min, quant_max, dtype=torch.float32)
        clamped = ops.minimum(ops.maximum(val, qmin), qmax)
        return ops.to_dtype(clamped, dtype)

    return Pointwise.create(
        device=input.get_device(),
        dtype=dtype,
        inner_fn=inner_fn,
        ranges=input.get_size(),
    )


@register_lowering(
    quantized_decomposed.dequantize_per_tensor.tensor, type_promotion_kind=None
)
def quantized_decomposed_dequantize_per_tensor_tensor(
    input: TensorBox,
    scale: TensorBox,
    zero_point: TensorBox,
    quant_min: int,
    quant_max: int,
    dtype: torch.dtype,
) -> TensorBox:
    assert len(scale.get_size()) == 0 or (
        len(scale.get_size()) == 1 and scale.get_size()[0] == 1
    ), "expect scale as scalar tensor"
    assert len(zero_point.get_size()) == 0 or (
        len(zero_point.get_size()) == 1 and zero_point.get_size()[0] == 1
    ), "expect zero_point as scalar tensor"
    assert (
        input.get_dtype() == dtype
    ), f"Expecting input to have dtype {dtype}, but got dtype: {input.get_dtype()}"

    input_loader = input.make_loader()
    scale_loader = scale.make_loader()
    zero_point_loader = zero_point.make_loader()

    def inner_fn(idx):
        input = input_loader(idx)
        _scale = scale_loader((0,) if len(scale.get_size()) == 1 else ())
        _zero_point = zero_point_loader((0,) if len(scale.get_size()) == 1 else ())
        if scale.dtype != torch.float32:
            _scale = ops.to_dtype(_scale, torch.float32)
        if zero_point.dtype != torch.float32:
            _zero_point = ops.to_dtype(_zero_point, torch.float32)
        val = ops.sub(ops.to_dtype(input, torch.float32), _zero_point) * _scale
        return val

    return Pointwise.create(
        device=input.get_device(),
        dtype=torch.float32,
        inner_fn=inner_fn,
        ranges=input.get_size(),
    )


@register_lowering(aten.cat)
def cat(inputs, dim=0):
    cpu_device = inputs[0].get_device().type == "cpu"
    if cpu_device and all(
        input.get_dtype() in [torch.int8, torch.uint8] for input in inputs
    ):
        # TODO <leslie> Remove this fallback when we support vectorization
        # code gen with uint8 data type directly.
        for input in inputs:
            input.realize()
        if all(len(input.get_size()) == 4 for input in inputs):
            inputs, _ = require_channels_last(aten.cat, *inputs)
        return fallback_handler(aten.cat.default)(inputs, dim)

    if len(inputs) == 1:
        return clone(inputs[0])

    dim = _validate_dim(inputs[0], dim, 0)
    dtype = get_promoted_dtype(
        *inputs, type_promotion_kind=ELEMENTWISE_TYPE_PROMOTION_KIND.DEFAULT
    )
    inputs = [to_dtype(inp, dtype) for inp in inputs]

    def unwrap_tensor(x: Union[TensorBox, ir.StorageBox]) -> ir.IRNode:
        if isinstance(x, TensorBox):
            if isinstance(x.data, ir.BaseView):
                return x.data.unwrap_view()
            else:
                return x.data

        if isinstance(x, ir.StorageBox):
            return x.data

        return x

    def is_reduction(t):
        return isinstance(t, ir.ComputedBuffer) and isinstance(t.data, ir.Reduction)

    def can_fuse_reduction(t):
        if isinstance(t, (TensorBox, ir.StorageBox)):
            return can_fuse_reduction(unwrap_tensor(t))
        return (
            is_reduction(t)
            or isinstance(t, ir.Pointwise)
            and any(
                can_fuse_reduction(V.graph.get_buffer(read))
                for read in t.get_read_names()
            )
        )

    # fusing reducutions into computed concat buffer can cause regressions.
    fusable_reduction = any(can_fuse_reduction(t) for t in inputs)

    def should_lower_cat_input(x) -> bool:
        # Unrealized inputs will not be storage and layouts, and we dont want to realize
        # them in case we want to fuse
        if ir.is_storage_and_layout(x):
            storage, _ = ir.as_storage_and_layout(x, freeze=False)
            return not ir.ConcatKernel.can_realize_into_without_copy(storage)

        if isinstance(x, (TensorBox, ir.StorageBox)):
            return should_lower_cat_input(unwrap_tensor(x))

        if isinstance(x, ir.Pointwise):
            return True

        return False

    if config.force_pointwise_cat:
        return pointwise_cat(inputs, dim)

    # TODO: We observed negative performance impact of pointwise_cat optimization on CPU so disabled it.
    #             We will revisit this later after enabling vectorization on index_expr.
    if cpu_device:
        return TensorBox(ir.ConcatKernel.create(inputs, dim))

    def op_count(x):
        if isinstance(x, (TensorBox, ir.StorageBox)):
            return op_count(unwrap_tensor(x))

        # this will correspond to a direct memory read
        if not isinstance(x, ir.Pointwise):
            return 0

        count = x.inner_fn_opcount().num_ops
        for read in x.get_read_names():
            count += op_count(V.graph.get_buffer(read))

        return count

    # as of inputs increase, possibility for register spilling also increases
    # past a certain threshold of inputs we only fuse if the if the input kernels
    # are simple
    # not sure if we want to expose to users via config since logic may change in future
    MAX_COMPLEX_POINTWISE_CAT = 8
    MAX_SIMPLE_OP_COUNT = 2

    def additional_pointwise_ops(op: torch._ops.OpOverload):
        return op in (aten.cat.default, aten.constant_pad_nd.default)

    if len(inputs) <= MAX_COMPLEX_POINTWISE_CAT or (
        (len(inputs) <= config.max_pointwise_cat_inputs)
        and all(op_count(t) <= MAX_SIMPLE_OP_COUNT for t in inputs)
    ):
        pointwise_uses = all(
            is_pointwise_use(use, additional_pointwise_ops)
            for use in V.current_node.users
        )
        # fuse in case we will be used in a pointwise node, and there are any inputs we
        # we can prevent materialization of.
        fuse_pointwise_use = (
            any(should_lower_cat_input(inp) for inp in inputs) and pointwise_uses
        )

        # horizontal fuse in case all inputs will require a copy kernel anyway.
        # only horizontally fuse pointwise kernels
        horizontal_fuse_cat = all(
            should_lower_cat_input(inp) for inp in inputs
        ) and not any(can_fuse_reduction(t) for t in inputs)
        if fuse_pointwise_use or (horizontal_fuse_cat and not fusable_reduction):
            return pointwise_cat(inputs, dim)

    return TensorBox(ir.ConcatKernel.create(inputs, dim))


@register_lowering(aten.diagonal, type_promotion_kind=None)
def diagonal(input, offset: int = 0, dim1: int = 0, dim2: int = 1):
    original_shape = input.get_size()
    num_dims = len(original_shape)
    dim1 = canonicalize_dim(idx=dim1, rank=num_dims)
    dim2 = canonicalize_dim(idx=dim2, rank=num_dims)

    check(
        dim1 != dim2, lambda: f"diagonal dimensions cannot be identical {dim1}, {dim2}"
    )

    offset_negative = V.graph.sizevars.evaluate_expr(sympy.Lt(offset, 0))
    if offset_negative:
        diag_size = V.graph.sizevars.evaluate_max(
            V.graph.sizevars.evaluate_min(
                original_shape[dim1] + offset, original_shape[dim2]
            ),
            0,  # type: ignore[arg-type]
        )
    else:
        diag_size = V.graph.sizevars.evaluate_max(
            V.graph.sizevars.evaluate_min(
                original_shape[dim1], original_shape[dim2] - offset
            ),
            0,  # type: ignore[arg-type]
        )

    base_idx = (0, 0)
    if offset_negative:
        base_idx = (-offset, 0)
    else:
        base_idx = (0, offset)

    sizes = [s for i, s in enumerate(original_shape) if i not in (dim1, dim2)]
    sizes.append(diag_size)

    def reindexer(idx):
        diag_idx = idx[-1]
        original_idx = [0] * len(original_shape)
        cur_dim = 0
        for d in range(num_dims):
            if d == dim1:
                original_idx[d] = diag_idx + base_idx[0]
            elif d == dim2:
                original_idx[d] = diag_idx + base_idx[1]
            else:
                original_idx[d] = idx[cur_dim]
                cur_dim += 1

        assert cur_dim == len(original_shape) - 2
        return original_idx

    return TensorBox(ir.GenericView.create(input, sizes, reindexer))


@register_lowering(aten.diagonal_copy, type_promotion_kind=None)
def diagonal_copy(input, offset: int = 0, dim1: int = 0, dim2: int = 1):
    return clone(diagonal(input, offset, dim1, dim2))


@register_lowering(aten.diagonal_scatter, type_promotion_kind=None)
def diagonal_scatter(input, src, offset: int = 0, dim1: int = 0, dim2: int = 1):
    output = clone(input)
    target = diagonal(output, offset, dim1, dim2)
    mutate_to(target, src)
    return output


@register_lowering(aten.select, type_promotion_kind=None)
def select(x, dim, idx):
    idx = View.handle_negative_index(idx, x.get_size()[dim])
    return squeeze(slice_(x, dim, idx, idx + 1), dim)


@register_lowering(aten.split, type_promotion_kind=None)
def split(x, sizes, dim=0):
    dim = _validate_dim(x, dim, 0)
    sizes_ = sizes

    # If sizes is an integer (or a SymInt), we turn it into a list of sizes
    # by computing what the actual size of each chunk should be.
    if not isinstance(sizes, (list, tuple)):
        x_size = x.get_size()[dim]
        chunks = V.graph.sizevars.evaluate_static_shape(
            FloorDiv(x_size + sizes - 1, sizes)
        )
        sizes_ = [sizes] * chunks
        # The last chunk might have a smaller size than the rest.
        sizes_[-1] = x_size - (chunks - 1) * sizes

    # From this point, we assume that the sum of the sizes of all chunks
    # equals the size of the base tensor.
    result = []
    start = 0
    for size in sizes_:
        end = start + size
        # No need for clamping here, since we compute the exact
        # start and end values.
        result.append(slice_(x, dim, start, end, clamp=False))
        start = end
    return result


@register_lowering(aten.split_with_sizes, type_promotion_kind=None)
def split_with_sizes(x, sizes, dim=0):
    return split(x, sizes, dim)


@register_lowering(aten.unbind, type_promotion_kind=None)
def unbind(x, dim=0):
    dim = _validate_dim(x, dim, 0)
    x_size = V.graph.sizevars.evaluate_static_shape(x.get_size()[dim])
    result = [select(x, dim, i) for i in range(x_size)]
    return result


@register_lowering(aten.unfold, type_promotion_kind=None)
def unfold(x, dimension, size, step):
    sizes = x.get_size()
    ndim = len(sizes)
    dim = canonicalize_dim(ndim, dimension)

    if ndim == 0:
        return slice_(unsqueeze(x, 0), end=size)

    dim_size = sizes[dim]
    sizevars = V.graph.sizevars
    sizevars.guard_leq(size, dim_size)
    sizevars.guard_lt(0, step)  # type: ignore[arg-type]

    new_dim_size = FloorDiv(dim_size - size, step) + 1
    if sizevars.size_hint(dim_size) > 0:
        x.mark_reuse(sizevars.size_hint(CeilDiv(new_dim_size * size, dim_size)))

    out_size = [*sizes[:dim], new_dim_size, *sizes[dim + 1 :], size]

    def reindexer(idx):
        dim_idx = idx[-1] + idx[dim] * step
        return (*idx[:dim], dim_idx, *idx[dim + 1 : -1])

    return TensorBox(ir.GenericView.create(x, out_size, reindexer))


@register_lowering(aten.unsqueeze, type_promotion_kind=None)
def unsqueeze(x, dim):
    dim = _validate_dim(x, dim, 1)
    new_shape = list(x.get_size())
    new_shape.insert(dim, sympy.S.One)
    return view(x, new_shape)


@register_lowering(aten.unsqueeze_, type_promotion_kind=None)
def unsqueeze_(x, dim):
    val = unsqueeze(x, dim)
    assert isinstance(x, TensorBox)
    assert isinstance(val, TensorBox)
    x.data = val.data
    return x


def _validate_dim(x, dim, offset=0):
    dim = V.graph.sizevars.shape_env.evaluate_expr(sympy.sympify(dim))
    ndim = len(x.get_size())
    if dim < 0:
        dim += ndim + offset
    assert 0 <= dim < ndim + offset
    return dim


@register_lowering(aten.glu)
def glu(x, dim=-1):
    dim = _validate_dim(x, dim, 0)
    # TODO: don't guard on static shape here
    new_len = V.graph.sizevars.evaluate_static_shape(x.get_size()[dim]) // 2
    a = slice_(x, dim, 0, new_len)
    b = slice_(x, dim, new_len, new_len * 2)
    return mul(a, sigmoid(b))


def fallback_handler(kernel, add_to_fallback_set=True):
    if add_to_fallback_set:
        fallbacks.add(kernel)

    def handler(*args, **kwargs):
        def wrap_tensors(x):
            return TensorBox.create(x) if isinstance(x, ir.IRNode) else x

        return pytree.tree_map(
            wrap_tensors, ir.FallbackKernel.create(kernel, *args, **kwargs)
        )

    return handler


@functools.lru_cache(None)
def _warn_complex_not_supported():
    warnings.warn(
        "Torchinductor does not support code generation for complex operators. Performance may be worse than eager."
    )


# There are some types (CPU) which we accept as input but not as
# output.
def unsupported_input_tensor(t: torch.Tensor, parent=None):
    "Do not support reading or writing to this tensor"
    if t.is_complex():
        # Complex views are supported with IR ComplexView
        if parent and parent.target in (
            torch.ops.aten.view.dtype,
            torch.ops.prims.convert_element_type.default,
        ):
            return False
        _warn_complex_not_supported()
        return True
    return False


def unsupported_output_tensor(t: torch.Tensor, parent=None):
    "Do not support writing tensor but can read from it"
    if unsupported_input_tensor(t, parent):
        return True
    return t.is_cpu and config.disable_cpp_codegen


def fallback_node_due_to_unsupported_type(node: torch.fx.Node, allow_cpu_inputs=True):
    # Custom fallback lowering
    if node.target is aten.view_as_complex.default:
        return False

    # We should be able to remove this special case once `disable_cpp_codegen` is killed.
    if node.target is aten.lift_fresh_copy.default:
        return False

    def check_skip_condition(node, parent, is_output):
        if not isinstance(node, torch.fx.Node):
            return False

        if "val" not in node.meta:
            return False

        for meta in pytree.tree_leaves(node.meta["val"]):
            if not isinstance(meta, torch._subclasses.FakeTensor):
                continue

            if is_output:
                if unsupported_output_tensor(meta, parent):
                    return True
            else:
                if unsupported_input_tensor(meta, parent):
                    return True

        return False

    # only skip codegen if there is a cpu output, not input
    for arg in pytree.arg_tree_leaves(*node.args, **node.kwargs):
        if check_skip_condition(arg, node, is_output=False):
            return True

    return check_skip_condition(node, node, is_output=True)


def make_fallback(op, layout_constraint=None, warn=True, override_decomp=False):
    assert (
        op not in decompositions or override_decomp
    ), f"both a fallback and a decomp for same op: {op}"
    if (
        warn
        and bool(os.getenv("CI"))
        and get_decompositions([op])
        # if fallback_random, we allow not decomposing random
        and not (
            config.fallback_random
            and op in torch._decomp.decompositions_for_rng.extra_random_decomps
        )
        and not override_decomp
    ):
        # Note: 'warn' is holdover from when this was a warning, but for ops that previously
        # set warn=False we do not want a CI error.
        # Ignore the 'suppress errors' configs in CI, as this particular warning happens on startup anyway and is not
        # likely to be triggered preferentially on one CI config over another.
        if torch._dynamo.config.suppress_errors:
            torch._dynamo.config.suppress_errors = False
            log.warning(
                "A make_fallback error occurred in suppress_errors config,"
                " and suppress_errors is being disabled to surface it."
            )
        raise AssertionError(
            f"make_fallback({op}): a decomposition exists, we should switch to it."
            " To fix this error, either add a decomposition to core_aten_decompositions (preferred)"
            " or inductor_decompositions, and delete the corresponding `make_fallback` line."
            " Get help from the inductor team if unsure, don't pick arbitrarily to unblock yourself.",
        )

    def register_fallback(op_overload):
        add_needs_realized_inputs(op_overload)
        if layout_constraint is not None:
            add_layout_constraint(op_overload, layout_constraint)
        return register_lowering(op_overload, type_promotion_kind=None)(
            fallback_handler(op_overload)
        )

    if isinstance(op, torch._ops.OpOverloadPacket):
        for ol in op.overloads():
            op_overload = getattr(op, ol)
            register_fallback(op_overload)
    elif isinstance(op, (torch._ops.OpOverload, torch._ops.HigherOrderOperator)):
        register_fallback(op)
    else:
        raise RuntimeError(f"Unsupported fallback {op} with type {type(op)}")


def philox_rand_offset(shape):
    """
    TorchInductor offset calculation differs from PyTorch eager offset
    calculation for random ops (tl.rand vs torch.rand). In future, we should
    strive for same impl for tl.rand and torch.rand.
    """
    numel = 1
    for s in shape:
        numel = numel * s
    return tensor(numel, dtype=torch.int64)


@register_lowering(torch.ops.rngprims.philox_rand, type_promotion_kind=None)
def philox_rand(size, seed, offset, stride, device, dtype):
    # stride arg is optional and will be used in future for distributed random
    # ops. Currently, its unused.
    random_pos = ir.FixedLayout(
        device,
        dtype,
        size,
        ir.FlexibleLayout.contiguous_strides(size),
    ).make_indexer()
    seed_loader = seed.make_loader()
    offset_loader = offset.make_loader()

    def inner_fn(index):
        # Both seed and offset in the philox_rand op are tensors.
        # torch seed and offsets are of type int64, but tl.rand accepts int32
        seed_index_expr = ops.to_dtype(seed_loader([]), torch.int32)
        offset_index_expr = ops.to_dtype(offset_loader([]), torch.int32)
        # Get the offset'd position
        rand_index_expr = ops.add(
            ops.index_expr(random_pos(index), torch.int32), offset_index_expr
        )
        result = ops.rand(
            seed_index_expr,
            rand_index_expr,
        )
        return ops.to_dtype(result, dtype)

    random_values_node = Pointwise.create(
        device=device,
        dtype=dtype,
        inner_fn=inner_fn,
        ranges=list(size),
    )

    offset_node = philox_rand_offset(size)
    return random_values_node, offset_node


@register_lowering(aten.native_dropout, type_promotion_kind=None)
def native_dropout(x, p, train):
    if config.fallback_random:
        return pytree.tree_map(
            TensorBox.create,
            ir.FallbackKernel.create(aten.native_dropout.default, x, p, train),
        )
    else:
        raise AssertionError("should be handled in replace_random.py")


@register_lowering(aten.bernoulli_, type_promotion_kind=None)
def bernoulli_(x, *args):
    assert config.fallback_random or x.get_device() == torch.device(
        "cpu"
    ), "this should be handled in decomps unless config.fallback_random or the device is CPU"
    x.realize()
    op_overload = (
        aten.bernoulli_.float
        if len(args) == 0 or isinstance(args[0], float)
        else aten.bernoulli_.Tensor
    )
    ir.InplaceBernoulliFallback(op_overload, x, *args)
    return x


@register_lowering(aten.bernoulli.p, type_promotion_kind=None)
def bernoulli_p(x, *args):
    assert config.fallback_random or x.get_device() == torch.device(
        "cpu"
    ), "this should be handled in decomps unless config.fallback_random or the device is CPU"
    return bernoulli_(clone(x), *args)


# This shouldn't be called in general
@register_lowering(aten._foobar)
def _foobar(_):
    raise AssertionError


@functools.lru_cache(1)
def _warn_triton_random(salt):
    log.info("using triton random, expect difference from eager")


def warn_triton_random():
    # only warn once per graph
    _warn_triton_random(V.graph.creation_time)


fallback_rand_default = fallback_handler(aten.rand.default)
fallback_rand_generator = fallback_handler(aten.rand.generator)
fallback_randn_default = fallback_handler(aten.randn.default)
fallback_randn_generator = fallback_handler(aten.randn.generator)
make_fallback(aten.randint)


@register_lowering(aten.rand)
def rand(*args, **kwargs):
    if kwargs.get("generator", None) is not None:
        return fallback_rand_generator(*args, **kwargs)
    elif config.fallback_random:
        kwargs.pop("generator", None)
        return fallback_rand_default(*args, **kwargs)
    raise AssertionError("should have been handled in replace_random.py")


@register_lowering(aten.randn)
def randn(*args, **kwargs):
    if kwargs.get("generator", None) is not None:
        return fallback_randn_generator(*args, **kwargs)
    elif config.fallback_random:
        kwargs.pop("generator", None)
        return fallback_randn_default(*args, **kwargs)
    raise AssertionError("should have been handled in replace_random.py")


@register_lowering(inductor_prims.force_stride_order, type_promotion_kind=None)
def inductor_force_stride_order(input_tensor, stride):
    stride_order = ir.get_stride_order(stride)
    return ir.ExternKernel.require_stride_order(input_tensor, stride_order)


@register_lowering(inductor_prims.seed, type_promotion_kind=None)
def inductor_seed(device: torch.device):
    raise AssertionError("should be handled in fuse_seed_creation_pass()")


@register_lowering(inductor_prims.seeds, type_promotion_kind=None)
def inductor_seeds(count, device):
    warn_triton_random()
    return TensorBox.create(ir.RandomSeeds(count, decode_device(device)))


@register_lowering(inductor_prims.lookup_seed, type_promotion_kind=None)
def inductor_lookup_seed(seeds, index):
    def inner_fn(_):
        return ops.load_seed(seeds.get_name(), index)

    return Pointwise.create(
        device=seeds.get_device(),
        dtype=seeds.get_dtype(),
        inner_fn=inner_fn,
        ranges=[],
    )


@register_lowering(inductor_prims.random, type_promotion_kind=None)
def inductor_random(size: List[int], seed: TensorBox, mode: str, *, offset: int = 0):
    assert not config.fallback_random
    assert mode in ("rand", "randn")
    size = [*size]
    dtype = torch.float32
    device = seed.get_device_or_error()
    random_pos = ir.FixedLayout(
        device, dtype, size, ir.FlexibleLayout.contiguous_strides(size), offset=offset
    ).make_indexer()
    seed_loader = seed.make_loader()

    def inner_fn(index):
        return getattr(ops, mode)(
            seed_loader([]),
            ops.index_expr(random_pos(index), torch.int32),
        )

    result = Pointwise.create(
        device=device,
        dtype=dtype,
        inner_fn=inner_fn,
        ranges=[*size],
    )
    result.realize()
    return result


@register_lowering(inductor_prims.randint, type_promotion_kind=None)
def inductor_randint(
    low: int, high: int, size: List[int], seed: TensorBox, *, offset: int = 0
):
    assert not config.fallback_random
    size = [*size]
    dtype = torch.int64
    device = seed.get_device_or_error()
    random_pos = ir.FixedLayout(
        device, dtype, size, ir.FlexibleLayout.contiguous_strides(size), offset=offset
    ).make_indexer()
    seed_loader = seed.make_loader()

    def inner_fn(index):
        return ops.randint64(
            seed_loader([]),
            ops.index_expr(random_pos(index), torch.int32),
            ops.index_expr(low, torch.int64),
            ops.index_expr(high, torch.int64),
        )

    return Pointwise.create(
        device=device,
        dtype=dtype,
        inner_fn=inner_fn,
        ranges=[*size],
    )


def _boundaries_helper(tb: TensorBox) -> Tuple[str, sympy.Expr, sympy.Expr, sympy.Expr]:
    return (
        tb.get_name(),
        tb.get_size()[-1],
        tb.get_size()[0] * tb.get_stride()[0],
        tb.get_stride()[-1],
    )


def _sorter_helper(tb: TensorBox) -> Tuple[str, sympy.Expr]:
    return tb.get_name(), tb.get_stride()[-1]


@register_lowering(aten.searchsorted.Tensor, type_promotion_kind=None)
def searchsorted(
    sorted_sequence: TensorBox,
    self: TensorBox,
    *,
    out_int32: bool = False,
    right: bool = False,
    side: Optional[str] = None,
    sorter: Optional[TensorBox] = None,
) -> TensorBox:
    validate_bucketize = lambda tb: V.graph.has_feature(  # noqa: E731
        tb, BackendFeature.BUCKETIZE
    )
    if (
        not validate_bucketize(sorted_sequence)
        or not validate_bucketize(self)
        or (sorter is not None and not validate_bucketize(sorter))
    ):
        return fallback_handler(aten.searchsorted.Tensor, add_to_fallback_set=False)(
            sorted_sequence,
            self,
            out_int32=out_int32,
            right=right,
            side=side,
            sorter=sorter,
        )

    # If side is present, override the value of right if needed.  This assumes that
    # validation of the two options being non-contradictory is already done by the
    # searchsorted meta-function.
    if side is not None and side == "right":
        right = True

    index_dtype = torch.int32 if out_int32 else torch.int64
    values_loader = self.make_loader()

    # The entire sorted_sequence tensor needs to be used by ops.bucketize, so we need to
    # realize it into global memory; or in other words, we can't guarantee that
    # sorted_sequence.get_name() (used below) will exist unless we call
    # sorted_sequence.realize().
    sorted_sequence.realize()

    if sorter is not None:
        sorter.realize()

    if len(sorted_sequence.get_size()) == 1:

        def inner_fn(idx):
            val = values_loader(idx)
            return ops.bucketize(
                val,
                _boundaries_helper(sorted_sequence),
                0,
                index_dtype,
                right,
                sorter=None if sorter is None else _sorter_helper(sorter),
                sorter_indices=None if sorter is None else 0,
            )

    else:

        def inner_fn(idx):
            val = values_loader(idx)

            # Get index to the beginning of the sorted sequence within a flattened
            # version of the array.
            def get_flattened_index(tb: TensorBox):
                strides = tb.get_stride()
                return ops.index_expr(
                    functools.reduce(
                        operator.add, (s * i for s, i in zip(strides[:-1], idx[:-1]))
                    ),
                    index_dtype,
                )

            return ops.bucketize(
                val,
                _boundaries_helper(sorted_sequence),
                get_flattened_index(sorted_sequence),
                index_dtype,
                right,
                sorter=None if sorter is None else _sorter_helper(sorter),
                sorter_indices=None if sorter is None else get_flattened_index(sorter),
            )

    device = self.get_device()
    return Pointwise.create(
        device=device,
        dtype=index_dtype,
        inner_fn=inner_fn,
        ranges=self.shape,
    )


@register_lowering(aten.bucketize, type_promotion_kind=None)
def bucketize(
    input: TensorBox,
    boundaries: TensorBox,
    *,
    out_int32: bool = False,
    right: bool = False,
):
    assert len(boundaries.get_size()) == 1

    if not (
        V.graph.has_feature(input, BackendFeature.BUCKETIZE)
        and V.graph.has_feature(boundaries, BackendFeature.BUCKETIZE)
    ):
        return fallback_handler(aten.bucketize.Tensor, add_to_fallback_set=False)(
            input, boundaries, out_int32=out_int32, right=right
        )

    # The entire boundaries tensor needs to be used by ops.bucketize, so we
    # need to realize it into global memory; or in other words, we can't
    # guarantee that boundaries.get_name() (used below) will exist unless
    # we call boundaries.realize().
    boundaries.realize()
    device = input.get_device()
    input_loader = input.make_loader()

    index_dtype = torch.int32 if out_int32 else torch.int64

    def inner_fn(index):
        val = input_loader(index)
        indices = ops.bucketize(
            val,
            _boundaries_helper(boundaries),
            0,
            index_dtype,
            right,
        )

        return indices

    return Pointwise.create(
        device=device,
        dtype=index_dtype,
        inner_fn=inner_fn,
        ranges=input.get_size(),
    )


def require_dense(_, *args, **kwargs):
    args, kwargs = pytree.tree_map_only(
        ir.IRNode, ir.ExternKernel.require_stride1, (args, kwargs)
    )
    return args, kwargs


def require_contiguous(_, *args, **kwargs):
    args, kwargs = pytree.tree_map_only(
        ir.IRNode, ir.ExternKernel.require_contiguous, (args, kwargs)
    )
    return args, kwargs


def require_channels_last(_, *args, **kwargs):
    args, kwargs = pytree.tree_map_only(
        ir.IRNode, ir.ExternKernel.require_channels_last, (args, kwargs)
    )
    return args, kwargs


def constrain_to_fx_strides(fx_node, *args, **kwargs):
    def apply_constraint(arg, fx_arg):
        if isinstance(arg, ir.IRNode):
            stride_order = ir.get_stride_order(
                fx_arg.meta["val"].stride(), V.graph.sizevars.shape_env
            )
            return ir.ExternKernel.require_stride_order(arg, stride_order)
        if isinstance(arg, dict):
            return {key: apply_constraint(arg[key], fx_arg[key]) for key in arg.keys()}
        return arg

    args = tuple(
        apply_constraint(arg, fx_arg) for arg, fx_arg in zip(args, fx_node.args)
    )
    kwargs = {k: apply_constraint(v, fx_node.kwargs[k]) for k, v in kwargs.items()}
    return args, kwargs


def sdpa_constraint(fx_node, *args, **kwargs):
    # sdpa requires dense last dimension]

    def apply_constraint(idx, arg, fx_arg):
        if not isinstance(arg, ir.IRNode):
            return arg

        meta_val = fx_arg.meta["val"]
        meta_stride_expr = [
            s.node.expr if isinstance(s, torch.SymInt) else s for s in meta_val.stride()
        ]

        stride_order = ir.get_stride_order(meta_val.stride())

        if stride_order and stride_order[-1] != 0:
            # contiguous stride order
            stride_order = list(reversed(range(len(arg.get_size()))))

        if (
            fx_node.target
            == aten._scaled_dot_product_efficient_attention_backward.default
            and idx in (0, 5)
        ):
            assert len(stride_order) == 4
            # The 0 and 5th arguments for aten._scaled_dot_product_efficient_attention_backward.default
            # are for out and gradient_out. They have to be in
            # (3, 1, 2, 0) stride order. Otherwise the kernel will crash.
            # Check https://github.com/pytorch/pytorch/issues/138772
            stride_order = (3, 1, 2, 0)

        if not meta_val.is_cuda:
            return ir.ExternKernel.require_stride_order(arg, stride_order)

        # This is the minimum alignment required by SDPA kernels for attention_bias.
        # This value can be found in pytorch/aten/src/ATen/native/transformers/attention.cpp preprocess_mask
        ALIGNMENT = 8

        # effn_attn_fwd does requires dense last dim, not just alignment
        effn_attn_fwd_bias = (
            fx_node.target
            == torch.ops.aten._scaled_dot_product_efficient_attention.default
            and idx == 3
        )

        assert isinstance(arg, TensorBox)
        if len(arg.get_size()) not in (3, 4):
            return arg

        if ir.is_aligned_realized_tensor(arg, ALIGNMENT):
            return ir.try_match_insignificant_strides(
                ir.ExternKernel.realize_input(arg), meta_stride_expr
            )

        if (
            isinstance(arg, IRNode)
            and arg.maybe_get_stride() is not None
            and ir.is_aligned_realized_tensor(arg, ALIGNMENT)
        ):
            return ir.try_match_insignificant_strides(
                ir.ExternKernel.realize_input(arg), meta_stride_expr
            )

        if effn_attn_fwd_bias:
            out_size = list(arg.get_size())

            expanded_dims = []
            if arg.maybe_get_stride() is not None:
                # We require a dense last dimension, but the other strides
                # can be expanded, which results in a smaller tensor
                for i, s in enumerate(arg.get_stride()[0:-1]):
                    if V.graph.sizevars.statically_known_equals(s, 0):
                        expanded_dims.append(i)

            # Now, pad strides to alignment
            out_strides = [-1] * len(out_size)
            out_strides[-1] = 1
            stride = 1
            for i in range(len(out_size) - 2, -1, -1):
                if out_strides[i + 1] != 0:
                    stride = stride * out_size[i + 1]

                # the expanded dims still need to be aligned, if they are,
                # we can make them expanded by setting the stride equal to 0
                if i in expanded_dims:
                    if V.graph.sizevars.statically_known_equals(
                        out_strides[i + 1] % ALIGNMENT, 0
                    ):
                        out_strides[i] = 0
                        continue

                if not V.graph.sizevars.statically_known_equals(stride % ALIGNMENT, 0):
                    stride = ceildiv(stride, ALIGNMENT) * ALIGNMENT

                out_strides[i] = stride
            return ir.ExternKernel.require_exact_strides(arg, out_strides)

        def is_aligned(x):
            return (V.graph.sizevars.size_hint(x.get_size()[-1]) % ALIGNMENT) == 0

        if isinstance(arg.data, ir.BaseView):
            if not is_aligned(arg):
                if is_aligned(arg.unwrap_view()):
                    return ir.try_match_insignificant_strides(
                        ir.ExternKernel.realize_input(arg), meta_stride_expr
                    )

        return ir.ExternKernel.require_stride_order(arg, stride_order)

    args = tuple(
        apply_constraint(idx, arg, fx_arg)
        for idx, (arg, fx_arg) in enumerate(zip(args, fx_node.args))
    )
    kwargs = {k: apply_constraint(-1, v, fx_node.kwargs[k]) for k, v in kwargs.items()}
    return args, kwargs


# WIP
make_fallback(aten._adaptive_avg_pool3d)  # @isuruf
make_fallback(aten.adaptive_max_pool3d)  # @isuruf
make_fallback(aten.fractional_max_pool3d)  # @isuruf
make_fallback(aten.max_pool3d_with_indices)  # @isuruf (can this one be implemented?)


# 1) Easy
make_fallback(aten.uniform, warn=False)
make_fallback(aten.exponential.default, warn=False)  # (fails accuracy on test_torch.py)
make_fallback(aten._pdist_forward)  # Has decomp. Needs benchmarks
make_fallback(aten.soft_margin_loss_backward, warn=False)  # py_impl?


# 1.5) Easy or Impossible
make_fallback(aten._cdist_forward)  # p=2 should be feasible
make_fallback(aten._cdist_backward)

# 2) Medium
make_fallback(aten._trilinear)


# 3) Difficult
# Scans
# See the discussion at
# https://dev-discuss.pytorch.org/t/pytorch-sparse-gnn-compiler-rfc/1644/19
make_fallback(aten.segment_reduce.default)
make_fallback(aten._segment_reduce_backward.default)

# Histogram (need to implement Histogram IR)
make_fallback(aten.histc)
make_fallback(aten.histogram.bin_ct)
make_fallback(aten._histogramdd_bin_edges.default)
make_fallback(aten._histogramdd_from_bin_cts.default)

# Need templated kernel
make_fallback(aten.addbmm)
make_fallback(aten._addmm_activation, warn=False)

# Need templated kernel. Probably impossible to write efficiently
make_fallback(aten.convolution_backward, constrain_to_fx_strides)
make_fallback(aten._cudnn_rnn, require_dense)
make_fallback(aten._cudnn_rnn_backward, require_contiguous)

# Haven't checked but sound difficult / impossible
make_fallback(aten._embedding_bag, require_contiguous)
make_fallback(aten._embedding_bag_forward_only, require_contiguous)
make_fallback(aten._embedding_bag_backward)
make_fallback(aten._embedding_bag_per_sample_weights_backward)
make_fallback(aten._embedding_bag_per_sample_weights_backward)
make_fallback(aten._fused_moving_avg_obs_fq_helper)
make_fallback(aten._fused_moving_avg_obs_fq_helper_functional)


# 4) Backwards (try py_impl'ing them) when fwd is written as a decomp
make_fallback(aten.max_pool3d_with_indices_backward)
make_fallback(aten._adaptive_avg_pool2d_backward, require_dense)
make_fallback(aten._adaptive_avg_pool3d_backward)
make_fallback(aten.adaptive_max_pool2d_backward)
make_fallback(aten.adaptive_max_pool3d_backward)
make_fallback(aten.fractional_max_pool2d_backward)
make_fallback(aten.fractional_max_pool3d_backward)
make_fallback(aten.replication_pad1d_backward)
make_fallback(aten.replication_pad2d_backward)
make_fallback(aten.upsample_linear1d_backward)
make_fallback(aten.upsample_bicubic2d_backward, require_contiguous)
make_fallback(aten.upsample_trilinear3d_backward)
make_fallback(aten.grid_sampler_2d_backward, require_dense)
make_fallback(aten._pdist_backward)


# 5) Impossible (missing triton/CPU features)

# Sorting / Sorting-like
make_fallback(aten.sort)
make_fallback(aten.sort.stable)
make_fallback(aten.kthvalue)
make_fallback(aten.topk)
make_fallback(aten.mode)
make_fallback(aten.median)
make_fallback(aten.nanmedian)
make_fallback(aten.randperm)
# see: https://github.com/pytorch/pytorch/pull/121354
make_fallback(aten.resize_)
make_fallback(aten.resize_as_)

# Linalg
make_fallback(aten._linalg_det)
make_fallback(aten.linalg_householder_product)
make_fallback(aten.linalg_inv_ex)
make_fallback(aten.linalg_ldl_factor_ex)
make_fallback(aten.linalg_ldl_solve)
make_fallback(aten.linalg_lu)
make_fallback(aten.linalg_lu_factor_ex)
make_fallback(aten.linalg_lu_solve)
make_fallback(aten.linalg_matrix_exp)
make_fallback(aten.linalg_qr)
make_fallback(aten._linalg_slogdet)
make_fallback(aten._linalg_solve_ex)
make_fallback(aten.linalg_solve_triangular)
make_fallback(aten._linalg_svd)
make_fallback(aten.lu_unpack)
make_fallback(aten.ormqr)
make_fallback(aten._linalg_check_errors)
make_fallback(aten.linalg_pinv.atol_rtol_tensor)
make_fallback(aten._linalg_eigh)
make_fallback(aten.triangular_solve)
make_fallback(aten.linalg_cholesky_ex)
make_fallback(aten.cholesky_inverse)
make_fallback(aten.cholesky_solve)
make_fallback(aten.geqrf)
make_fallback(aten._fft_r2c)  # needs complex as well

# Data dependent (are these necessary?)
make_fallback(aten.nonzero.default)

# Misc
make_fallback(aten.gcd.default, warn=False)
make_fallback(aten._thnn_fused_lstm_cell, require_dense)
make_fallback(torch._prims.rng_prims.run_and_save_rng_state)
make_fallback(torch._prims.rng_prims.run_with_rng_state)

# Implmented / Half implemented
# Scans. Implemented for CUDA, missing CPU
make_fallback(aten.masked_scatter)
make_fallback(aten.masked_scatter_backward)

# Complex number support
make_fallback(aten.view_as_complex, require_contiguous)
make_fallback(aten.angle)  # needs complex

# Needs efficentzerotensor
make_fallback(aten._efficientzerotensor)

# Needs Sparse
make_fallback(aten._sparse_coo_tensor_with_dims_and_tensors)
make_fallback(aten.to_sparse)
make_fallback(aten._to_sparse)

# Needs dimname support
make_fallback(aten.zeros.names)

# 6) Pattern-matched
make_fallback(
    aten._scaled_dot_product_efficient_attention.default,
    sdpa_constraint,
    warn=False,
)
make_fallback(
    aten._scaled_dot_product_efficient_attention_backward.default,
    sdpa_constraint,
    warn=False,
)
make_fallback(
    aten._scaled_dot_product_flash_attention.default,
    sdpa_constraint,
    warn=False,
)
make_fallback(
    aten._scaled_dot_product_flash_attention_backward.default,
    sdpa_constraint,
    warn=False,
)
make_fallback(
    aten._scaled_dot_product_cudnn_attention.default,
    sdpa_constraint,
    warn=False,
)
make_fallback(
    aten._scaled_dot_product_cudnn_attention_backward.default,
    sdpa_constraint,
    warn=False,
)
make_fallback(
    aten._scaled_dot_product_flash_attention_for_cpu.default,
    sdpa_constraint,
    warn=False,
)
make_fallback(
    aten._scaled_dot_product_flash_attention_for_cpu_backward.default,
    sdpa_constraint,
    warn=False,
)
make_fallback(aten._flash_attention_forward.default, sdpa_constraint)
make_fallback(aten._flash_attention_backward.default, sdpa_constraint)
make_fallback(aten._efficient_attention_forward.default, sdpa_constraint)
make_fallback(aten._efficient_attention_backward.default, sdpa_constraint)

# index_reduce requires fallback when use_scatter_fallback(...) returns True
make_fallback(aten.index_reduce)


# Register with type_promotion_kind None.
# For example, fp16.copy_(fp32) should **not** promote the first input's dtype.
@register_lowering(aten.copy, type_promotion_kind=None)
def copy(self, src, non_blocking=False):
    x = src
    if self.get_device() != src.get_device():
        x = to_device(x, self.get_device())
    if self.get_dtype() != src.get_dtype():
        x = to_dtype(x, self.get_dtype())

    if self.get_size() != src.get_size():
        out = expand(x, self.get_size())
        return clone(out)
    return clone(x)


@register_lowering(aten.clone)
def clone(x, *, memory_format=None):
    # TODO(jansel): memory format
    return Pointwise.create(
        device=x.get_device(),
        dtype=x.get_dtype(),
        inner_fn=x.make_loader(),
        ranges=list(x.get_size()),
    )


def clone_preserve_reinterpret_view(x):
    reinterpret_view_layouts = []
    if isinstance(x, TensorBox) and isinstance(x.data, ir.ReinterpretView):
        x = x.data  # unwrap TensorBox
        while isinstance(x, ir.ReinterpretView):
            reinterpret_view_layouts.append(x.get_layout())
            x = x.data
        x = TensorBox(x)

    x = clone(x)

    if reinterpret_view_layouts:
        x = x.data  # unwrap TensorBox
        for layout in reinterpret_view_layouts[::-1]:
            x = ir.ReinterpretView(data=x, layout=layout)
        x = TensorBox(x)

    return x


if hasattr(aten, "lift_fresh_copy"):
    register_lowering(aten.lift_fresh_copy)(clone)


@register_lowering(prims.iota)
def iota(
    length,
    *,
    start,
    step,
    dtype,
    device,
    requires_grad,
):
    def fn(index):
        return ops.index_expr(step * index[0] + start, dtype=dtype)

    return Pointwise.create(
        device=decode_device(device),
        dtype=dtype,
        inner_fn=fn,
        ranges=[length],
    )


@register_lowering(aten.select_scatter, type_promotion_kind=None)
def select_scatter(x, src, dim: int, index: int):
    assert x.get_dtype() == src.get_dtype()
    x_loader = x.make_loader()
    dim = _validate_dim(x, dim, 0)
    if V.graph.sizevars.evaluate_expr(sympy.Lt(index, 0)):
        index = index + x.get_size()[dim]
    V.graph.sizevars.guard_leq(0, index)  # type: ignore[arg-type]
    V.graph.sizevars.guard_lt(index, x.get_size()[dim])  # type: ignore[arg-type]
    src = expand(unsqueeze(src, dim), x.get_size())
    src_loader = src.make_loader()

    def inner_fn(idx):
        return ops.where(
            ops.eq(
                ops.index_expr(idx[dim], torch.int32),
                ops.index_expr(index, torch.int32),
            ),
            src_loader(idx),
            x_loader(idx),
        )

    return Pointwise.create(
        device=x.get_device(),
        dtype=x.get_dtype(),
        inner_fn=inner_fn,
        ranges=list(x.get_size()),
    )


@register_lowering(aten.slice_scatter, type_promotion_kind=None)
def slice_scatter(x, src, dim=0, start=None, end=None, step=1):
    assert x.get_dtype() == src.get_dtype()
    x_loader = x.make_loader()
    dim = _validate_dim(x, dim, 0)
    dim_size = x.get_size()[dim]

    start, end = ir.SliceView.normalize_start_end(x, dim, start, end)

    src_size = list(x.get_size())
    src_size[dim] = FloorDiv(end - start + (step - 1), step)
    src = expand(src, src_size)
    src_loader = src.make_loader()

    def inner_fn(idx):
        if start == 0 and end == dim_size and step == 1:
            # selecting every element is the same as just src.clone()
            return src_loader(idx)

        idx_dim = ops.index_expr(idx[dim], torch.int64)
        src_idx = list(idx)
        src_idx[dim] = FloorDiv(idx[dim] - start, step)

        mask = []
        if start != 0:
            mask.append(
                ops.ge(
                    idx_dim,
                    ops.index_expr(sympy.expand(start), torch.int64),
                )
            )
        if end != dim_size:
            mask.append(
                ops.lt(
                    idx_dim,
                    ops.index_expr(sympy.expand(end), torch.int64),
                )
            )
        if step != 1:
            mask.append(
                ops.eq(
                    ops.index_expr(
                        ModularIndexing(idx[dim] - start, 1, step), torch.int64
                    ),
                    ops.constant(0, torch.int64),
                )
            )
        assert mask
        mask = functools.reduce(ops.and_, mask)
        src_val = ops.masked(
            mask,
            lambda: src_loader(src_idx),
            0 if is_integer_type(x) else 0.0,
        )
        return ops.where(
            mask,
            src_val,
            x_loader(idx),
        )

    return Pointwise.create(
        device=x.get_device(),
        dtype=x.get_dtype(),
        inner_fn=inner_fn,
        ranges=list(x.get_size()),
    )


def _unwrap(x):
    if isinstance(x, (list, tuple)) and len(x) > 0:
        return _unwrap(x[0])
    return x


@register_lowering([torch.tensor, aten.scalar_tensor])
def tensor(data, *, dtype=None, device=None, layout=None, pin_memory=False):
    assert_nyi(layout in (None, torch.strided), f"layout={layout}")
    assert_nyi(not pin_memory, "pin_memory")
    if isinstance(_unwrap(data), int):
        dtype = dtype or torch.int64
    else:
        dtype = dtype or torch.get_default_dtype()

    ranges: List[sympy.Expr] = []

    if isinstance(data, sympy.Basic):

        def inner_fn(index):
            return ops.index_expr(data, dtype)

    elif isinstance(data, (float, int)):

        def inner_fn(index):
            return ops.constant(data, dtype)

    elif len(data) == 0 or isinstance(data[0], (float, int)) and len(data) <= 8:
        # inline small tensors
        ranges.append(sympy.Integer(len(data)))

        def inner_fn(index):
            def binary_search(start, end):
                assert start < end
                if end - start == 1:
                    return ops.constant(data[start], dtype)
                mid = (end - start) // 2 + start
                return ops.where(
                    ops.lt(
                        ops.index_expr(index[0], torch.int64),
                        ops.constant(mid, torch.int64),
                    ),
                    binary_search(start, mid),
                    binary_search(mid, end),
                )

            if len(data) == 0:
                return ops.constant(0, dtype)
            return binary_search(0, len(data))

    else:
        return V.graph.add_tensor_constant(
            torch.tensor(data, dtype=dtype, device=device)
        )

    return Pointwise.create(
        device=decode_device(device),
        dtype=dtype,
        inner_fn=inner_fn,
        ranges=ranges,
    )


@register_lowering(torch.as_tensor)
def as_tensor(data, dtype=None, device=None):
    if isinstance(data, TensorBox):
        if dtype is not None:
            data = to_dtype(data, dtype)
        if device is not None:
            data = to_device(data, device)
        return data
    return tensor(data, dtype=dtype, device=device)


@register_lowering(torch.LongTensor)
def long_tensor(data):
    return tensor(data, dtype=torch.int64)


@register_lowering(aten._local_scalar_dense)
def _local_scalar_dense(data):
    from torch.fx.experimental.symbolic_shapes import resolve_unbacked_bindings

    # This is interesting!  Most lowerings return tensors, so you can just
    # return the buffer you allocated and it will get used (or not used, if
    # it's dead.)  But _local_scalar_dense (aka item) returns an int,
    # not a Tensor, so you would have a type mismatch if you return a buffer;
    # we are obligated to return a sympy expression instead.  However,
    # we need to actually codegen the .item() call somehow.  We do this
    # by registering a faux buffer for the DynamicScalar IR node, which is
    # solely responsible for generating this .item().  The buffer is
    # not used for anything (notice we discard it); at codegen time,
    # the "buffer" just gets assigned None.
    unbacked_bindings = resolve_unbacked_bindings(
        V.graph.sizevars.shape_env, V.graph.current_node.meta["unbacked_bindings"]
    )
    assert unbacked_bindings is not None
    assert len(unbacked_bindings) == 1, unbacked_bindings
    # NB: Have to be very careful here.  V.graph.current_node.meta["val"]
    # seemingly also contains a symbol which you want to do binding for,
    # but it actually isn't.  In particular, if we have later performed
    # a deferred runtime assert saying that u0 == s0, you will actually
    # see s0 from expr!  This is bad because we need to actually generate
    # the assert that says u0 == s0, so we need to know where to get u0
    # from (this call).  In particular, we must use unbacked_bindings, which
    # is guaranteed to have the original, unreplaced symbol in question.
    #
    # NB2: Another thing we have to be very careful about are symbol bindings
    # that require nontrivial refinement, e.g., when you have a binding site
    # x: Sym(u0 * 4) = y.item().  Here, the code generation must do a division
    # in order to appropriately bind u0.  This is communicated via the keypath
    # in unbacked_bindings, and we need to hold onto it in order to generate
    # code appropriately for this case.
    binding_sym, keypath = next(iter(unbacked_bindings.items()))
    buffer = ir.DynamicScalar(binding_sym, keypath, data)
    buffer.name = V.graph.register_buffer(buffer)
    V.graph.register_operation(buffer)
    # NB: the replaced expr is OK to use directly downstream, we want
    # simplifications in this case!
    val = V.graph.current_node.meta["val"]
    if isinstance(val, (torch.SymInt, torch.SymFloat, torch.SymBool)):
        return val.node.expr
    else:
        return sympy.sympify(val)


@register_lowering(aten._assert_scalar)
def _assert_scalar(data, msg):
    # NB: These will be handled at codegen time
    # Not sure if we are guaranteed to be able to serve out truth from the
    # deferred_runtime_asserts, TODO: try this assert out
    # assert bool(data.scalar), data
    return None


def _full(fill_value, device, dtype, size):
    value = fill_value
    if not isinstance(fill_value, (int, float)) and hasattr(value, "value"):
        value = value.value

    if isinstance(value, (int, float)):

        def inner_fn(index):
            return ops.constant(value, dtype)

    elif isinstance(value, sympy.Basic):

        def inner_fn(index):
            return ops.index_expr(value, dtype)

    else:
        assert len(value.get_size()) == 0
        value_loader = value.make_loader()

        def inner_fn(index):
            return value_loader([])

    return Pointwise.create(
        device=device,
        dtype=dtype,
        inner_fn=inner_fn,
        ranges=list(size),
    )


@register_lowering(aten.full_like, type_promotion_kind=None)
def full_like(x, fill_value, **kwargs):
    return create_tensor_like(tensor_constructor(fill_value))(x, **kwargs)


def tensor_constructor(fill_value):
    # torch.zeros, torch.ones, etc
    def inner(
        *size,
        names=None,
        dtype=None,
        device=None,
        layout=None,
        pin_memory=False,
        memory_format=None,
    ):
        assert_nyi(names is None, "named tensors")
        assert_nyi(layout in (None, torch.strided), f"layout={layout}")
        assert_nyi(not pin_memory, "pin_memory")
        device = decode_device(device)
        dtype = dtype or torch.get_default_dtype()
        if len(size) == 1 and isinstance(size[0], (list, tuple, torch.Size)):
            size = tuple(size[0])
        # See https://github.com/pytorch/pytorch/issues/118102
        # All sizes at lowering time should be sympy.Symbol, not SymInt!
        for s in size:
            assert not isinstance(s, torch.SymInt)
        size = [sympy.expand(s) for s in size]
        return _full(fill_value, device, dtype, size)

    return inner


@register_lowering([torch.empty, aten.empty])
def empty(
    *size,
    names=None,
    dtype=None,
    layout=None,
    device=None,
    pin_memory=None,
    memory_format=None,
):
    assert_nyi(names is None, "named tensors")
    device = decode_device(device)
    if len(size) == 1 and isinstance(size[0], (list, tuple, torch.Size)):
        size = tuple(size[0])
    return empty_strided(
        size, None, dtype=dtype, layout=layout, device=device, pin_memory=pin_memory
    )


def create_tensor_like(creation_fn):
    """
    Shim to convert X_like(...) into X(...).  For example zeros_like() into zeros().
    """

    def _constant_like(
        x, *, dtype=None, device=None, layout=None, pin_memory=False, memory_format=None
    ):
        assert_nyi(not pin_memory, "pin_memory")
        assert_nyi(layout in (None, torch.strided), f"layout={layout}")
        if dtype is None:
            dtype = x.get_dtype()
        else:
            dtype = decode_dtype(dtype)
        device = device or x.get_device()
        size = list(x.get_size())
        return creation_fn(
            size, dtype=dtype, device=device, layout=layout, pin_memory=pin_memory
        )

    return _constant_like


def constant_like(fill_value):
    return create_tensor_like(tensor_constructor(fill_value))


empty_like = register_lowering(aten.empty_like)(create_tensor_like(empty))
ones_like = create_tensor_like(tensor_constructor(1))
zeros_like = create_tensor_like(tensor_constructor(0))


def new_constant(fill_value):
    def _new_constant(
        x, size, *, dtype=None, layout=None, device=None, pin_memory=None
    ):
        assert isinstance(size, (list, tuple))
        assert_nyi(not pin_memory, "pin_memory")
        assert_nyi(layout in (None, torch.strided), f"layout={layout}")
        dtype = decode_dtype(dtype) or x.get_dtype()
        device = device or x.get_device()
        size = [sympy.Integer(s) for s in size]
        return _full(fill_value, decode_device(device), dtype, size)

    return _new_constant


@register_lowering(aten.new_empty)
def new_empty(x, size, *, dtype=None, layout=None, device=None, pin_memory=None):
    if dtype is None:
        dtype = x.get_dtype()
    if device is None:
        device = x.get_device()
    return empty_strided(
        size,
        None,
        dtype=dtype,
        layout=layout,
        device=decode_device(device),
        pin_memory=pin_memory,
    )


@register_lowering(aten.empty_strided)
def empty_strided(
    size, stride, *, dtype=None, layout=None, device=None, pin_memory=None
):
    assert isinstance(size, (list, tuple))
    assert isinstance(stride, (list, tuple, type(None)))
    assert_nyi(not pin_memory, "pin_memory")
    assert_nyi(layout in (None, torch.strided), f"layout={layout}")
    dtype = decode_dtype(dtype) or torch.get_default_dtype()
    device = device or torch.tensor(0.0).device
    device = decode_device(device)
    pointwise = _full(fill_value=0, device=device, dtype=dtype, size=size)
    pointwise.realize()
    buffer = pointwise.data.data
    # explicitly set ranges to zeros in order to make a NopKernelSchedulerNode
    buffer.data = dataclasses.replace(buffer.data, ranges=[0] * len(size))
    assert isinstance(buffer, ir.ComputedBuffer)
    size = [sympy.expand(s) for s in size]
    stride = (
        [sympy.expand(s) for s in stride]
        if stride
        else ir.FlexibleLayout.contiguous_strides(size)
    )
    buffer.layout = ir.FixedLayout(
        device=device,
        dtype=dtype,
        size=size,
        stride=stride,
    )
    return pointwise


@register_lowering(aten.new_empty_strided)
def new_empty_strided(
    x, size, stride, *, dtype=None, layout=None, device=None, pin_memory=None
):
    if dtype is None:
        dtype = x.get_dtype()
    if device is None:
        device = x.get_device()
    return empty_strided(
        size,
        stride,
        dtype=dtype,
        layout=layout,
        device=decode_device(device),
        pin_memory=pin_memory,
    )


@register_lowering(prims.copy_strided.default)
def copy_strided(x, stride):
    stride = [V.graph.sizevars.size_hint(s) for s in stride]
    stride_order = sorted(range(len(stride)), key=stride.__getitem__)
    return ir.ExternKernel.require_stride_order(x, stride_order)


@register_lowering([torch.full, aten.full])
def full(size, fill_value, **kwargs):
    assert kwargs.get("dtype") is not None, "dtype should be handled by decomposition"
    return tensor_constructor(fill_value)(size, **kwargs)


@register_lowering(aten.gather, type_promotion_kind=None)
def gather(x, dim, index, sparse_grad=False):
    # sparse_grad doesn't affect forward computation,
    # and backward tracing is taken care of by AOT Autograd
    assert isinstance(x, TensorBox)
    if index.get_numel() == 0:
        # Empty index case. Return an empty array with the same shape
        return new_empty(x, index.get_size())

    assert index.get_dtype() == torch.int64
    size = x.get_size()
    offset = len(size) == 0
    dim = _validate_dim(x, dim, offset)

    if offset:
        x = expand(x, [1])
        size = [1]

    x_loader = x.make_loader()
    index_loader = index.make_loader()

    def fn(idx):
        idx = list(idx)
        gather_idx = ops.indirect_indexing(index_loader(idx), size[dim])
        if len(idx) == 0:
            idx = [gather_idx]
        else:
            idx[dim] = gather_idx
        return x_loader(idx)

    return Pointwise.create(
        device=x.get_device(),
        dtype=x.get_dtype(),
        inner_fn=fn,
        ranges=index.get_size(),
    )


@register_lowering(aten.embedding, type_promotion_kind=None)
def embedding(weight, indices, padding_idx=-1, scale_grad_by_freq=False, sparse=False):
    assert not sparse
    assert isinstance(weight, TensorBox)
    assert isinstance(indices, TensorBox)
    assert "int" in str(indices.get_dtype())

    weight_loader = weight.make_loader()
    indices_loader = indices.make_loader()
    indices_ndim = len(indices.get_size())
    weight_size = weight.get_size()
    new_size = [*indices.get_size(), *weight_size[1:]]

    def fn(idx):
        assert len(idx) == len(new_size), f"{idx} != {new_size}"
        var_index = indices_loader(idx[:indices_ndim])
        weight_idx = [ops.indirect_indexing(var_index, weight_size[0])] + [
            *idx[indices_ndim:]
        ]
        return weight_loader(weight_idx)

    return Pointwise.create(
        device=weight.get_device(),
        dtype=weight.get_dtype(),
        inner_fn=fn,
        ranges=new_size,
    )


def check_and_broadcast_indices(indices, device):
    assert all(
        i.get_dtype() in (torch.int64, torch.int32, torch.bool, torch.uint8)
        for i in indices
        if i is not None
    ), f"indices must be int64, byte or bool. Got {[i.get_dtype() for i in indices if i is not None]}"
    if any(
        i.get_dtype() in (torch.bool, torch.uint8) for i in indices if i is not None
    ):
        raise NotImplementedError("Fallback for bool indices")

    valid_idxs = [i for i, x in enumerate(indices) if isinstance(x, TensorBox)]
    assert len(valid_idxs) > 0, "requires at least 1 non-None index"
    new_indices = [None] * len(indices)
    for i, x in zip(valid_idxs, broadcast_tensors(*[indices[i] for i in valid_idxs])):
        # Eager allows indices to be CPU tensor when running on CUDA
        # FIXME: Calling to_device(x, device) should work but
        # test_advancedindex_mixed_cpu_devices still fails
        if x.get_device() != device:
            raise NotImplementedError("Fallback when indices is on a different device")
        new_indices[i] = x
    return new_indices, valid_idxs


def index_output_size_and_inner_fn(
    x_size,
    indices,
    tensor_indices,
    tensor_size,
    indices_loaders,
    indexed_size,
    x_loader,
    check,
    wrap_neg=True,
):
    # Note that behavior of indexing differs when there are non consecutive
    # tensors. In this case, the tensor index is pulled to the beginning.
    #
    # Suppose a = torch.arange(3 * 4 * 5 * 6 * 7).view(3, 4, 5, 6, 7)
    #         x = torch.tensor[1,2]
    # Then, a[:,x,:,x,:] will have shape 2,3,5,7 as due to x,:,x then 2 will
    # be pulled to the front.
    non_consecutive_tensors = False
    for previous, current in zip(tensor_indices, tensor_indices[1:]):
        if current - previous != 1:
            non_consecutive_tensors = True

    output_size = [x_size[i] for i, val in enumerate(indices) if val is None]
    output_size = [*output_size, *x_size[len(output_size) + len(tensor_indices) :]]

    first_tensor_index = tensor_indices[0]
    if non_consecutive_tensors:
        output_size = tensor_size + output_size
    else:
        output_size = (
            output_size[:first_tensor_index]
            + tensor_size
            + output_size[first_tensor_index:]
        )

    def fn(idx):
        assert len(idx) == len(output_size)
        assert len(indices_loaders) == len(indexed_size)

        rank = len(tensor_size)
        new_index = []
        first_tensor_index = tensor_indices[0]
        start_offset = 0 if non_consecutive_tensors else first_tensor_index
        next_idx = 0
        for i in range(tensor_indices[-1] + 1):
            if i == start_offset:
                next_idx += rank
            if indices[i] is None:
                assert next_idx < len(idx)
                new_index.append(idx[next_idx])
                next_idx += 1
            else:
                loader = indices_loaders[i]
                assert loader is not None
                size = indexed_size[i]
                new_index.append(
                    ops.indirect_indexing(
                        loader(idx[start_offset : start_offset + rank]),
                        size,
                        check=check,
                        wrap_neg=wrap_neg,
                    )
                )
        new_index = [
            *new_index,
            *idx[next_idx:],
        ]
        return new_index if x_loader is None else x_loader(new_index)

    return output_size, fn


def index_impl(x, indices, check):
    output_size, inner_fn, _ = index_impl_helper(x, indices, check)

    return Pointwise.create(
        device=x.get_device(),
        dtype=x.get_dtype(),
        inner_fn=inner_fn,
        ranges=output_size,
    )


def index_impl_helper(x, indices, check, wrap_neg=True):
    assert isinstance(indices, (list, tuple))
    x_loader = x.make_loader()
    indices, tensor_indices = check_and_broadcast_indices(indices, x.get_device())
    assert len(tensor_indices) > 0, "Must have at least one valid idx"

    indices_loaders = [i.make_loader() if i is not None else None for i in indices]
    # no guards on output size, all the guards are set in broadcast_tensors

    # We can use the first one since they are all required to be the same size
    tensor_size = list(indices[tensor_indices[0]].get_size())

    x_size = x.get_size()

    indexed_size = [x_size[i] for i in range(len(indices)) if indices[i] is not None]
    if check and 0 in indexed_size and 0 not in tensor_size:
        raise IndexError("index is out of bounds for dimension with size 0")

    indexed_size = [x_size[i] for i in range(len(indices))]
    output_size, index_inner_fn = index_output_size_and_inner_fn(
        x_size,
        indices,
        tensor_indices,
        tensor_size,
        indices_loaders,
        indexed_size,
        None,
        check=check,
        wrap_neg=wrap_neg,
    )

    def inner_fn(idx):
        return x_loader(index_inner_fn(idx))

    return output_size, inner_fn, index_inner_fn


@register_lowering(aten.index, type_promotion_kind=None)
def index(x, indices):
    try:
        return index_impl(x, indices, check=True)
    except NotImplementedError:
        # Fallback to ATen for boolean indexing
        x.realize()
        return fallback_handler(aten.index.Tensor, add_to_fallback_set=False)(
            x, indices
        )


@register_lowering(aten._unsafe_index, type_promotion_kind=None)
def _unsafe_index(x, indices):
    return index_impl(x, indices, check=False)


# All the indexing decompositions are written in terms of index, index_put, and index_put_
# We cannot have this lowering as a decomposition as it introduces
# mutation in the graph, which is bad for Aot Autograd. Aot Autograd runs dead
# code elimination and common subexpression elimination optimizations, which
# assume graphs to be side-effect free. More details at
# https://github.com/pytorch/torchdynamo/issues/1235
# and
# https://github.com/pytorch/torchdynamo/issues/1863
@register_lowering(aten.index_put)
def index_put(x, indices, values, accumulate=False):
    return index_put_impl_(
        clone(x), indices, values, accumulate, check=True, may_realize=False
    )


@register_lowering(aten._unsafe_index_put)
def _unsafe_index_put(x, indices, values, accumulate=False):
    return index_put_impl_(
        clone(x), indices, values, accumulate, check=False, may_realize=False
    )


def index_put_as_masked_fill(self, indices, value, accumulate):
    if value.get_device() != self.get_device():
        value = to_device(value, self.get_device())
    if accumulate:
        value = add(self, value)
    return mutate_to(self, where(indices[0], value, self))


def index_put_fallback(self, indices, values, accumulate):
    deterministic = torch.are_deterministic_algorithms_enabled()
    if is_triton(values) and (accumulate or deterministic):
        msg = (
            "index put with accumulate."
            if not deterministic
            else "deterministic index put."
        )
        if stack_trace := V.graph.current_node.meta.get("stack_trace", None):
            msg = f"{msg} Found from : \n {stack_trace}"
        V.graph.disable_cudagraphs_reason = msg

    ir.IndexPutFallback(V.graph.current_node.target, self, indices, values, accumulate)
    return self


@register_lowering(aten.index_put_, type_promotion_kind=None)
def index_put_(self, indices, values, accumulate=False):
    return index_put_impl_(
        self, indices, values, accumulate, check=True, may_realize=True
    )


@register_lowering(inductor_prims._unsafe_index_put_, type_promotion_kind=None)
def _unsafe_index_put_(self, indices, values, accumulate=False):
    return index_put_impl_(
        self, indices, values, accumulate, check=False, may_realize=True
    )


def index_put_impl_(self, indices, values, accumulate, check, may_realize=False):
    if may_realize:

        def try_get_name(x):
            if isinstance(x, ir.TensorBox):
                x = x.data
            if isinstance(x, ir.BaseView):
                x = x.unwrap_view()
            if isinstance(x, ir.StorageBox):
                x = x.data
            return x.get_name() if isinstance(x, ir.Buffer) else None

        def indice_slice_from_randperm(indice):
            # Refer to: https://github.com/pytorch/pytorch/pull/139366#discussion_r1825424660
            # For this specific pattern, indices is unique as coming from torch.randperm.
            # However, as the content of the indices is unknown, we have to check this specific pattern.
            if isinstance(indice, TensorBox) and isinstance(indice.data, ir.BaseView):
                indice = indice.data.unwrap_view()
                return (
                    isinstance(indice, ir.StorageBox)
                    and isinstance(indice.data, ir.ExternKernel)
                    and getattr(indice.data, "fx_node", None)
                    and indice.data.fx_node.target == torch.ops.aten.randperm.default
                )
            return False

        if try_get_name(self) in values.get_read_names() and not all(
            indice_slice_from_randperm(indice) for indice in indices
        ):
            # Fix issue: https://github.com/pytorch/pytorch/issues/138908
            # When self and values have memory overlapping, indices may
            # contain duplicate values, potentially causing incorrect results since
            # the load of `values` might contain modified value from the store of `self`.
            # To address this, store values in a temporary buffer in such cases.
            values.realize()

    # Dispatch to masked fill for single boolean index with single value
    if (
        values.get_numel() == 1
        and len(indices) == 1
        and indices[0].get_dtype() in {torch.bool, torch.uint8}
    ):
        mask = indices[0]
        for _ in range(len(mask.get_size()), len(self.get_size())):
            mask = unsqueeze(mask, -1)
        return index_put_as_masked_fill(self, [mask], values, accumulate)

    # Fallback in torch deterministic mode
    if torch.are_deterministic_algorithms_enabled():
        return index_put_fallback(self, indices, values, accumulate)

    # Fallback if there is a boolean index
    for index in indices:
        if index is not None and index.get_dtype() in {torch.bool, torch.uint8}:
            return index_put_fallback(self, indices, values, accumulate)

    x_size = self.get_size()
    x_ndim = len(x_size)

    if accumulate and needs_fallback_due_to_atomic_add_limitations(self.get_dtype()):
        # self is an scalar Tensor
        if x_ndim == 0:
            self = view(self, [1])
        self = index_put_fallback(self, indices, values, accumulate)
        if x_ndim == 0:
            self = view(self, [])
        return self

    values = to_dtype(values, self.get_dtype())

    try:
        # Note that code will only get here when dtype is uint32
        indices, tensor_indices = check_and_broadcast_indices(
            indices, self.get_device()
        )
    except NotImplementedError:
        return index_put_fallback(self, indices, values, accumulate)

    indices_loaders = [i.make_loader() if i is not None else None for i in indices]

    assert isinstance(self, TensorBox)
    self.realize()

    # self is an scalar Tensor
    if x_ndim == 0:
        self = view(self, [1])

    # We can use the first one since they are all required to be the same size
    tensor_size = list(indices[tensor_indices[0]].get_size())
    indexed_size = [x_size[i] for i in range(len(indices))]

    expected_vals_size, inner_fn = index_output_size_and_inner_fn(
        x_size,
        indices,
        tensor_indices,
        tensor_size,
        indices_loaders,
        indexed_size,
        None,
        check=check,
    )

    values = expand(values, expected_vals_size)
    # all guards are set above during broadcast_tensors and expand

    scatter = ir.Scatter(
        device=self.get_device(),
        dtype=self.get_dtype(),
        inner_fn=values.make_loader(),
        ranges=expected_vals_size,  # iter_ranges,
        output_indexer=inner_fn,
        scatter_mode="atomic_add" if accumulate else None,
    )
    buffer = ir.ComputedBuffer(
        name=None,
        layout=ir.MutationLayoutSHOULDREMOVE(self),
        data=scatter,
    )
    buffer.name = V.graph.register_buffer(buffer)
    V.graph.register_operation(buffer)

    if x_ndim == 0:
        self = view(self, [])
    return self


fallback__unsafe_masked_index = fallback_handler(
    aten._unsafe_masked_index.default, add_to_fallback_set=False
)

fallback__unsafe_masked_index_put_accumulate = fallback_handler(
    aten._unsafe_masked_index_put_accumulate.default, add_to_fallback_set=False
)


@register_lowering(aten._unsafe_masked_index, type_promotion_kind=None)
def _unsafe_masked_index(self, mask, indices, fill):
    ranges, _, _unsafe_index_fn = index_impl_helper(
        self, indices, check=False, wrap_neg=False
    )
    mask_loader = mask.make_loader()
    self_loader = self.make_loader()

    def inner_fn(idx):
        if mask.dtype != torch.bool:
            mask_val = ops.to_dtype(mask_loader(idx), torch.bool)
        else:
            mask_val = mask_loader(idx)
        return ops.masked(mask_val, lambda: self_loader(_unsafe_index_fn(idx)), fill)

    return Pointwise.create(
        device=self.get_device(),
        dtype=self.get_dtype(),
        inner_fn=inner_fn,
        ranges=ranges,
    )


@register_lowering(aten._unsafe_masked_index_put_accumulate, type_promotion_kind=None)
def _unsafe_masked_index_put_accumulate(x, mask, indices, values):
    masked_value = where(mask, values, 0)
    shape = x.get_size()
    clamped_indices = [
        clamp(indices[i], -shape[i], shape[i] - 1) if indices[i] else None
        for i in range(len(indices))
    ]
    # TODO: use a masked store for this. currently only triton
    # supports masked stores and cpp backend does not.
    return _unsafe_index_put(x, clamped_indices, masked_value, accumulate=True)


@make_pointwise
def clamp(a, min, max):
    return ops.maximum(min, ops.minimum(max, a))


@register_lowering(aten.as_strided_scatter, type_promotion_kind=None)
def as_strided_scatter(self, src, size, stride, storage_offset=None):
    output = clone(self)
    output_view = as_strided(output, size, stride, storage_offset)
    copy_(output_view, src)
    return output


@register_lowering(aten.scatter, type_promotion_kind=None)
def scatter(x, dim: int, index, src, **kwargs):
    return scatter_(clone(x), dim, index, src, **kwargs)


def scatter_fallback(
    op_overload: torch._ops.OpOverload,
    self,
    dim: int,
    index,
    src,
    *,
    reduce: Optional[str] = None,
    include_self: bool = True,
):
    src_is_tensor = isinstance(src, TensorBox)
    if use_scatter_fallback(
        op_overload,
        reduce,
        self.get_dtype(),
        src.get_dtype() if src_is_tensor else type(src),
        src.get_device().type if src_is_tensor else "not impl",
        src_is_tensor,
    ):
        ir.ScatterFallback(
            op_overload,
            self,
            dim,
            index,
            src,
            reduce=reduce,
            include_self=include_self,
        )
        return self

    return None


@register_lowering(aten.scatter_, type_promotion_kind=None)
def scatter_(self, dim: int, index, src, *, reduce: Optional[str] = None):
    assert reduce in {None, "add", "multiply"}
    if reduce is None:
        op_overload = getattr(aten.scatter_, V.graph.current_node.target._overloadname)  # type: ignore[union-attr]
        fallback_result = scatter_fallback(
            op_overload, self, dim, index, src, reduce=reduce
        )
        if fallback_result is not None:
            return fallback_result

    if reduce == "add":
        reduce = "sum"
    elif reduce == "multiply":
        reduce = "prod"
    return scatter_reduce_(self, dim, index, src, reduce)


@register_lowering(aten.scatter_add, type_promotion_kind=None)
def scatter_add(x, dim: int, index, src):
    return scatter_add_(clone(x), dim, index, src)


@register_lowering(aten.scatter_add_, type_promotion_kind=None)
def scatter_add_(x, dim: int, index, src):
    return scatter_reduce_(x, dim, index, src, "sum")


@register_lowering(aten.scatter_reduce, type_promotion_kind=None)
def scatter_reduce(x, dim: int, index, src, reduction_type, **kwargs):
    return scatter_reduce_(clone(x), dim, index, src, reduction_type, **kwargs)


@register_lowering(aten.scatter_reduce_, type_promotion_kind=None)
def scatter_reduce_(self, dim: int, index, src, reduce, *, include_self: bool = True):
    assert reduce in {None, "sum", "prod", "mean", "amax", "amin"}
    assert (
        len(aten.scatter_reduce_.overloads()) == 1
        and "two" in aten.scatter_reduce_.overloads()
    ), "aten.scatter_reduce_.two is not the unique overload of aten.scatter_reduce_"

    if isinstance(src, Number):
        src = full_like(self, src)

    fallback_result = scatter_fallback(
        aten.scatter_reduce_.two,
        self,
        dim,
        index,
        src,
        reduce=reduce,
        include_self=include_self,
    )

    if fallback_result:
        return fallback_result

    assert isinstance(self, TensorBox)
    assert "int" in str(index.get_dtype())

    ndim = len(self.get_size())
    if ndim == 0:
        self = view(self, [1])

    if isinstance(src, TensorBox) and len(src.get_size()) == 0:
        src = view(src, [1])

    if isinstance(index, TensorBox) and len(index.get_size()) == 0:
        index = view(index, [1])

    if index.get_numel() == 0:
        return self

    dim = _validate_dim(self, dim)

    self.realize()
    index_loader = index.make_loader()
    src_loader = src.make_loader() if isinstance(src, TensorBox) else None

    def output_indexer(idx):
        # self is captured from the end of the function, so it may have 0 dim
        shape = self.get_size()
        ndim = len(shape)
        indirect_idx = list(idx)
        indirect_idx[dim] = ops.indirect_indexing(
            index_loader(idx), 1 if ndim == 0 else shape[dim], wrap_neg=False
        )
        return indirect_idx

    def fn(idx):
        if src_loader:
            return src_loader(idx)
        else:
            # src is a scalar
            return ops.constant(src, self.get_dtype())

    def backend_reduce_str(reduce):
        if reduce == "sum":
            return "atomic_add"
        else:
            # TODO: Need to support more reduction type
            assert reduce is None
            return None

    if not include_self:
        # zero out the corresponding elements first
        zero_out = ir.Scatter(
            device=self.get_device(),
            dtype=self.get_dtype(),
            inner_fn=lambda index: ops.constant(0, self.get_dtype()),
            ranges=index.get_size(),
            output_indexer=output_indexer,
            scatter_mode=None,
        )
        buffer = ir.ComputedBuffer(
            name=None,
            layout=ir.MutationLayoutSHOULDREMOVE(self),
            data=zero_out,
        )
        buffer.name = V.graph.register_buffer(buffer)
        V.graph.register_operation(buffer)

    # self[index[i][j][k]][j][k] += src[i][j][k]  # if dim == 0
    # self[i][index[i][j][k]][k] += src[i][j][k]  # if dim == 1
    # self[i][j][index[i][j][k]] += src[i][j][k]  # if dim == 2
    scatter = ir.Scatter(
        device=self.get_device(),
        dtype=self.get_dtype(),
        inner_fn=fn,
        ranges=index.get_size(),
        output_indexer=output_indexer,
        scatter_mode=backend_reduce_str(reduce),
    )
    buffer = ir.ComputedBuffer(
        name=None,
        layout=ir.MutationLayoutSHOULDREMOVE(self),
        data=scatter,
    )
    buffer.name = V.graph.register_buffer(buffer)
    V.graph.register_operation(buffer)

    if ndim == 0:
        self = view(self, [])
    return self


def upsample_nearestnd(
    x,
    output_size,
    scales_x: Tuple[Optional[float], ...],
    n: int = 2,
    exact: bool = False,
):
    x.realize_hint()  # elements are reused
    x_loader = x.make_loader()
    i_sizes = x.get_size()[-n:]
    batch = x.get_size()[:-n]
    i_sizes = [V.graph.sizevars.evaluate_static_shape(i) for i in i_sizes]

    assert len(scales_x) == n
    o_sizes = output_size

    inv_scales = [i / o for i, o in zip(i_sizes, o_sizes)]
    for i, scale in enumerate(scales_x):
        if scale is not None:
            inv_scales[i] = 1.0 / scale

    def scale_fn(x, scale, size):
        # Nearest Exact: input_index = round(scale * (output_index + 0.5) - 0.5)
        #                            = floor(scale * (output_index + 0.5))
        # Nearest: input_index = floor(scale * output_index)
        x = ops.index_expr(x, torch.float32)
        if exact:
            x = ops.add(x, ops.constant(0.5, torch.float32))
        x = ops.mul(x, ops.constant(scale, torch.float32))
        x = ops.to_dtype(x, torch.int32)
        return ops.indirect_indexing(x, size, check=False)

    def fn(idx):
        x = idx[-n:]
        b = idx[:-n]
        return x_loader(
            [*b, *[scale_fn(i, s, size) for i, s, size in zip(x, inv_scales, i_sizes)]]
        )

    return Pointwise.create(
        device=x.get_device(),
        dtype=x.get_dtype(),
        inner_fn=fn,
        ranges=[*batch, *o_sizes],
    )


@register_lowering(aten.upsample_nearest1d.default)
def upsample_nearest1d(x, output_size, scales: Optional[float] = None):
    return upsample_nearestnd(x, output_size, (scales,), n=1)


@register_lowering(aten._upsample_nearest_exact1d.default)
def _upsample_nearest_exact1d(x, output_size, scales: Optional[float] = None):
    return upsample_nearestnd(x, output_size, (scales,), n=1, exact=True)


@register_lowering(aten.upsample_nearest2d.default)
def upsample_nearest2d(
    x, output_size, scales_h: Optional[float] = None, scales_w: Optional[float] = None
):
    return upsample_nearestnd(x, output_size, (scales_h, scales_w), n=2)


@register_lowering(aten._upsample_nearest_exact2d.default)
def _upsample_nearest_exact2d(
    x, output_size, scales_h: Optional[float] = None, scales_w: Optional[float] = None
):
    return upsample_nearestnd(x, output_size, (scales_h, scales_w), n=2, exact=True)


@register_lowering(aten.upsample_nearest3d.default)
def upsample_nearest3d(
    x,
    output_size,
    scales_d: Optional[float] = None,
    scales_h: Optional[float] = None,
    scales_w: Optional[float] = None,
):
    return upsample_nearestnd(x, output_size, (scales_d, scales_h, scales_w), n=3)


@register_lowering(aten._upsample_nearest_exact3d.default)
def _upsample_nearest_exact3d(
    x,
    output_size,
    scales_d: Optional[float] = None,
    scales_h: Optional[float] = None,
    scales_w: Optional[float] = None,
):
    return upsample_nearestnd(
        x, output_size, (scales_d, scales_h, scales_w), n=3, exact=True
    )


def _create_constants(*args, dtype):
    return tuple(ops.constant(a, dtype) for a in args)


@register_lowering(prims.rev.default)
def rev(x, dims):
    # note - dims pre-canonicalized
    x_loader = x.make_loader()
    sizes = x.get_size()

    def loader(idx):
        idx = list(idx)
        assert len(idx) == len(sizes)
        for dim in dims:
            idx[dim] = (sizes[dim] - 1) - idx[dim]

        return x_loader(idx)

    return Pointwise.create(
        device=x.get_device(),
        dtype=x.get_dtype(),
        inner_fn=loader,
        ranges=sizes,
    )


@register_lowering(aten.constant_pad_nd, type_promotion_kind=None)
def constant_pad_nd(x, padding, fill_value=0):
    assert (len(padding) % 2) == 0
    if all(p == 0 for p in padding):
        return clone(x)

    sizes = x.get_size()

    bounds = list(reversed(list(zip(padding[::2], padding[1::2]))))
    n = len(sizes) - len(bounds)

    # if padding is a complicated expression, hoist it
    bounds_precomp: List[Tuple[sympy.Symbol, Any]] = []
    for l, h in bounds:
        bounds_precomp.append((V.graph.sizevars.lookup_precomputed_size(l), h))  # type: ignore[arg-type]

    output_size = list(sizes[:n])
    mask_sizes = []
    for (low, high), size in zip(bounds, sizes[n:]):
        mask_sizes.append(size)
        output_size.append(sympy.expand(size + low + high))
    assert len(output_size) == len(sizes)
    fill_value = dtype_to_type(x.get_dtype())(fill_value)

    def mask(index):
        mask = []
        for idx, (low, high), length in zip(index[n:], bounds, mask_sizes):
            if low != 0:
                mask.append(range_mask_low(idx, 0))
            if high != 0:
                mask.append(range_mask_high(idx, length))
        mask = functools.reduce(ops.and_, mask)
        return ops.masked(mask, lambda: x_loader(index), fill_value)

    def offset_fn(index):
        new_index = list(index[:n])
        for idx, (low, _high) in zip(index[n:], bounds_precomp):
            new_index.append(idx - low)
        assert len(new_index) == len(index)
        return mask(new_index)

    x_loader = x.make_loader()
    return Pointwise.create(
        device=x.get_device(),
        dtype=x.get_dtype(),
        inner_fn=offset_fn,
        ranges=output_size,
    )


def range_mask_low(i: sympy.Expr, low: Union[sympy.Expr, int]):
    return ops.ge(
        ops.index_expr(i, torch.int64),
        ops.index_expr(sympy.Integer(low), torch.int64),
    )


def range_mask_high(i: sympy.Expr, high: sympy.Expr):
    return ops.lt(
        ops.index_expr(i, torch.int64),
        ops.index_expr(high, torch.int64),
    )


def range_mask(i: sympy.Expr, high: sympy.Expr, low: sympy.Expr):
    return ops.and_(
        range_mask_low(i, low),
        range_mask_high(i, high),
    )


def constant_boundary_condition(
    x, fill_value, padding=None, pad_fill_value=1.0, dim=None
):
    h = x.get_size()[-dim:]
    x_loader = x.make_loader()
    padding_h = padding or [0] * dim

    def load(index):
        prefix = index[:-dim]
        ih = index[-dim:]

        mask = functools.reduce(
            ops.and_,
            [range_mask(ih[i], h[i] + padding_h[i], -padding_h[i]) for i in range(dim)],
        )
        return (
            ops.masked(
                mask,
                lambda: constant_boundary_condition(x, pad_fill_value, dim=dim)(
                    [*prefix, *ih]
                ),
                fill_value,
            )
            if padding
            else ops.masked(mask, lambda: x_loader([*prefix, *ih]), fill_value)
        )

    return load


def pooling_size(x, i, kernel_size, stride, padding, ceil_mode):
    x_out = FloorDiv(
        x + 2 * padding[i] - (kernel_size[i] - 1) + (stride[i] - 1), stride[i]
    )

    if ceil_mode:
        x_alt = FloorDiv(
            x + 2 * padding[i] - (kernel_size[i] - 1) + 2 * (stride[i] - 1), stride[i]
        )
        if V.graph.sizevars.size_hint((x_alt - 1) * stride[i] - x - padding[i]) >= 0:
            # Sliding windows must start within the input or left padding
            x_alt -= 1  # type: ignore[assignment]
            V.graph.sizevars.guard_leq(0, x_alt * stride[i] - x - padding[i])  # type: ignore[arg-type]
        if V.graph.sizevars.size_hint(x_out - x_alt) == 0:
            # ceil mode is actually a no-op, lets guard on that
            V.graph.sizevars.guard_equals(x_out, x_alt)
            ceil_mode = False
        else:
            x_out = x_alt
    return x_out, ceil_mode


def should_fallback_max_pool2d_with_indices(kernel_size, dilation):
    kernel_size = pad_listlike(kernel_size, 2)
    window_size = kernel_size[0] * kernel_size[1]
    return (window_size > 25) or any(d > 1 for d in dilation)


def max_pool2d_checks(
    x, kernel_size, stride, padding, dilation, *, assert_fallback=None
):
    if padding == 0:
        padding = [0, 0]
    if dilation == 1:
        dilation = [1, 1]
    if not stride:
        stride = kernel_size

    kernel_size = pad_listlike(kernel_size, 2)
    stride = pad_listlike(stride, 2)
    padding = pad_listlike(padding, 2)
    dilation = pad_listlike(dilation, 2)

    assert isinstance(x, TensorBox)
    assert len(kernel_size) == 2
    assert len(stride) == 2
    assert len(padding) == 2
    assert len(dilation) == 2
    assert len(x.get_size()) in (3, 4)

    use_fallback = should_fallback_max_pool2d_with_indices(kernel_size, dilation)
    if assert_fallback is not None:
        assert use_fallback == assert_fallback

    return kernel_size, stride, padding, dilation, use_fallback


@register_lowering(prims._low_memory_max_pool2d_with_offsets, type_promotion_kind=None)
def _low_memory_max_pool2d_with_offsets(
    x,
    kernel_size,
    stride,
    padding,
    dilation,
    ceil_mode=False,
):
    # assert we are not on a fallback path, the inductor decomp should have guaranteed this
    kernel_size, stride, padding, dilation, _ = max_pool2d_checks(
        x, kernel_size, stride, padding, dilation, assert_fallback=False
    )

    x.realize_hint()
    *batch, h, w = x.get_size()

    h_out, ceil_mode1 = pooling_size(h, 0, kernel_size, stride, padding, ceil_mode)
    w_out, ceil_mode2 = pooling_size(w, 1, kernel_size, stride, padding, ceil_mode)

    dtype = x.dtype
    min_value = (
        False
        if dtype is torch.bool
        else (float("-inf") if dtype.is_floating_point else torch.iinfo(dtype).min)
    )

    new_size = list(batch) + [h_out, w_out]
    if padding[0] or padding[1] or ceil_mode1 or ceil_mode2:
        x_loader = constant_boundary_condition(x, min_value, dim=2)
    else:
        x_loader = x.make_loader()

    def fn(idx, return_index):
        *prefix, bh, bw = idx
        maxval = None
        maxindex = None
        for h_inc, w_inc in itertools.product(
            range(kernel_size[0]), range(kernel_size[1])
        ):
            ih = bh * stride[0] + h_inc - padding[0]
            iw = bw * stride[1] + w_inc - padding[1]
            val = x_loader([*prefix, ih, iw])
            if return_index:
                index = ops.index_expr(h_inc * kernel_size[1] + w_inc, torch.int8)
                if maxindex is None:
                    maxindex = index
                else:
                    maxindex = ops.where(ops.gt(val, maxval), index, maxindex)
            if maxval is None:
                maxval = val
            else:
                maxval = ops.maximum(val, maxval)
        if return_index:
            return maxindex
        else:
            return maxval

    out = Pointwise.create(
        device=x.get_device(),
        dtype=x.get_dtype(),
        inner_fn=functools.partial(fn, return_index=False),
        ranges=new_size,
    )
    offsets = Pointwise.create(
        device=x.get_device(),
        dtype=torch.int8,
        inner_fn=functools.partial(fn, return_index=True),
        ranges=new_size,
    )
    return out, offsets


@register_lowering(
    prims._low_memory_max_pool2d_offsets_to_indices, type_promotion_kind=None
)
def _low_memory_max_pool2d_offsets_to_indices(
    offsets, kernel_width, input_width, stride, padding
):
    # TODO: Generalize to other max pooling flavors, and arbitrary dim

    offsets_loader = offsets.make_loader()

    def increments_to_index(h_inc, w_inc, bh, bw):
        w_in = ops.index_expr(input_width, torch.int64)
        hbase = ops.index_expr(bh * stride[0] - padding[0], torch.int64)
        wbase = ops.index_expr(bw * stride[1] - padding[1], torch.int64)
        ih = hbase + h_inc
        iw = wbase + w_inc
        return ih * w_in + iw

    def offsets_to_indices(idx):
        *prefix, bh, bw = idx
        offset = offsets_loader([*prefix, bh, bw])
        kw_const = ops.constant(kernel_width, torch.int32)
        h_inc = offset // kw_const
        w_inc = offset - (h_inc * kw_const)
        return increments_to_index(h_inc, w_inc, bh, bw)

    indices = Pointwise.create(
        device=offsets.get_device(),
        dtype=torch.int64,
        inner_fn=offsets_to_indices,
        ranges=offsets.get_size(),
    )
    return indices


# Fallback selected when we do not decompose to the low-memory path.
make_fallback(aten.max_pool2d_with_indices)


fallback_max_pool2d_with_indices_backward = fallback_handler(
    aten.max_pool2d_with_indices_backward.default,
    add_to_fallback_set=False,
)


@register_lowering(aten.max_pool2d_with_indices_backward, type_promotion_kind=None)
def max_pool2d_with_indices_backward(
    grad_output, x, kernel_size, stride, padding, dilation, ceil_mode, indices
):
    if padding == 0:
        padding = [0, 0]
    if dilation == 1:
        dilation = [1, 1]
    if not stride:
        stride = kernel_size

    assert isinstance(x, TensorBox)
    assert len(kernel_size) == 2
    assert len(stride) == 2
    assert len(padding) == 2
    assert len(dilation) == 2
    assert len(x.get_size()) in (3, 4)

    # we will read this many times, so make sure it is computed
    grad_output.realize_hint()
    gO_stride = grad_output.maybe_get_stride()
    x_stride: Optional[Sequence[Any]]
    if isinstance(x, TensorBox) and isinstance(x.data.data, Pointwise):  # type: ignore[attr-defined]
        data = x.data.data  # type: ignore[attr-defined]
        x_buffer = ir.ComputedBuffer(
            name=None,
            layout=ir.FlexibleLayout(
                device=data.get_device(),
                dtype=data.get_dtype(),
                size=data.get_size(),
            ),
            data=data,
        )
        x_buffer.decide_layout()
        x_stride = x_buffer.get_stride()
    else:
        x_stride = x.maybe_get_stride()

    is_channels_last = (x_stride is not None and x_stride[1] == 1) or (
        gO_stride is not None and gO_stride[1] == 1
    )
    if any(d != 1 for d in dilation):
        # dilation NYI
        return fallback_max_pool2d_with_indices_backward(
            grad_output, x, kernel_size, stride, padding, dilation, ceil_mode, indices
        )

    *_batch, _height, width = x.get_size()
    *_, pooled_height, pooled_width = grad_output.get_size()

    indices_loader = indices.make_loader()
    grad_loader = grad_output.make_loader()
    new_size = list(x.get_size())

    h_window_size = max(
        max(h // stride[0] - max(0, (h - kernel_size[0]) // stride[0]), 1)
        for h in range(kernel_size[0] * 2)
    )
    w_window_size = max(
        max(w // stride[1] - max(0, (w - kernel_size[1]) // stride[1]), 1)
        for w in range(kernel_size[1] * 2)
    )

    window_size = h_window_size * w_window_size

    if window_size > 25:
        # Kernel size too big. Results in hard-to-optimize Triton code. Use fallback.
        return fallback_max_pool2d_with_indices_backward(
            grad_output, x, kernel_size, stride, padding, dilation, ceil_mode, indices
        )

    indices_size = indices.get_size()

    def fn(idx):
        *prefix, h, w = idx
        index_test = ops.index_expr(h * width + w, torch.int32)
        h = h + padding[0]
        w = w + padding[1]
        phstart = ops.index_expr(
            FloorDiv(h - kernel_size[0] + stride[0], stride[0]), torch.int32
        )
        pwstart = ops.index_expr(
            FloorDiv(w - kernel_size[1] + stride[1], stride[1]), torch.int32
        )
        phend = ops.index_expr(FloorDiv(h, stride[0]) + 1, torch.int32)
        pwend = ops.index_expr(FloorDiv(w, stride[1]) + 1, torch.int32)

        phstart = ops.maximum(phstart, ops.constant(0, torch.int32))
        pwstart = ops.maximum(pwstart, ops.constant(0, torch.int32))
        phend = ops.minimum(phend, ops.index_expr(pooled_height, torch.int32))
        pwend = ops.minimum(pwend, ops.index_expr(pooled_width, torch.int32))

        gradient = None
        for ph_ in range(h_window_size):
            for pw_ in range(w_window_size):
                ph = ops.add(phstart, ops.constant(ph_, torch.int32))
                pw = ops.add(pwstart, ops.constant(pw_, torch.int32))
                grad_index = [
                    *prefix,
                    ops.indirect_indexing(
                        ops.minimum(ph, ops.sub(phend, ops.constant(1, torch.int32))),
                        indices_size[-2],
                        check=False,
                    ),
                    ops.indirect_indexing(
                        ops.minimum(pw, ops.sub(pwend, ops.constant(1, torch.int32))),
                        indices_size[-1],
                        check=False,
                    ),
                ]

                index_actual = indices_loader(grad_index)
                grad_part = grad_loader(grad_index)
                check = ops.eq(index_actual, index_test)

                if gradient is None:
                    # don't need mask for 0, 0
                    gradient = ops.where(
                        check, grad_part, ops.constant(0.0, torch.float32)
                    )
                else:
                    mask = ops.and_(
                        ops.and_(
                            ops.lt(ph, phend),
                            ops.lt(pw, pwend),
                        ),
                        check,
                    )
                    gradient = ops.where(mask, ops.add(gradient, grad_part), gradient)
        assert gradient is not None
        return gradient

    out = Pointwise.create(
        device=grad_output.get_device(),
        dtype=grad_output.get_dtype(),
        inner_fn=fn,
        ranges=new_size,
    )
    if is_channels_last:
        return ir.ExternKernel.require_channels_last(out)
    else:
        return out


def pad_adaptive_loader(x, pad_val=0.0):
    x_loader = x.make_loader()

    def load(prefix, increments, start_indices, end_indices):
        ih, iw = increments
        h_start_index, w_start_index = start_indices
        h_end_index, w_end_index = end_indices

        mask = ops.and_(
            ops.lt(
                ops.index_expr(h_start_index + ih, torch.int64),
                ops.index_expr(h_end_index, torch.int64),
            ),
            ops.lt(
                ops.index_expr(w_start_index + iw, torch.int64),
                ops.index_expr(w_end_index, torch.int64),
            ),
        )

        return ops.masked(
            mask,
            lambda: x_loader([*prefix, h_start_index + ih, w_start_index + iw]),
            pad_val,
        )

    return load


def compute_indices_adaptive_pooling(start_index, end_index, h_in, w_in, h_out, w_out):
    h_start_index = functools.partial(start_index, out_dim=h_out, inp_dim=h_in)
    h_end_index = functools.partial(end_index, out_dim=h_out, inp_dim=h_in)

    w_start_index = functools.partial(start_index, out_dim=w_out, inp_dim=w_in)
    w_end_index = functools.partial(end_index, out_dim=w_out, inp_dim=w_in)

    return h_start_index, h_end_index, w_start_index, w_end_index


def _adaptive_pooling_fn(
    start_index, end_index, kernel_maxes, in_sizes, out_sizes, pooling_fn
):
    h_in, w_in = in_sizes
    h_out, w_out = out_sizes

    (
        h_start_index_fn,
        h_end_index_fn,
        w_start_index_fn,
        w_end_index_fn,
    ) = compute_indices_adaptive_pooling(
        start_index, end_index, h_in, w_in, h_out, w_out
    )

    def fn(idx, loader):
        *prefix, bh, bw = idx

        h_start_index = h_start_index_fn(bh)
        h_end_index = h_end_index_fn(bh)

        w_start_index = w_start_index_fn(bw)
        w_end_index = w_end_index_fn(bw)

        result = None
        for ih, iw in itertools.product(range(kernel_maxes[0]), range(kernel_maxes[1])):
            val = loader(
                prefix,
                [ih, iw],
                [h_start_index, w_start_index],
                [h_end_index, w_end_index],
            )
            if result is None:
                result = val
            else:
                result = pooling_fn(val, result)
        return result

    return fn


def _adaptive_pooling_fn_with_idx(
    start_index, end_index, kernel_maxes, in_sizes, out_sizes, pooling_fn
):
    h_in, w_in = in_sizes
    h_out, w_out = out_sizes

    (
        h_start_index_fn,
        h_end_index_fn,
        w_start_index_fn,
        w_end_index_fn,
    ) = compute_indices_adaptive_pooling(
        start_index, end_index, h_in, w_in, h_out, w_out
    )

    def fn(idx, loader):
        *prefix, bh, bw = idx

        h_start_index = h_start_index_fn(bh)
        h_end_index = h_end_index_fn(bh)

        w_start_index = w_start_index_fn(bw)
        w_end_index = w_end_index_fn(bw)

        maxval = None
        maxindex = None
        for ih, iw in itertools.product(range(kernel_maxes[0]), range(kernel_maxes[1])):
            val = loader(
                prefix,
                [ih, iw],
                [h_start_index, w_start_index],
                [h_end_index, w_end_index],
            )

            index = ops.index_expr(
                (h_start_index + ih) * w_in + w_start_index + iw, torch.int64
            )

            if maxindex is None:
                maxindex = index
            else:
                maxindex = ops.where(ops.gt(val, maxval), index, maxindex)

            if maxval is None:
                maxval = val
            else:
                maxval = pooling_fn(val, maxval)

        return maxindex

    return fn


fallback_adaptive_avg_pool2d = fallback_handler(
    aten._adaptive_avg_pool2d.default, add_to_fallback_set=False
)


@register_lowering(aten._adaptive_avg_pool2d)
def _adaptive_avg_pool2d(x, output_size):
    assert isinstance(x, TensorBox)
    assert len(output_size) == 2
    x.realize_hint()

    *batch, h_in, w_in = x.get_size()

    h_in = V.graph.sizevars.evaluate_static_shape(h_in)
    w_in = V.graph.sizevars.evaluate_static_shape(w_in)

    h_out, w_out = output_size

    # no-op if the same input and output
    if h_in == h_out and w_in == w_out:
        return clone(x)

    if h_out == 0 or w_out == 0:
        o_size = [*batch, h_out, w_out]
        return empty(o_size, dtype=x.get_dtype(), device=x.get_device())
    if h_in % h_out == 0 and w_in % w_out == 0:
        kernel_size = [h_in // h_out, w_in // w_out]
        return avg_pool2d(x, kernel_size)

    h_kernel_max = ceildiv((h_in + h_out - 1), h_out)
    w_kernel_max = ceildiv((w_in + w_out - 1), w_out)

    new_size = list(batch) + [h_out, w_out]
    dtype = x.get_dtype()

    window_size = h_kernel_max * w_kernel_max
    if window_size > 25:
        # Kernel size too big. Results in hard-to-optimize Triton code. Use fallback.
        return fallback_adaptive_avg_pool2d(x, output_size)

    def start_index(index, out_dim, inp_dim):
        return FloorDiv((index * inp_dim), out_dim)

    def end_index(index, out_dim, inp_dim):
        return FloorDiv((index + 1) * inp_dim + out_dim - 1, out_dim)

    fn_sum = _adaptive_pooling_fn(
        start_index=start_index,
        end_index=end_index,
        kernel_maxes=[h_kernel_max, w_kernel_max],
        in_sizes=[h_in, w_in],
        out_sizes=[h_out, w_out],
        pooling_fn=ops.add,
    )

    ones_loader = pad_adaptive_loader(ones_like(x))

    def fn(idx):
        return ops.truediv(
            fn_sum(idx, pad_adaptive_loader(x)), fn_sum(idx, ones_loader)
        )

    rv = Pointwise.create(
        device=x.get_device(),
        dtype=dtype,
        inner_fn=fn,
        ranges=new_size,
    )
    # TODO: should we force these to be realized?
    return rv


fallback_adaptive_max_pool2d = fallback_handler(
    aten.adaptive_max_pool2d.default, add_to_fallback_set=False
)


@register_lowering(aten.adaptive_max_pool2d)
def adaptive_max_pool2d(x, output_size):
    assert isinstance(x, TensorBox)
    assert len(output_size) == 2
    x.realize_hint()

    *batch, h_in, w_in = x.get_size()

    h_in = V.graph.sizevars.evaluate_static_shape(h_in)
    w_in = V.graph.sizevars.evaluate_static_shape(w_in)

    h_out, w_out = output_size

    if h_out == 0 or w_out == 0:
        o_size = [*batch, h_out, w_out]
        return empty(o_size, dtype=x.get_dtype(), device=x.get_device()), empty(
            o_size, dtype=torch.int64, device=x.get_device()
        )

    if h_in % h_out == 0 and w_in % w_out == 0:
        # This is handled by a decomposition
        raise ValueError

    h_kernel_max = ceildiv((h_in + h_out - 1), h_out)
    w_kernel_max = ceildiv((w_in + w_out - 1), w_out)

    new_size = list(batch) + [h_out, w_out]
    dtype = x.get_dtype()

    window_size = h_kernel_max * w_kernel_max
    if window_size > 25:
        # Kernel size too big. Results in hard-to-optimize Triton code. Use fallback.
        return fallback_adaptive_max_pool2d(x, output_size)

    def start_index(index, out_dim, inp_dim):
        return FloorDiv((index * inp_dim), out_dim)

    def end_index(index, out_dim, inp_dim):
        return FloorDiv((index + 1) * inp_dim + out_dim - 1, out_dim)

    inner_func_max_val = _adaptive_pooling_fn(
        start_index=start_index,
        end_index=end_index,
        kernel_maxes=[h_kernel_max, w_kernel_max],
        in_sizes=[h_in, w_in],
        out_sizes=[h_out, w_out],
        pooling_fn=ops.maximum,
    )

    inner_func_max_idx = _adaptive_pooling_fn_with_idx(
        start_index=start_index,
        end_index=end_index,
        kernel_maxes=[h_kernel_max, w_kernel_max],
        in_sizes=[h_in, w_in],
        out_sizes=[h_out, w_out],
        pooling_fn=ops.maximum,
    )

    def inner_fn_max_val(idx):
        return inner_func_max_val(idx, pad_adaptive_loader(x, float("-inf")))

    def inner_fn_max_idx(idx):
        return inner_func_max_idx(idx, pad_adaptive_loader(x, float("-inf")))

    rv = Pointwise.create(
        device=x.get_device(),
        dtype=dtype,
        inner_fn=inner_fn_max_val,
        ranges=new_size,
    )
    ri = Pointwise.create(
        device=x.get_device(),
        dtype=torch.int64,
        inner_fn=inner_fn_max_idx,
        ranges=new_size,
    )
    return rv, ri


fallback_fractional_max_pool2d = fallback_handler(
    aten.fractional_max_pool2d.default, add_to_fallback_set=False
)


def _fractional_pooling_offsets(samples, in_sz, out_sz, kernel_sz, dim):
    out_sz = out_sz[dim]
    in_sz = in_sz[dim]
    kernel_sz = kernel_sz[dim]
    alpha = IntTrueDiv(in_sz - kernel_sz, out_sz - 1)
    samples_loader = samples.make_loader()

    def load(prefix, i):
        sample = samples_loader([*prefix, dim])
        i_expr = ops.index_expr(i, samples.get_dtype())
        alpha_expr = ops.index_expr(alpha, samples.get_dtype())
        seq_i = ops.floor((i_expr + sample) * alpha_expr) - ops.floor(
            sample * alpha_expr
        )
        seq_i = ops.to_dtype(seq_i, torch.int64)

        mask = ops.lt(
            i_expr,
            ops.index_expr(out_sz - 1, torch.int64),
        )
        return ops.where(mask, seq_i, ops.index_expr(in_sz - kernel_sz, torch.int64))

    return load


@register_lowering(aten.fractional_max_pool2d)
def fractional_max_pool2d(x, kernel_size, output_size, random_samples):
    x.realize_hint()
    *batch, inp_h, inp_w = x.get_size()
    kernel_h, kernel_w = kernel_size
    h_out, w_out = output_size

    if kernel_h * kernel_w >= 25:
        return fallback_fractional_max_pool2d(
            x, kernel_size, output_size, random_samples
        )

    gen_offsets_for_dim = functools.partial(
        _fractional_pooling_offsets,
        samples=random_samples,
        in_sz=[inp_h, inp_w],
        out_sz=output_size,
        kernel_sz=kernel_size,
    )

    h_index_fn = gen_offsets_for_dim(dim=0)
    w_index_fn = gen_offsets_for_dim(dim=1)
    x_loader = x.make_loader()

    def fn(idx, return_index):
        *prefix, bh, bw = idx

        h_start_index = ops.indirect_indexing(h_index_fn(prefix, bh), inp_h)
        w_start_index = ops.indirect_indexing(w_index_fn(prefix, bw), inp_w)

        maxval = None
        maxindex = None
        for ih, iw in itertools.product(range(kernel_size[0]), range(kernel_size[1])):
            val = x_loader([*prefix, h_start_index + ih, w_start_index + iw])
            if return_index:
                index = ops.index_expr(
                    (h_start_index + ih) * inp_w + w_start_index + iw, torch.int64
                )
                if maxindex is None:
                    maxindex = index
                else:
                    maxindex = ops.where(
                        ops.or_(ops.gt(val, maxval), ops.isnan(val)), index, maxindex
                    )
            if maxval is None:
                maxval = val
            else:
                maxval = ops.maximum(val, maxval)
        if return_index:
            return maxindex
        else:
            return maxval

    new_size = list(batch) + [h_out, w_out]
    rv = Pointwise.create(
        device=x.get_device(),
        dtype=x.get_dtype(),
        inner_fn=functools.partial(fn, return_index=False),
        ranges=new_size,
    )

    ri = Pointwise.create(
        device=x.get_device(),
        dtype=torch.int64,
        inner_fn=functools.partial(fn, return_index=True),
        ranges=new_size,
    )
    return rv, ri


@register_lowering(aten.upsample_nearest2d_backward.default)
def upsample_nearest2d_backward(
    x, output_size=None, input_size=None, scales_h=None, scales_w=None
):
    x.realize_hint()

    *_batch, inp_h, inp_w = x.get_size()
    inp_h = V.graph.sizevars.evaluate_static_shape(inp_h)
    inp_w = V.graph.sizevars.evaluate_static_shape(inp_w)

    *_batch, out_h, out_w = input_size

    if inp_h % out_h == 0 and inp_w % out_w == 0:
        return avg_pool2d(x, [inp_h // out_h, inp_w // out_w], divisor_override=1)

    h_kernel_max = ceildiv(inp_h, out_h)
    w_kernel_max = ceildiv(inp_w, out_w)

    def start_index(index, out_dim, inp_dim):
        return CeilDiv(index * inp_dim, sympy.sympify(out_dim))

    def end_index(index, out_dim, inp_dim):
        return start_index((index + 1), out_dim, inp_dim)

    fn_sum = _adaptive_pooling_fn(
        start_index=start_index,
        end_index=end_index,
        kernel_maxes=[h_kernel_max, w_kernel_max],
        in_sizes=[inp_h, inp_w],
        out_sizes=[out_h, out_w],
        pooling_fn=ops.add,
    )

    def fn(idx):
        return fn_sum(idx, pad_adaptive_loader(x))

    rv = Pointwise.create(
        device=x.get_device(),
        dtype=x.get_dtype(),
        inner_fn=fn,
        ranges=list(input_size),
    )

    return rv


fallback_avg_pool2d = fallback_handler(
    aten.avg_pool2d.default, add_to_fallback_set=False
)
fallback_avg_pool3d = fallback_handler(
    aten.avg_pool3d.default, add_to_fallback_set=False
)


@register_lowering(aten.avg_pool2d, type_promotion_kind=None)
def avg_pool2d(
    x,
    kernel_size,
    stride=(),
    padding=0,
    ceil_mode=False,
    count_include_pad=True,
    divisor_override=None,
):
    return _avg_poolnd(
        x,
        kernel_size,
        stride,
        padding,
        ceil_mode,
        count_include_pad,
        divisor_override,
        dim=2,
    )


@register_lowering(aten.avg_pool3d, type_promotion_kind=None)
def avg_pool3d(
    x,
    kernel_size,
    stride=(),
    padding=0,
    ceil_mode=False,
    count_include_pad=True,
    divisor_override=None,
):
    return _avg_poolnd(
        x,
        kernel_size,
        stride,
        padding,
        ceil_mode,
        count_include_pad,
        divisor_override,
        dim=3,
    )


def _avg_poolnd(
    x,
    kernel_size,
    stride,
    padding,
    ceil_mode,
    count_include_pad,
    divisor_override,
    dim,
):
    if not stride:
        stride = kernel_size
    if not padding:
        padding = [0] * dim
    kernel_size = pad_listlike(kernel_size, dim)
    stride = pad_listlike(stride, dim)
    padding = pad_listlike(padding, dim)

    assert isinstance(x, TensorBox)
    assert len(kernel_size) == dim
    assert len(stride) == dim
    assert len(padding) == dim
    assert len(x.get_size()) in (dim + 1, dim + 2)

    x.realize_hint()
    batch = x.get_size()[:-dim]
    h = x.get_size()[-dim:]

    h_out, ceil_modes = zip(
        *[
            pooling_size(h[i], i, kernel_size, stride, padding, ceil_mode)
            for i in range(dim)
        ]
    )

    if any(padding) or any(ceil_modes):
        x_loader = constant_boundary_condition(x, 0.0, dim=dim)
        had_padding = True
    else:
        x_loader = x.make_loader()
        had_padding = False

    new_size = list(batch) + list(h_out)
    dtype = x.get_dtype()

    window_size = functools.reduce(operator.mul, kernel_size)
    if window_size > 25:
        # Kernel size too big. Results in hard-to-optimize Triton code. Use fallback.
        if dim == 2:
            fallback = fallback_avg_pool2d
        elif dim == 3:
            fallback = fallback_avg_pool3d
        else:
            raise ValueError(f"Unknown dim: {dim}")

        return fallback(
            x,
            kernel_size,
            stride,
            padding,
            ceil_mode,
            count_include_pad,
            divisor_override,
        )

    def fn_sum(idx, loader):
        prefix = idx[:-dim]
        b = idx[-dim:]
        total = None
        for ih in itertools.product(*[range(kernel_size[i]) for i in range(dim)]):
            inp = [b[i] * stride[i] + ih[i] - padding[i] for i in range(dim)]
            val = loader([*prefix, *inp])
            if total is None:
                total = val
            else:
                total = ops.add(val, total)
        return total

    if not had_padding or divisor_override:
        if divisor_override:
            scale = 1 / divisor_override
        else:
            scale = 1.0 / window_size

        def fn(idx):
            return ops.mul(fn_sum(idx, x_loader), ops.constant(scale, dtype))

    else:

        def fn(idx):
            bh = idx[-dim:]

            divide_factors = []
            for i in range(dim):
                hstart = bh[i] * stride[i] - padding[i]
                hend = sympy.Min(hstart + kernel_size[i], h[i] + padding[i])
                if not count_include_pad:
                    hstart = sympy.Max(hstart, 0)
                    hend = sympy.Min(hend, h[i])
                factor = ops.index_expr(hend - hstart, torch.int32)
                divide_factors.append(factor)
            divide_factor = functools.reduce(ops.mul, divide_factors)
            return ops.truediv(fn_sum(idx, x_loader), divide_factor)

    rv = Pointwise.create(
        device=x.get_device(),
        dtype=dtype,
        inner_fn=fn,
        ranges=new_size,
    )
    # TODO(jansel): should we force these to be realized?
    return rv


fallback_avg_pool2d_backward = fallback_handler(
    aten.avg_pool2d_backward.default, add_to_fallback_set=False
)


@register_lowering(aten.avg_pool2d_backward, type_promotion_kind=None)
def avg_pool2d_backward(
    grad_output,
    x,
    kernel_size,
    stride,
    padding,
    ceil_mode,
    count_include_pad,
    divisor_override=None,
):
    assert divisor_override is None or divisor_override != 0, "divisor must be not zero"
    if not stride:
        stride = kernel_size
    if not padding:
        padding = [0, 0]

    assert isinstance(grad_output, TensorBox)
    assert isinstance(x, TensorBox)
    assert len(kernel_size) == 2
    assert len(stride) == 2
    assert len(padding) == 2
    assert len(x.get_size()) in (3, 4)

    grad_output.realize_hint()  # we will read this many times, so make sure it is computed

    *_, height, width = x.get_size()

    _h_out, ceil_mode1 = pooling_size(
        height, 0, kernel_size, stride, padding, ceil_mode
    )
    _w_out, ceil_mode2 = pooling_size(width, 1, kernel_size, stride, padding, ceil_mode)

    grad_loader = grad_output.make_loader()

    had_padding = padding[0] or padding[1] or ceil_mode1 or ceil_mode2

    *_, pooled_height, pooled_width = grad_output.get_size()
    new_size = list(x.get_size())
    dtype = x.get_dtype()

    h_window_size = max(
        max(h // stride[0] - max(0, (h - kernel_size[0]) // stride[0]), 1)
        for h in range(kernel_size[0] * 2)
    )
    w_window_size = max(
        max(w // stride[1] - max(0, (w - kernel_size[1]) // stride[1]), 1)
        for w in range(kernel_size[1] * 2)
    )

    window_size = h_window_size * w_window_size
    if window_size > 25:
        # Kernel size too big. Results in hard-to-optimize Triton code. Use fallback.
        return fallback_avg_pool2d_backward(
            grad_output,
            x,
            kernel_size,
            stride,
            padding,
            ceil_mode,
            count_include_pad,
            divisor_override,
        )

    def compute_pool_size_without_padding(ph, pw):
        """
        This computes the scaling factor that we will divide an element
        by when `count_include_pad=False`
        """
        stride_h = ops.constant(stride[0], torch.int32)
        stride_w = ops.constant(stride[1], torch.int32)
        pad_h = ops.constant(padding[0], torch.int32)
        pad_w = ops.constant(padding[1], torch.int32)
        kernel_h = ops.constant(kernel_size[0], torch.int32)
        kernel_w = ops.constant(kernel_size[1], torch.int32)
        hstart = ops.sub(ops.mul(ph, stride_h), pad_h)
        wstart = ops.sub(ops.mul(pw, stride_w), pad_w)
        hend = ops.minimum(
            ops.add(hstart, kernel_h),
            ops.add(ops.index_expr(height, torch.int32), pad_h),
        )
        wend = ops.minimum(
            ops.add(wstart, kernel_w),
            ops.add(ops.index_expr(width, torch.int32), pad_w),
        )
        hstart = ops.maximum(hstart, ops.constant(0, torch.int32))
        wstart = ops.maximum(wstart, ops.constant(0, torch.int32))
        hend = ops.minimum(hend, ops.index_expr(height, torch.int32))
        wend = ops.minimum(wend, ops.index_expr(width, torch.int32))
        divide_factor = ops.mul(ops.sub(hend, hstart), ops.sub(wend, wstart))
        return divide_factor

    def fn(idx):
        *prefix, h, w = idx
        h = h + padding[0]
        w = w + padding[1]
        phstart = ops.index_expr(
            FloorDiv(h - kernel_size[0] + stride[0], stride[0]), torch.int32
        )
        pwstart = ops.index_expr(
            FloorDiv(w - kernel_size[1] + stride[1], stride[1]), torch.int32
        )
        phend = ops.index_expr(FloorDiv(h, stride[0]) + 1, torch.int32)
        pwend = ops.index_expr(FloorDiv(w, stride[1]) + 1, torch.int32)

        phstart = ops.maximum(phstart, ops.constant(0, torch.int32))
        pwstart = ops.maximum(pwstart, ops.constant(0, torch.int32))
        phend = ops.minimum(phend, ops.index_expr(pooled_height, torch.int32))
        pwend = ops.minimum(pwend, ops.index_expr(pooled_width, torch.int32))

        gradient = None
        for ph_ in range(h_window_size):
            for pw_ in range(w_window_size):
                ph = ops.add(phstart, ops.constant(ph_, torch.int32))
                pw = ops.add(pwstart, ops.constant(pw_, torch.int32))

                if divisor_override is not None:
                    scale = divisor_override
                elif count_include_pad or not had_padding:
                    scale = kernel_size[0] * kernel_size[1]
                else:
                    scale = compute_pool_size_without_padding(ph, pw)

                part = ops.truediv(
                    grad_loader(
                        [
                            *prefix,
                            ops.indirect_indexing(
                                ops.minimum(
                                    ph, ops.sub(phend, ops.constant(1, torch.int32))
                                ),
                                pooled_height,
                                check=False,
                            ),
                            ops.indirect_indexing(
                                ops.minimum(
                                    pw, ops.sub(pwend, ops.constant(1, torch.int32))
                                ),
                                pooled_width,
                                check=False,
                            ),
                        ]
                    ),
                    scale,
                )

                mask = ops.and_(
                    ops.lt(ph, phend),
                    ops.lt(pw, pwend),
                )
                if gradient is None:
                    gradient = ops.where(mask, part, ops.constant(0.0, torch.float32))
                else:
                    gradient = ops.where(mask, ops.add(gradient, part), gradient)
        assert gradient is not None
        return gradient

    rv = Pointwise.create(
        device=grad_output.get_device(),
        dtype=dtype,
        inner_fn=fn,
        ranges=new_size,
    )
    return rv


fallback_avg_pool3d_backward = fallback_handler(
    aten.avg_pool3d_backward.default, add_to_fallback_set=False
)


@register_lowering(aten.avg_pool3d_backward, type_promotion_kind=None)
def avg_pool3d_backward(
    grad_output,
    x,
    kernel_size,
    stride,
    padding,
    ceil_mode,
    count_include_pad,
    divisor_override=None,
):
    assert divisor_override is None or divisor_override != 0, "divisor must be not zero"
    if not stride:
        stride = kernel_size
    if not padding:
        padding = [0, 0, 0]

    assert isinstance(grad_output, TensorBox)
    assert isinstance(x, TensorBox)
    assert len(kernel_size) == 3
    assert len(stride) == 3
    assert len(padding) == 3
    assert len(x.get_size()) in (4, 5)

    grad_output.realize_hint()

    *_batch, depth, height, width = x.get_size()

    _d_out, ceil_mode_d = pooling_size(
        depth, 0, kernel_size, stride, padding, ceil_mode
    )
    _h_out, ceil_mode_h = pooling_size(
        height, 1, kernel_size, stride, padding, ceil_mode
    )
    _w_out, ceil_mode_w = pooling_size(
        width, 2, kernel_size, stride, padding, ceil_mode
    )

    grad_loader = grad_output.make_loader()
    had_padding = any(padding) or ceil_mode_d or ceil_mode_h or ceil_mode_w

    *_, pooled_depth, pooled_height, pooled_width = grad_output.get_size()
    new_size = list(x.get_size())
    dtype = x.get_dtype()

    d_window_size, h_window_size, w_window_size = (
        max(
            max(d // stride[i] - max(0, (d - kernel_size[i]) // stride[i]), 1)
            for d in range(kernel_size[i] * 2)
        )
        for i in range(3)
    )

    window_size = d_window_size * h_window_size * w_window_size
    if window_size > 125:
        # Kernel size too big. Results in hard-to-optimize Triton code.
        return fallback_avg_pool3d_backward(
            grad_output,
            x,
            kernel_size,
            stride,
            padding,
            ceil_mode,
            count_include_pad,
            divisor_override,
        )

    def compute_pool_size_without_padding(pd, ph, pw):
        stride_d, stride_h, stride_w = (ops.constant(s, torch.int32) for s in stride)
        pad_d, pad_h, pad_w = (ops.constant(p, torch.int32) for p in padding)
        kernel_d, kernel_h, kernel_w = (
            ops.constant(k, torch.int32) for k in kernel_size
        )

        dstart, hstart, wstart = (
            ops.sub(ops.mul(p, s), pad)
            for p, s, pad in zip(
                [pd, ph, pw], [stride_d, stride_h, stride_w], [pad_d, pad_h, pad_w]
            )
        )
        dend, hend, wend = (
            ops.minimum(
                ops.add(start, k), ops.add(ops.index_expr(dim, torch.int32), pad)
            )
            for start, k, dim, pad in zip(
                [dstart, hstart, wstart],
                [kernel_d, kernel_h, kernel_w],
                [depth, height, width],
                [pad_d, pad_h, pad_w],
            )
        )
        dstart, hstart, wstart = (
            ops.maximum(start, ops.constant(0, torch.int32))
            for start in [dstart, hstart, wstart]
        )
        dend, hend, wend = (
            ops.minimum(end, ops.index_expr(dim, torch.int32))
            for end, dim in zip([dend, hend, wend], [depth, height, width])
        )
        divide_factor = ops.mul(
            ops.mul(ops.sub(dend, dstart), ops.sub(hend, hstart)), ops.sub(wend, wstart)
        )
        return divide_factor

    def fn(idx):
        *prefix, d, h, w = idx
        d, h, w = (v + pad for v, pad in zip([d, h, w], padding))

        pdstart, phstart, pwstart = (
            ops.index_expr(FloorDiv(v - k + s, s), torch.int32)
            for v, k, s in zip([d, h, w], kernel_size, stride)
        )

        pdend, phend, pwend = (
            ops.index_expr(FloorDiv(v, s) + 1, torch.int32)
            for v, s in zip([d, h, w], stride)
        )

        pdstart, phstart, pwstart = (
            ops.maximum(pstart, ops.constant(0, torch.int32))
            for pstart in [pdstart, phstart, pwstart]
        )
        pdend, phend, pwend = (
            ops.minimum(pend, ops.index_expr(pooled_dim, torch.int32))
            for pend, pooled_dim in zip(
                [pdend, phend, pwend], [pooled_depth, pooled_height, pooled_width]
            )
        )

        gradient = None
        # Iterate over the 3D region to accumulate gradients
        for pd_ in range(d_window_size):
            for ph_ in range(h_window_size):
                for pw_ in range(w_window_size):
                    pd, ph, pw = (
                        ops.add(pstart, ops.constant(p_, torch.int32))
                        for pstart, p_ in zip(
                            [pdstart, phstart, pwstart], [pd_, ph_, pw_]
                        )
                    )

                    if divisor_override is not None:
                        scale = divisor_override
                    elif count_include_pad or not had_padding:
                        scale = kernel_size[0] * kernel_size[1] * kernel_size[2]
                    else:
                        scale = compute_pool_size_without_padding(pd, ph, pw)

                    part = ops.truediv(
                        grad_loader(
                            [
                                *prefix,
                                ops.indirect_indexing(
                                    ops.minimum(
                                        pd, ops.sub(pdend, ops.constant(1, torch.int32))
                                    ),
                                    pooled_depth,
                                    check=False,
                                ),
                                ops.indirect_indexing(
                                    ops.minimum(
                                        ph, ops.sub(phend, ops.constant(1, torch.int32))
                                    ),
                                    pooled_height,
                                    check=False,
                                ),
                                ops.indirect_indexing(
                                    ops.minimum(
                                        pw, ops.sub(pwend, ops.constant(1, torch.int32))
                                    ),
                                    pooled_width,
                                    check=False,
                                ),
                            ]
                        ),
                        scale,
                    )

                    mask = ops.and_(
                        ops.and_(ops.lt(pd, pdend), ops.lt(ph, phend)),
                        ops.lt(pw, pwend),
                    )
                    if gradient is None:
                        gradient = ops.where(
                            mask, part, ops.constant(0.0, torch.float32)
                        )
                    else:
                        gradient = ops.where(mask, ops.add(gradient, part), gradient)
        assert gradient is not None
        return gradient

    rv = Pointwise.create(
        device=grad_output.get_device(),
        dtype=dtype,
        inner_fn=fn,
        ranges=new_size,
    )
    return rv


def _validate_reduction_axis(x, axis):
    size = x.get_size()
    if isinstance(axis, int):
        axis = [axis]
    elif not axis:
        axis = range(len(size))
    if len(size) == 0:
        assert tuple(axis) in [(), (0,), (-1,)], f"invalid axis: {axis}"
        return []
    axis = list(axis)
    for i in range(len(axis)):
        if axis[i] < 0:
            axis[i] += len(size) if len(size) else 1
        assert 0 <= axis[i] < len(size) or (len(size) == 0 and axis[i] == 0)
    assert len(set(axis)) == len(axis), "reduction axis not unique"
    return axis


def _make_reduction_inner(x, *, axis, keepdims, dtype, override_return_dtype):
    if dtype is not None:
        x = to_dtype(x, dtype)
    size = x.get_size()
    axis = set(_validate_reduction_axis(x, axis))

    kept_sizes = []
    kept_idx = []
    reduced_sizes = []
    reduced_idx = []
    for i in range(len(size)):
        if i in axis:
            reduced_idx.append(i)
            reduced_sizes.append(size[i])
        else:
            kept_idx.append(i)
            kept_sizes.append(size[i])

    def loader(index, reduction_index):
        assert len(reduction_index) == len(reduced_idx)
        if keepdims:
            assert len(index) == len(size)
            index = [index[i] for i in kept_idx]
        assert len(index) == len(kept_idx)
        new_index = [None] * (len(index) + len(reduction_index))
        for idx, var in itertools.chain(
            zip(kept_idx, index), zip(reduced_idx, reduction_index)
        ):
            new_index[idx] = var
        return inner_loader(new_index)

    if keepdims:
        new_size = list(size)
        for i in reduced_idx:
            new_size[i] = sympy.S.One
    else:
        new_size = kept_sizes

    inner_loader = x.make_loader()
    return dict(
        device=x.get_device(),
        dst_dtype=override_return_dtype or x.get_dtype(),
        src_dtype=x.get_dtype(),
        inner_fn=loader,
        ranges=new_size,
        reduction_ranges=reduced_sizes,
    )


def make_reduction(reduction_type: str, override_return_dtype=None):
    def inner(x, axis=None, keepdims=False, *, dtype=None):
        kwargs = _make_reduction_inner(
            x,
            axis=axis,
            keepdims=keepdims,
            dtype=dtype,
            override_return_dtype=override_return_dtype,
        )
        result = Reduction.create(reduction_type=reduction_type, input_node=x, **kwargs)
        if isinstance(
            result.data.data, Reduction  # type: ignore[attr-defined]
        ):  # Only realize if reduction isn't unrolled
            result.realize()
        return result

    return inner


def _make_scan_inner(x, *, axis, dtype):
    if dtype is not None:
        x = to_dtype(x, dtype)
    axis = _validate_dim(x, axis)

    return dict(
        device=x.get_device(),
        dtypes=(x.get_dtype(),),
        inner_fns=(x.make_loader(),),
        size=x.get_size(),
        axis=axis,
    )


@register_lowering(aten.mean)
def mean(x, axis=None, keepdim=False, *, dtype=None):
    if dtype is not None:
        x = to_dtype(x, dtype)
    size = x.get_size()
    axis = _validate_reduction_axis(x, axis)
    # compute in higher-precision until end of mean lowering
    output_dtype = x.get_dtype()
    if output_dtype in (torch.float16, torch.bfloat16):
        x = to_dtype(x, torch.float)
    sum_result = sum_(x, axis, keepdim)
    denom = sympy_product(size[i] for i in axis)
    denom = ir.IndexingConstant(index=denom, dtype=x.get_dtype(), device=x.get_device())
    denom = ExpandView.create(denom, list(sum_result.get_size()))
    return to_dtype(div(sum_result, denom), output_dtype)


def var_mean_sum_(x, axis, correction, keepdim, return_mean):
    if correction is None:
        correction = 1

    size = x.get_size()
    axis = _validate_reduction_axis(x, axis)
    x_mean = mean(x, axis, keepdim=True)
    if return_mean:
        x_mean.realize()

    diffs = square(sub(x, x_mean))
    sum_result = sum_(diffs, axis, keepdim)

    denom = sympy_product(size[i] for i in axis)
    if correction:
        denom = sympy.Max(denom - correction, 0)
    denom = ir.IndexingConstant(index=denom, dtype=x.get_dtype(), device=x.get_device())
    denom = ExpandView.create(denom, list(sum_result.get_size()))
    x_var = div(sum_result, denom)
    if not return_mean:
        return (x_var,)

    x_mean = x_mean if keepdim else squeeze(x_mean, axis)
    return x_var, x_mean


def use_two_step_variance(x, axis, keepdim):
    # Instead of unrolling welford, just unroll the simpler two-step var
    axis = _validate_reduction_axis(x, axis)
    kwargs = _make_reduction_inner(
        x, axis=axis, keepdims=keepdim, dtype=None, override_return_dtype=None
    )

    ranges = kwargs["ranges"]
    reduction_numel = sympy_product(kwargs["reduction_ranges"])
    return (
        isinstance(reduction_numel, sympy.Integer)
        and int(reduction_numel) < config.unroll_reductions_threshold
        and sympy_product(ranges) != 1
    )


def var_mean_welford_(x, axis, *, correction, keepdim, return_mean):
    if correction is None:
        correction = 1

    kwargs = _make_reduction_inner(
        x, axis=axis, keepdims=keepdim, dtype=None, override_return_dtype=None
    )
    loader = kwargs.pop("inner_fn")
    kwargs.pop("dst_dtype")
    kwargs.pop("src_dtype")

    mean, m2, _ = ir.WelfordReduction.create(
        inner_fns=(loader,),
        reduction_type="welford_reduce",
        dtype=x.get_dtype(),
        **kwargs,
    )
    m2.realize()

    dtype = x.get_dtype()
    size = x.get_size()
    axis = _validate_reduction_axis(x, axis)
    rnumel = sympy_product(size[i] for i in axis)

    def get_constant_or_index_expr(x, dtype):
        if isinstance(x, sympy.Expr) and not x.is_number:
            return ops.to_dtype(ops.index_expr(x, torch.int64), dtype)
        return ops.constant(x, dtype)

    def scale_fn(data):
        c = get_constant_or_index_expr(correction, dtype)
        N = get_constant_or_index_expr(rnumel, dtype)
        zero = ops.constant(0, dtype)
        return data / ops.maximum(zero, N - c)

    var = make_pointwise(scale_fn)(m2)

    if return_mean:
        mean.realize()
        return var, mean
    return (var,)


def var_mean_helper_(x, *, axis, correction, keepdim, return_mean):
    out_dtype = x.get_dtype()
    compute_dtype = get_computation_dtype(out_dtype)
    x = to_dtype(x, compute_dtype, copy=False)
    kwargs = dict(
        x=x,
        axis=axis,
        correction=correction,
        keepdim=keepdim,
        return_mean=return_mean,
    )
    output = (
        var_mean_sum_(**kwargs)
        if use_two_step_variance(x, axis=axis, keepdim=keepdim)
        else var_mean_welford_(**kwargs)
    )
    output = tuple(to_dtype(x, out_dtype, copy=False) for x in output)
    return output[0] if not return_mean else output


@register_lowering([aten.var, prims.var])
def var_(x, axis=None, *, correction=None, keepdim=False):
    return var_mean_helper_(
        x, axis=axis, correction=correction, keepdim=keepdim, return_mean=False
    )


@register_lowering(aten.var_mean)
def var_mean(x, axis=None, *, correction=None, keepdim=False):
    return var_mean_helper_(
        x, axis=axis, correction=correction, keepdim=keepdim, return_mean=True
    )


def pow_recursive(x, y, dtype):
    if y < 0:
        return pow_recursive(ops.reciprocal(x), -y, dtype)
    if y == 0:
        return ops.constant(1, dtype)
    if y == 1:
        return x

    result = pow_recursive(x, y // 2, dtype)
    result = ops.mul(result, result)
    if (y % 2) == 1:
        result = ops.mul(result, x)
    return result


@make_pointwise
def pow_native(a, b):
    return ops.pow(a, b)


fallback_pow_tensor_tensor = fallback_handler(
    aten.pow.Tensor_Tensor, add_to_fallback_set=False
)
fallback_pow_scalar = fallback_handler(aten.pow.Scalar, add_to_fallback_set=False)
fallback_pow_tensor_scalar = fallback_handler(
    aten.pow.Tensor_Scalar, add_to_fallback_set=False
)


@register_lowering(aten.pow, broadcast=True)
def pow(a, b):
    if isinstance(b, float) and b == int(b):
        return pow(a, int(b))
    elif isinstance(b, float) and b == 0.5:
        return sqrt(a)
    elif isinstance(b, int) and b == 1:
        return clone(a)

    # Type promotion ensures all tensor arguments have the same type
    dtype = next(x.get_dtype() for x in (a, b) if isinstance(x, ir.TensorBox))
    is_integer_pow = is_integer_dtype(dtype)

    # Optimize away small fixed powers, or for integers avoid falling back to ATen
    embed_exponent = isinstance(b, int) and (
        -32 < b < 32 or (is_integer_pow and b >= 0)
    )
    if embed_exponent:
        loader = a.make_loader()

        def fn(idx):
            return pow_recursive(loader(idx), b, a.get_dtype())

        return Pointwise.create(
            device=a.get_device(),
            dtype=a.get_dtype(),
            inner_fn=fn,
            ranges=a.get_size(),
        )

    if isinstance(a, Number):
        if a == 1:
            return full_like(b, 1)
        if a == 2 and is_float_dtype(b.get_dtype()):
            return exp2(b)

    if is_integer_pow:
        # ops.pow doesn't work for integers
        if isinstance(a, Number):
            return fallback_pow_scalar(a, b)
        elif isinstance(b, Number):
            return fallback_pow_tensor_scalar(a, b)
        else:
            return fallback_pow_tensor_tensor(a, b)

    return pow_native(a, b)


def mutate_to(changed, val, unsafe_alias=False):
    if isinstance(changed, TensorBox):
        changed_data = changed.data
    else:
        changed_data = changed
    if isinstance(val, TensorBox):
        val = val.data

    if not isinstance(val, ir.StorageBox):
        # introduce a copy to handle views
        val = Pointwise.create(
            device=changed.get_device(),
            dtype=changed.get_dtype(),
            inner_fn=val.make_loader(),
            ranges=changed.get_size(),
        ).data
        assert isinstance(val, ir.StorageBox)

    if isinstance(changed_data, ir.StorageBox) and not (
        changed_data.is_input_buffer()
        # In AOTI, module parameters and buffers are not lifted as graph inputs
        or changed_data.is_module_buffer()
        or isinstance(changed_data.data, ir.NopKernel)
    ):
        # Fast path, just swing the data pointer
        val.realize()
        changed_data.data = val.data
        return changed

    ir.MutationLayoutSHOULDREMOVE.realize_into(
        val, changed_data, unsafe_alias=unsafe_alias
    )
    return changed


@register_lowering(aten.fill_)
def fill_(x, fill_value):
    return mutate_to(x, full_like(x, fill_value))


@register_lowering(aten.copy_, type_promotion_kind=None)
def copy_(dst, src, non_blocking=False):
    if dst is src:
        # dst.copy_(dst) can happen from the reinplacing pass
        return dst
    src = to_device(src, dst.get_device())
    src = to_dtype(src, dst.get_dtype())
    src = expand(src, dst.get_size())
    return mutate_to(dst, src)


@make_pointwise
def floordiv(a, b):
    return ops.floordiv(a, b)


@make_pointwise
def truncdiv(a, b):
    return ops.truncdiv(a, b)


@register_lowering(aten.div, broadcast=True)
def div_mode(a, b, rounding_mode=None):
    both_integer = is_integer_type(a) and is_integer_type(b)
    both_boolean = is_boolean_type(a) and is_boolean_type(b)

    # floordiv and truncdiv need special handling for integer tensors on Triton,
    # see the discussion at https://github.com/openai/triton/issues/605
    if rounding_mode == "floor":
        assert not both_boolean, "floordiv operands can not be boolean at the same time"
        return floordiv(a, b) if both_integer else floor(div(a, b))
    if rounding_mode == "trunc":
        assert not both_boolean, "truncdiv operands can not be boolean at the same time"
        return truncdiv(a, b) if both_integer else trunc(div(a, b))
    return div(a, b)


@register_lowering([aten.mul], broadcast=True)
def mul(a, b):
    both_bool = is_boolean_type(a) and is_boolean_type(b)
    if both_bool:
        return logical_and(a, b)
    else:
        fn = ops_wrapper(aten.mul.__name__)
        return make_pointwise(fn)(a, b)


def get_constant_value(x: ir.IRNode) -> Optional[ir.Constant]:
    """Try convert an arbitrary IR node into an ir.Constant value"""

    # First try unwrapping the IRNode to see if it is already an ir.Constant
    # Optional step, but avoids unnecessary inner_fn evaluation.
    if isinstance(x, ir.MutableBox):
        return get_constant_value(x.data)
    if isinstance(x, ir.BaseView):
        return get_constant_value(x.unwrap_view())
    if isinstance(x, ir.Constant):
        return x

    # If the unwrapped node is not an ir.Constant, try evaluating inner_fn
    # to see if the returned value is from an `ops.constant` call
    if not isinstance(x, ir.Loops):
        return None

    handler = torch._inductor.ops_handler.ExtractConstantsHandler(x.get_device())
    with V.set_ops_handler(handler), patch.object(
        ir.FlexibleLayout, "allow_indexing", True
    ):
        out = x.inner_fn(*x.inner_fn_args())

    assert isinstance(out, torch._inductor.virtualized.OpsValue)
    if isinstance(out.value, ir.Constant):
        return out.value
    return None


# NOTE: prims.div maps to a / b in C, so performs truncation division on
#   integer inputs and true division for floating and complex inputs.
@register_lowering([prims.div], broadcast=True)
def div_prim(a, b):
    is_integral = all(is_boolean_type(x) or is_integer_type(x) for x in [a, b])

    if is_integral:
        return truncdiv(a, b)

    if (divisor := get_constant_value(b)) is not None:
        # Replace divide by constant with multiply by reciprocal
        if divisor.value == 0:
            reciprocal = math.copysign(float("inf"), divisor.value)
        else:
            reciprocal = 1.0 / divisor.value
        return mul(a, reciprocal)

    def fn(*args):
        return ops.truediv(*args)

    return make_pointwise(fn)(a, b)


@register_lowering(
    [aten.true_divide, aten.div.Tensor],
    broadcast=True,
    type_promotion_kind=ELEMENTWISE_TYPE_PROMOTION_KIND.INT_TO_FLOAT,
)
def div(a, b):
    a, b = promote_constants(
        (a, b), type_promotion_kind=ELEMENTWISE_TYPE_PROMOTION_KIND.INT_TO_FLOAT
    )
    return div_prim(a, b)


@register_lowering([aten.fmod, prims.fmod], broadcast=True)
def fmod(a, b):
    is_integral = is_boolean_type(a) or is_integer_type(a)

    if is_integral:

        def fn(a, b):
            return ops.mod(a, b)

    else:

        def fn(a, b):
            return ops.fmod(a, b)

    return make_pointwise(fn)(a, b)


@register_lowering([aten.sum, prims.sum])
def sum_(x, axis=None, keepdims=False, *, dtype=None):
    if (
        is_integer_dtype(x.get_dtype()) or is_boolean_dtype(x.get_dtype())
    ) and dtype is None:
        dtype = torch.int64

    fn = make_reduction("sum", override_return_dtype=dtype)
    return fn(x, axis, keepdims, dtype=dtype)


fallback_cumsum = fallback_handler(aten.cumsum.default)
fallback_cumprod = fallback_handler(aten.cumprod.default)
fallback_logcumsumexp = fallback_handler(aten.logcumsumexp.default)
fallback_cummax = fallback_handler(aten.cummax.default)
fallback_cummin = fallback_handler(aten.cummin.default)


@register_lowering(aten.cumsum)
def cumsum(x, axis=None, dtype=None):
    if (
        is_integer_dtype(x.get_dtype()) or is_boolean_dtype(x.get_dtype())
    ) and dtype is None:
        dtype = torch.int64

    if len(x.get_size()) == 0:
        assert axis in [0, -1]
        dtype = dtype or x.get_dtype()
        return to_dtype(x, dtype, copy=True)

    def combine_fn(a_tuple, b_tuple):
        (a,) = a_tuple
        (b,) = b_tuple
        return (ops.add(a, b),)

    kwargs = _make_scan_inner(x, axis=axis, dtype=dtype)
    (result,) = ir.Scan.create(**kwargs, combine_fn=combine_fn)
    if result is None:
        return fallback_cumsum(x, dim=axis, dtype=dtype)
    return result


@register_lowering(aten.cumprod)
def cumprod(x, axis=None, dtype=None):
    if (
        is_integer_dtype(x.get_dtype()) or is_boolean_dtype(x.get_dtype())
    ) and dtype is None:
        dtype = torch.int64

    if len(x.get_size()) == 0:
        assert axis in [0, -1]
        dtype = dtype or x.get_dtype()
        return to_dtype(x, dtype, copy=True)

    def combine_fn(a_tuple, b_tuple):
        (a,) = a_tuple
        (b,) = b_tuple
        return (ops.mul(a, b),)

    kwargs = _make_scan_inner(x, axis=axis, dtype=dtype)
    (result,) = ir.Scan.create(**kwargs, combine_fn=combine_fn)
    if result is None:
        return fallback_cumprod(x, dim=axis, dtype=dtype)
    return result


@register_lowering(aten.logcumsumexp)
def logcumsumexp(x, dim):
    def log_add_exp_helper(a_tuple, b_tuple):
        (a,) = a_tuple
        (b,) = b_tuple
        min_v = ops.minimum(a, b)
        max_v = ops.maximum(a, b)
        mask = (min_v != max_v) | (~ops.isinf(min_v))
        return (ops.where(mask, ops.log1p(ops.exp(min_v - max_v)) + max_v, a),)

    dtype = x.get_dtype()
    if len(x.get_size()) == 0:
        assert dim in [0, -1]
        return clone(x)

    kwargs = _make_scan_inner(x, axis=dim, dtype=dtype)
    (result,) = ir.Scan.create(**kwargs, combine_fn=log_add_exp_helper)
    if result is None:
        return fallback_logcumsumexp(x, dim=dim)
    return result


@register_lowering(aten.cummax, type_promotion_kind=None)
def cummax(x, axis=None):
    if len(x.get_size()) == 0:
        assert axis in [0, -1]
        return clone(x), empty_like(x, dtype=torch.int64)

    dtype = x.get_dtype()
    combine_fn = ir.get_reduction_combine_fn(
        "argmax", dtype=dtype, arg_break_ties_left=False
    )

    kwargs = _make_scan_inner(x, axis=axis, dtype=dtype)
    kwargs["dtypes"] = (dtype, torch.int64)
    kwargs["inner_fns"] = (x.make_loader(), lambda _: "rindex")
    values, indices = ir.Scan.create(**kwargs, combine_fn=combine_fn)  # type: ignore[arg-type]
    if values is None:
        return fallback_cummax(x, dim=axis)
    return values, indices


@register_lowering(aten.cummin, type_promotion_kind=None)
def cummin(x, axis=None):
    if len(x.get_size()) == 0:
        assert axis in [0, -1]
        return clone(x), empty_like(x, dtype=torch.int64)

    dtype = x.get_dtype()
    combine_fn = ir.get_reduction_combine_fn(
        "argmin", dtype=dtype, arg_break_ties_left=False
    )

    kwargs = _make_scan_inner(x, axis=axis, dtype=dtype)
    kwargs["dtypes"] = (dtype, torch.int64)
    kwargs["inner_fns"] = (x.make_loader(), lambda _: "rindex")
    values, indices = ir.Scan.create(**kwargs, combine_fn=combine_fn)  # type: ignore[arg-type]
    if values is None:
        return fallback_cummin(x, dim=axis)
    return values, indices


@register_lowering(aten.prod)
def prod(x, axis=None, keepdims=False, *, dtype=None):
    if (
        is_integer_dtype(x.get_dtype()) or is_boolean_dtype(x.get_dtype())
    ) and dtype is None:
        dtype = torch.int64

    fn = make_reduction("prod", override_return_dtype=dtype)
    return fn(x, axis, keepdims, dtype=dtype)


@register_lowering(aten.any)
def reduce_any(x, dim=None, keepdim=False):
    x = to_dtype(x, torch.bool)
    return make_reduction("any")(x, axis=dim, keepdims=keepdim)


@register_lowering(aten.max, type_promotion_kind=None)
def reduce_max(x, dim=None, keepdim=False):
    if dim is not None:
        return (
            reduce_amax(x, axis=dim, keepdims=keepdim),
            reduce_argmax(x, axis=dim, keepdims=keepdim),
        )

    return reduce_amax(x, axis=None, keepdims=keepdim)


@register_lowering(aten.min, type_promotion_kind=None)
def reduce_min(x, dim=None, keepdim=False):
    if dim is not None:
        return (
            reduce_amin(x, axis=dim, keepdims=keepdim),
            reduce_argmin(x, axis=dim, keepdims=keepdim),
        )

    return reduce_amin(x, axis=None, keepdims=keepdim)


register_lowering(prims.xor_sum)(make_reduction("xor_sum"))
reduce_amax = register_lowering(aten.amax)(make_reduction("max"))
reduce_amin = register_lowering(aten.amin)(make_reduction("min"))
reduce_argmax = register_lowering(aten.argmax)(
    make_reduction("argmax", override_return_dtype=torch.int64)
)
reduce_argmin = register_lowering(aten.argmin)(
    make_reduction("argmin", override_return_dtype=torch.int64)
)

add = register_pointwise(
    aten.add, allow_alpha=True, override_fn_when_input_bool="logical_or"
)

sort_fallback = fallback_handler(aten.sort.stable, add_to_fallback_set=False)


@register_lowering(aten.sort.stable, type_promotion_kind=None)
def sort_stable(x, *, stable=None, dim=-1, descending=False):
    if stable is None:
        stable = False

    shape = x.get_size()
    device = x.get_device()
    dim = canonicalize_dim(len(shape), dim)
    if len(shape) == 0:
        return clone(x), _full(0, device, torch.int64, shape)

    dim_size = shape[dim] if len(shape) else 1
    if not V.graph.sizevars.statically_known_lt(dim_size, torch.iinfo(torch.int16).max):
        return sort_fallback(x, stable=stable, dim=dim, descending=descending)

    indices = iota(
        dim_size, start=0, step=1, dtype=torch.int16, device=device, requires_grad=False
    )
    view_shape = [1] * len(shape)
    if len(shape):
        view_shape[dim] = dim_size
    indices = view(indices, view_shape)
    indices = expand(indices, shape)

    values, indices = ir.Sort.create(
        device=device,
        dtypes=(x.dtype, indices.dtype),
        inner_fns=(x.make_loader(), indices.make_loader()),
        size=shape,
        axis=dim,
        stable=stable,
        descending=descending,
    )
    if values is None:
        return sort_fallback(x, stable=stable, dim=dim, descending=descending)

    assert indices is not None
    return values, to_dtype(indices, torch.int64)


@register_lowering(aten.sort.default, type_promotion_kind=None)
def sort(x, dim=-1, descending=False):
    return sort_stable(x, stable=False, dim=dim, descending=descending)


def register_pointwise_numeric(op, name=None, triton_fallback=None):
    return register_pointwise(
        op,
        name=name,
        type_promotion_kind=ELEMENTWISE_TYPE_PROMOTION_KIND.INT_TO_FLOAT,
        triton_fallback=triton_fallback,
    )


def register_pointwise_numeric_ldf64(op):
    return register_pointwise(
        op,
        type_promotion_kind=ELEMENTWISE_TYPE_PROMOTION_KIND.INT_TO_FLOAT,
        use_libdevice_for_f64=True,
    )


rsqrt = register_pointwise_numeric(aten.rsqrt)
exp = register_pointwise_numeric_ldf64(aten.exp)
exp2 = register_pointwise_numeric(aten.exp2)
expm1 = register_pointwise_numeric(aten.expm1)
relu = register_pointwise(aten.relu)
sigmoid = register_pointwise_numeric_ldf64(aten.sigmoid)
sqrt = register_pointwise_numeric_ldf64(aten.sqrt)
square = register_pointwise(aten.square)
sub = register_pointwise(aten.sub, allow_alpha=True)
register_pointwise_numeric_ldf64(aten.cos)
register_pointwise_numeric_ldf64(aten.sin)
abs = register_pointwise(aten.abs)
bitwise_and = register_pointwise(aten.bitwise_and)
bitwise_left_shift = register_pointwise(aten.bitwise_left_shift)
bitwise_not = register_pointwise(
    aten.bitwise_not, override_fn_when_input_bool="logical_not"
)
bitwise_or = register_pointwise(aten.bitwise_or)
bitwise_right_shift = register_pointwise(aten.bitwise_right_shift)
bitwise_xor = register_pointwise(aten.bitwise_xor)
register_pointwise_numeric(aten.lgamma)
erf = register_pointwise_numeric(aten.erf)
register_lowering(
    aten.special_erf, type_promotion_kind=ELEMENTWISE_TYPE_PROMOTION_KIND.INT_TO_FLOAT
)(erf)

register_pointwise_numeric(aten.log1p)
register_pointwise_numeric(aten.tan)
register_pointwise_numeric(aten.tanh)
register_pointwise_numeric_ldf64(aten.log)
logical_and = register_pointwise(
    aten.logical_and,
    type_promotion_kind=None,
    convert_input_to_bool=True,
    override_return_dtype=torch.bool,
)
logical_not = register_pointwise(
    aten.logical_not,
    type_promotion_kind=None,
    convert_input_to_bool=True,
    override_return_dtype=torch.bool,
)
logical_or = register_pointwise(
    aten.logical_or,
    type_promotion_kind=None,
    convert_input_to_bool=True,
    override_return_dtype=torch.bool,
)
logical_xor = register_pointwise(
    aten.logical_xor,
    type_promotion_kind=None,
    convert_input_to_bool=True,
    override_return_dtype=torch.bool,
)
maximum = register_pointwise(aten.maximum)
minimum = register_pointwise(aten.minimum)
register_lowering(aten.clamp_min)(maximum)
register_lowering(aten.clamp_max)(minimum)
neg = register_pointwise(aten.neg)
abs = register_pointwise(aten.abs)
reciprocal = register_pointwise_numeric(aten.reciprocal)
register_pointwise(aten.remainder)
sign = register_pointwise(aten.sign, override_fn_when_input_bool="identity")
register_pointwise(aten.ceil)
register_pointwise(aten.signbit, override_return_dtype=torch.bool)

register_lowering(aten._neg_view)(neg)

register_pointwise(aten.le, override_return_dtype=torch.bool)
register_pointwise(aten.lt, override_return_dtype=torch.bool)
register_pointwise(aten.ge, override_return_dtype=torch.bool)
gt = register_pointwise(aten.gt, override_return_dtype=torch.bool)
register_pointwise(aten.eq, override_return_dtype=torch.bool)
register_pointwise(aten.ne, override_return_dtype=torch.bool)

register_pointwise_numeric(aten.cosh)
register_pointwise_numeric(aten.sinh)
register_pointwise_numeric(aten.acos)
register_pointwise_numeric(aten.acosh)
register_pointwise_numeric(aten.asin)
register_pointwise_numeric(aten.asinh)
register_pointwise_numeric(aten.atan2)
register_pointwise_numeric(aten.atan)
register_pointwise_numeric(aten.atanh)
register_pointwise_numeric(aten.copysign)
register_pointwise_numeric(aten.erfc)
register_pointwise_numeric(aten.erfinv)
register_pointwise_numeric(aten.hypot)
register_pointwise_numeric(aten.log10)
register_pointwise_numeric(aten.log2)
register_pointwise_numeric(aten.nextafter)

from .codegen.common import BackendFeature, pointwise_overrides_data


def _get_pointwise_overrides(ns, name):
    data = pointwise_overrides_data[name]
    op = getattr(ns, data.name, None)
    if op is None:
        return

    def make_triton_fallback(op):
        if data.triton is None:
            return fallback_handler(op)

    if isinstance(op, torch._ops.OpOverloadPacket):
        for olname in op.overloads():
            ol = getattr(op, olname)
            yield ol, data.type_promotion_kind, make_triton_fallback(ol)
    else:
        yield op, data.type_promotion_kind, make_triton_fallback(op)


for name in pointwise_overrides_data:
    for op, type_promotion_kind, triton_fallback in _get_pointwise_overrides(
        aten, name
    ):
        register_pointwise(
            op,
            name=name,
            type_promotion_kind=type_promotion_kind,
            triton_fallback=triton_fallback,
        )

    for op, type_promotion_kind, triton_fallback in _get_pointwise_overrides(
        prims, name
    ):
        register_pointwise(
            op,
            name=name,
            type_promotion_kind=type_promotion_kind,
            triton_fallback=triton_fallback,
        )


foreach_add_list = register_foreach_pointwise(
    aten._foreach_add.List, add, allow_alpha=True
)
foreach_add_scalar = register_foreach_pointwise(
    aten._foreach_add.Scalar, add, allow_alpha=True
)
register_foreach_pointwise(aten._foreach_add.Tensor, add, allow_alpha=True)
foreach_mul_list = register_foreach_pointwise(aten._foreach_mul.List, mul)
register_foreach_pointwise(aten._foreach_mul.Tensor, mul)
foreach_mul_scalar = register_foreach_pointwise(aten._foreach_mul.Scalar, mul)
register_foreach_pointwise(aten._foreach_sub.List, sub)
register_foreach_pointwise(aten._foreach_sub.Scalar, sub)
register_foreach_pointwise(aten._foreach_neg.default, neg)
register_foreach_pointwise(aten._foreach_abs.default, abs)
register_foreach_pointwise(aten._foreach_pow.Scalar, pow)
register_foreach_pointwise(aten._foreach_pow.List, pow)
register_foreach_pointwise(aten._foreach_pow.ScalarAndTensor, pow)
foreach_div_list = register_foreach_pointwise(aten._foreach_div.List, div)
register_foreach_pointwise(aten._foreach_div.Tensor, div)
foreach_div_scalar = register_foreach_pointwise(aten._foreach_div.Scalar, div)
register_foreach_pointwise(aten._foreach_sqrt, sqrt)
register_foreach_pointwise(aten._foreach_rsqrt, rsqrt)
register_foreach_pointwise(aten._foreach_maximum.List, maximum)
register_foreach_pointwise(aten._foreach_maximum.Scalar, maximum)
register_foreach_pointwise(aten._foreach_minimum.List, minimum)
register_foreach_pointwise(aten._foreach_minimum.Scalar, minimum)
register_foreach_pointwise(aten._foreach_clamp_min.List, maximum)
register_foreach_pointwise(aten._foreach_clamp_min.Scalar, maximum)
register_foreach_pointwise(aten._foreach_clamp_max.List, minimum)
register_foreach_pointwise(aten._foreach_clamp_max.Scalar, minimum)
register_foreach_pointwise(aten._foreach_reciprocal, reciprocal)
register_foreach_pointwise(aten._foreach_sign, sign)
register_foreach_pointwise(aten._foreach_copy, copy)


# these are only encountered as outputs of the graph
# reinplacing epilogue copies improves compile time
# by removing extra buffers sent to the scheduler.
def register_foreach_inplace(aten_op, outplace_aten_op, outplace_op):
    inplaceable_foreach_ops[outplace_aten_op] = aten_op
    inplace_foreach_ops.add(aten_op)

    def fn(*args, **kwargs):
        results = outplace_op(*args, **kwargs)
        mut_results = []
        for arg, result in zip(args[0], results):
            mut_results.append(mutate_to(arg, result, unsafe_alias=True))

        return mut_results

    _register_foreach_lowering(aten_op, fn)


register_foreach_inplace(
    aten._foreach_add_.List, aten._foreach_add.List, foreach_add_list
)
register_foreach_inplace(
    aten._foreach_add_.Scalar, aten._foreach_add.Scalar, foreach_add_scalar
)
register_foreach_inplace(
    aten._foreach_mul_.List, aten._foreach_mul.List, foreach_mul_list
)
register_foreach_inplace(
    aten._foreach_mul_.Scalar, aten._foreach_mul.Scalar, foreach_mul_scalar
)
register_foreach_inplace(
    aten._foreach_div_.List, aten._foreach_div.List, foreach_div_list
)
register_foreach_inplace(
    aten._foreach_div_.Scalar, aten._foreach_div.Scalar, foreach_div_scalar
)


def register_inplace(aten_op, outplace_op):
    @register_lowering(aten_op, type_promotion_kind=None)
    def fn(*args, **kwargs):
        result = outplace_op(*args, **kwargs)
        result = to_dtype(result, args[0].get_dtype())
        return mutate_to(args[0], result)

    return fn


register_inplace(aten.add_, add)
register_inplace(aten.bitwise_and_, bitwise_and)
register_inplace(aten.bitwise_left_shift_, bitwise_left_shift)
register_inplace(aten.bitwise_not_, bitwise_not)
register_inplace(aten.bitwise_or_, bitwise_or)
register_inplace(aten.bitwise_right_shift_, bitwise_right_shift)
register_inplace(aten.bitwise_xor_, bitwise_xor)
register_inplace(aten.mul_, mul)
register_inplace(aten.div_.Tensor, div)
register_inplace(aten.div_.Tensor_mode, div_mode)
register_inplace(aten.logical_and_, logical_and)
register_inplace(aten.logical_not_, logical_not)
register_inplace(aten.logical_or_, logical_or)
register_inplace(aten.logical_xor_, logical_xor)
register_inplace(aten.sub_, sub)
register_inplace(aten.relu_, relu)
register_inplace(aten.sigmoid_, sigmoid)


register_lowering(aten.__and__)(bitwise_and)
register_lowering(aten.__lshift__)(bitwise_left_shift)
register_lowering(aten.__or__)(bitwise_or)
register_lowering(aten.__rshift__)(bitwise_right_shift)
register_lowering(aten.__xor__)(bitwise_xor)

register_inplace(aten.__iand__, aten.__and__)
register_inplace(aten.__ilshift__, aten.__lshift__)
register_inplace(aten.__ior__, aten.__or__)
register_inplace(aten.__irshift__, aten.__rshift__)
register_inplace(aten.__ixor__, aten.__xor__)


@register_lowering(aten.sym_constrain_range)
def sym_constrain_range(a, min=None, max=None):
    return None


@register_lowering(aten.sym_size.int)
def sym_size(a, dim):
    val = V.graph.current_node.meta["val"]
    # Note [Can val be an int?]
    # ~~~~~~~~~~~~~~~~~~~~~~~~~
    # In principle, someone could construct an FX graph where
    # a call to size/stride has a val that is a plain int (not
    # SymInt).  However, we will maintain the invariant that
    # this is not possible: if you are constructing an FX graph
    # where there is a call to size/stride that returns an
    # int, but you KNOW that int must always be a constant,
    # then you do not need trace that call at all (and just
    # constant propagate the integer as is.)
    assert isinstance(val, torch.SymInt)
    return val.node.expr


@register_lowering(aten.sym_stride.int)
def sym_stride(a, dim):
    val = V.graph.current_node.meta["val"]
    # See Note [Can val be an int?]
    assert isinstance(val, torch.SymInt)
    return val.node.expr


@register_lowering(aten.sym_numel)
def sym_numel(a):
    return a.get_numel()


for method, func in magic_methods.items():
    register_lowering(method_to_operator(method))(func)


@register_lowering(torch.sym_sum)
def sym_sum(args):
    return sympy.Add(*args)


@register_lowering(aten._foobar)
def foobar(self, *args, **kwargs):
    raise NotImplementedError("Helpful for debugging")


@register_lowering(torch.ops._inductor_test.realize)
def _realize(x):
    x.realize()
    return clone(x)


@register_lowering(torch.ops.inductor.resize_storage_bytes_)
def resize_storage_bytes_(variable, new_size):
    variable.realize()
    ir.ResizeStorageBytes(variable, new_size)
    return variable


@register_lowering(torch.ops.aten.set_.source_Tensor)
def set__source_tensor(self, source_tensor):
    self.realize()
    source_tensor.realize()
    return TensorBox.create(ir.SetSourceTensorKernel(self, source_tensor))


if hasattr(torch.ops.fsdp, "copy_"):

    @register_lowering(torch.ops.fsdp.copy_.default)
    def fsdp_copy_(dst, src):
        if dst is src:
            # dst.copy_(dst) can happen from the reinplacing pass
            return dst
        src = to_device(src, dst.get_device())
        src = to_dtype(src, dst.get_dtype())
        src = expand(src, dst.get_size())
        return mutate_to(dst, src)


@register_lowering(torch.ops.aten.resize)
def resize(x, size, *, memory_format=None):
    assert isinstance(x, TensorBox)
    assert isinstance(size, (list, tuple))

    if memory_format is None:
        memory_format = torch.contiguous_format
    if memory_format == torch.preserve_format:
        raise RuntimeError(f"unsupported memory format: {memory_format}")

    if memory_format == torch.channels_last:
        assert len(size) == 4
    if memory_format == torch.channels_last_3d:
        assert len(size) == 5

    old_numel = x.get_numel()
    dtype = x.get_dtype()
    device = x.get_device_or_error()

    if isinstance(x.data, ir.BaseView):
        x.data = x.data.unwrap_view()

    if (
        torch.are_deterministic_algorithms_enabled()
        and torch.utils.deterministic.fill_uninitialized_memory  # type: ignore[attr-defined]
    ):
        if is_float_dtype(dtype):
            uninitalized_val = float("nan")
        elif is_integer_dtype(dtype):
            uninitalized_val = torch.iinfo(dtype).max
        else:
            uninitalized_val = True
    else:
        # using zero as that is what empty does
        uninitalized_val = 0.0

    if V.graph.sizevars.statically_known_equals(old_numel, 0):  # type: ignore[arg-type]
        return full(size, uninitalized_val, dtype=dtype, device=device)

    x_flat = as_strided(
        x,
        [
            old_numel,
        ],
        [
            1,
        ],
    )
    flat_loader = x_flat.make_loader()
    out_stride = ir.FlexibleLayout.stride_ordered_for_memory_format(size, memory_format)
    out_indexer = ir.FixedLayout(device, dtype, size, out_stride).make_indexer()

    def inner_fn(idx):
        flat_index = out_indexer(idx)
        flat_index_expr = ops.index_expr(flat_index, torch.int64)
        limit = ops.index_expr(old_numel, torch.int64)
        mask = ops.lt(flat_index_expr, limit)
        return ops.masked(mask, lambda: flat_loader([flat_index]), uninitalized_val)

    out = Pointwise.create(
        device=device, dtype=dtype, inner_fn=inner_fn, ranges=list(size)
    )
    return out


from torch._higher_order_ops.auto_functionalize import auto_functionalized


make_fallback(auto_functionalized)


@register_lowering(triton_kernel_wrapper_mutation)
def triton_kernel_wrap_(
    *,
    kernel_idx,
    constant_args_idx,
    grid,
    tma_descriptor_metadata,
    kwargs,
):
    from torch._higher_order_ops.triton_kernel_wrap import kernel_side_table

    constant_args = kernel_side_table.get_constant_args(constant_args_idx)
    ir.UserDefinedTritonKernel(
        kernel_idx=kernel_idx,
        grid=grid,
        tma_descriptor_metadata=tma_descriptor_metadata,
        kernel_args={**kwargs, **constant_args},
    )
    return {key: val for key, val in kwargs.items() if isinstance(val, TensorBox)}


@register_lowering(torch.ops.higher_order.cond)
def cond(pred, true_fn, false_fn, operands):
    if any(isinstance(x, IRNode) and is_triton(x) for x in [pred, *operands]):
        msg = "control flow operator: torch.cond."
        if stack_trace := V.graph.current_node.meta.get("stack_trace", None):
            msg = f"{msg} Found from : \n {stack_trace}"
        V.graph.disable_cudagraphs_reason = msg

    result = ir.Conditional.create(pred, true_fn, false_fn, operands)
    return list(map(TensorBox.create, result))


@register_lowering(torch.ops.higher_order.while_loop)
def while_loop(cond_fn, body_fn, carried_inputs, additional_inputs):
    if any(
        isinstance(x, IRNode) and is_triton(x)
        for x in carried_inputs + additional_inputs
    ):
        msg = "control flow operator: torch.while_loop."
        if stack_trace := V.graph.current_node.meta.get("stack_trace", None):
            msg = f"{msg} Found from : \n {stack_trace}"
        V.graph.disable_cudagraphs_reason = msg

    result = ir.WhileLoop.create(cond_fn, body_fn, carried_inputs, additional_inputs)
    return list(map(TensorBox.create, result))


@register_lowering(torch.ops.higher_order.invoke_subgraph, type_promotion_kind=None)
def invoke_subgraph(subgraph_fn: ir.Subgraph, identifier: str, operands):
    result = ir.InvokeSubgraph.create(subgraph_fn, operands)
    return list(map(TensorBox.create, result))


@register_lowering(associative_scan_op, type_promotion_kind=None)
def associative_scan(combine_fn: ir.Subgraph, xs, dim: int):
    from .subgraph_lowering import InputDescriptor, lower_pointwise_subgraph

    subgraph_inputs = [
        InputDescriptor(dtype=x.get_dtype(), device=x.get_device())
        for x in itertools.chain(xs, xs)
    ]
    lowered_combine_fn = lower_pointwise_subgraph(combine_fn, subgraph_inputs)  # type: ignore[var-annotated]

    def wrapped_combine_fn(lhs, rhs):
        return lowered_combine_fn(
            *pytree.tree_leaves(lhs),
            *pytree.tree_leaves(rhs),
        )

    kwargs = _make_scan_inner(xs[0], axis=dim, dtype=None)
    kwargs["dtypes"] = tuple(x.get_dtype() for x in xs)
    kwargs["inner_fns"] = tuple(x.make_loader() for x in xs)
    result = ir.Scan.create(
        combine_fn=wrapped_combine_fn,
        can_fallback_to_aten=False,
        **kwargs,
    )
    if result[0] is None:
        raise RuntimeError("Unable to generate code for associative_scan op")
    return result


@register_lowering(torch.ops.prims._sink_tokens.default)
def _sink_tokens(tokens):
    return None


@register_lowering(torch.ops.higher_order.with_effects, type_promotion_kind=None)
def with_effects(token, op, *args, **kwargs):
    result = ir.EffectfulKernel.create(op, *args, **kwargs)

    from torch._higher_order_ops.effects import get_effect_key

    effect_type = get_effect_key(op, args, kwargs)
    assert effect_type is not None
    effectful_kernel = V.graph.effectful_ops[effect_type]

    if result is None:
        return (effectful_kernel,)

    result = pytree.tree_map_only(ir.MultiOutput, TensorBox.create, result)
    if not isinstance(result, (list, tuple)):
        return (effectful_kernel, result)
    else:
        return (effectful_kernel, *result)


from .comm_lowering import register_comm_lowerings


register_comm_lowerings()

# populate lowerings defined in kernel/*
from . import kernel


import_submodule(kernel)

from . import quantized_lowerings


quantized_lowerings.register_quantized_ops()
quantized_lowerings.register_woq_mm_ops()

from . import mkldnn_lowerings


mkldnn_lowerings.register_onednn_fusion_ops()

from . import jagged_lowerings


jagged_lowerings.register_jagged_ops()<|MERGE_RESOLUTION|>--- conflicted
+++ resolved
@@ -9,7 +9,8 @@
 import os
 import warnings
 from collections import defaultdict
-from typing import Any, Callable, Dict, List, Optional, Sequence, Set, Tuple, Union
+from collections.abc import Iterable
+from typing import Any, Callable, Dict, List, Optional, Sequence, Tuple, Union
 from unittest.mock import patch
 
 import sympy
@@ -34,6 +35,7 @@
     Number,
 )
 from torch.fx.experimental.sym_node import magic_methods, method_to_operator
+from torch.utils._ordered_set import OrderedSet
 from torch.utils._sympy.functions import (
     CeilDiv,
     FloorDiv,
@@ -77,10 +79,12 @@
 
 # TODO(jansel): we should implement decomps or lowerings for these
 # https://github.com/pytorch/torchdynamo/issues/327
-FALLBACK_ALLOW_LIST = {
-    "torchvision::roi_align",
-    "aten::index_add",
-}
+FALLBACK_ALLOW_LIST = OrderedSet(
+    [
+        "torchvision::roi_align",
+        "aten::index_add",
+    ]
+)
 
 log = logging.getLogger(__name__)
 lowerings: Dict[Union[Callable[..., Any], str], Callable[..., Any]] = {}
@@ -88,15 +92,53 @@
 _maybe_layout_constraints: Dict[
     torch._ops.OpOverload, Optional[Callable[..., Any]]
 ] = {}
-fallbacks: Set[torch._ops.OpOverload] = set()
+fallbacks = OrderedSet[torch._ops.OpOverload]()
 aten = torch.ops.aten
 tr_c10d = torch.ops.tr_c10d
 prims = torch.ops.prims
-needs_realized_inputs: Set[torch._ops.OpOverload] = set()
-foreach_ops: Set[torch._ops.OpOverload] = set()
-inplace_foreach_ops: Set[torch._ops.OpOverload] = set()
+needs_realized_inputs = OrderedSet[torch._ops.OpOverload]()
+foreach_ops = OrderedSet[torch._ops.OpOverload](
+    [torch._higher_order_ops._foreach_map]  # type: ignore[list-item]
+)
+# TODO(rec): torch._higher_order_ops._foreach_map is not an OpOverload
+# so why is it in foreach_ops?
+inplace_foreach_ops = OrderedSet[torch._ops.OpOverload]()
 inplaceable_foreach_ops: Dict[torch._ops.OpOverload, torch._ops.OpOverload] = {}
 quantized_decomposed = torch.ops.quantized_decomposed
+
+
+def cur_node_has_non_foreach_users():
+    for node in V.graph.current_node.users:
+        for user in node.users:
+            if not (user.op == "call_function" and (user.target in foreach_ops)):
+                return True
+
+    return False
+
+
+# group by device, whether any of the inputs are dynamic
+# note arg_pairs may or may not be a pair
+# foreach_map for example just passes output buffers here
+def group_foreach_args(arg_pairs: Iterable[Union[Tuple[Any, Any], Any]]):
+    out = defaultdict(list)
+    unpack_args = False
+    for i, args in enumerate(arg_pairs):
+        if not isinstance(args, Iterable):
+            unpack_args = True
+            args = (args,)
+        use_foreach = (
+            not is_dynamic(*args) or config.combo_kernel_foreach_dynamic_shapes
+        )
+        device = None
+        for t in args:
+            if isinstance(t, TensorBox):
+                device = t.data.get_device()
+                break
+        assert device is not None, "foreach op should have at least one tensor arg"
+        if unpack_args:
+            (args,) = args
+        out[(device, use_foreach)].append((i, args))
+    return out
 
 
 def maybe_layout_constraints(fn: Callable[..., Any]) -> Optional[Callable[..., Any]]:
@@ -145,7 +187,7 @@
 
 
 def add_needs_realized_inputs(fn):
-    if isinstance(fn, (list, tuple, set)):
+    if isinstance(fn, (list, set, tuple, OrderedSet)):  # noqa: set_linter
         return [add_needs_realized_inputs(x) for x in fn]
     needs_realized_inputs.add(fn)
     if isinstance(fn, torch._ops.OpOverloadPacket):
@@ -608,33 +650,11 @@
 
 def make_foreach_pointwise(pw_fn, allow_alpha=False):
     def inner(*inputs: List[List[TensorBox]], alpha=1):
-        # group by device, whether any of the inputs are dynamic, and whether their types match
-        # (proxy for type promotion)
-        def group_args(arg_pairs):
-            out = defaultdict(list)
-            for i, args in enumerate(arg_pairs):
-                use_foreach = (
-                    not is_dynamic(*args) or config.combo_kernel_foreach_dynamic_shapes
-                )
-                device = None
-                for t in args:
-                    if isinstance(t, TensorBox):
-                        device = t.data.get_device()
-                        break
-                assert (
-                    device is not None
-                ), "foreach op should have at least one tensor arg"
-                out[(device, use_foreach)].append((i, args))
-            return out
-
         realize_outputs = (
             len(V.graph.current_node.users) == 0
             or V.graph.current_node.target in inplace_foreach_ops
-        )
-        for node in V.graph.current_node.users:
-            for user in node.users:
-                if not (user.op == "call_function" and (user.target in foreach_ops)):
-                    realize_outputs = True
+            or cur_node_has_non_foreach_users()
+        )
 
         a_list_input = None
         for input in inputs:
@@ -653,7 +673,7 @@
             else:
                 broadcast_inputs.append(input)
 
-        groups = group_args(zip(*broadcast_inputs))
+        groups = group_foreach_args(zip(*broadcast_inputs))
 
         outputs = [None] * len(a_list_input)
         for (device, use_foreach), group in groups.items():
@@ -697,8 +717,6 @@
     return make_pointwise(_to_dtype, override_return_dtype=dtype)(x)
 
 
-<<<<<<< HEAD
-=======
 @register_lowering(torch._higher_order_ops._foreach_map)
 def _foreach_map(subgraph, *args, **kwargs):
     """
@@ -744,7 +762,6 @@
     return outputs
 
 
->>>>>>> eebc93d4
 @register_lowering(prims.convert_element_type, type_promotion_kind=None)
 def _convert_element_type(x: TensorBox, dtype: torch.dtype):
     if dtype.is_complex or x.get_dtype().is_complex:
@@ -980,7 +997,7 @@
         else tuple(V.graph.sizevars.evaluate_static_shape(d) for d in dim)
     )
     dim = canonicalize_dims(len(x.get_size()), dim)  # type: ignore[call-overload]
-    dims = set((dim,) if not isinstance(dim, tuple) else dim)
+    dims = OrderedSet((dim,) if not isinstance(dim, tuple) else dim)
 
     new_shape = []
     for d, s in enumerate(x.get_size()):
@@ -3533,7 +3550,7 @@
     if (
         values.get_numel() == 1
         and len(indices) == 1
-        and indices[0].get_dtype() in {torch.bool, torch.uint8}
+        and indices[0].get_dtype() in (torch.bool, torch.uint8)
     ):
         mask = indices[0]
         for _ in range(len(mask.get_size()), len(self.get_size())):
@@ -3546,7 +3563,7 @@
 
     # Fallback if there is a boolean index
     for index in indices:
-        if index is not None and index.get_dtype() in {torch.bool, torch.uint8}:
+        if index is not None and index.get_dtype() in (torch.bool, torch.uint8):
             return index_put_fallback(self, indices, values, accumulate)
 
     x_size = self.get_size()
@@ -3717,7 +3734,7 @@
 
 @register_lowering(aten.scatter_, type_promotion_kind=None)
 def scatter_(self, dim: int, index, src, *, reduce: Optional[str] = None):
-    assert reduce in {None, "add", "multiply"}
+    assert reduce in (None, "add", "multiply")
     if reduce is None:
         op_overload = getattr(aten.scatter_, V.graph.current_node.target._overloadname)  # type: ignore[union-attr]
         fallback_result = scatter_fallback(
@@ -3750,7 +3767,7 @@
 
 @register_lowering(aten.scatter_reduce_, type_promotion_kind=None)
 def scatter_reduce_(self, dim: int, index, src, reduce, *, include_self: bool = True):
-    assert reduce in {None, "sum", "prod", "mean", "amax", "amin"}
+    assert reduce in (None, "sum", "prod", "mean", "amax", "amin")
     assert (
         len(aten.scatter_reduce_.overloads()) == 1
         and "two" in aten.scatter_reduce_.overloads()
@@ -5392,7 +5409,7 @@
         if axis[i] < 0:
             axis[i] += len(size) if len(size) else 1
         assert 0 <= axis[i] < len(size) or (len(size) == 0 and axis[i] == 0)
-    assert len(set(axis)) == len(axis), "reduction axis not unique"
+    assert len(OrderedSet(axis)) == len(axis), "reduction axis not unique"
     return axis
 
 
@@ -5400,7 +5417,7 @@
     if dtype is not None:
         x = to_dtype(x, dtype)
     size = x.get_size()
-    axis = set(_validate_reduction_axis(x, axis))
+    axis = OrderedSet[int](_validate_reduction_axis(x, axis))
 
     kept_sizes = []
     kept_idx = []
