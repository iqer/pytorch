# mypy: allow-untyped-defs
import functools
<<<<<<< HEAD
import math
from typing import Dict, Optional

import sympy
=======
>>>>>>> 52446d7f

from torch._inductor import config
from torch._inductor.codegen.simd import IterationRangesRoot
from torch._inductor.codegen.triton import triton_compute_type, TritonKernel
from torch._inductor.runtime.triton_heuristics import split_scan_grid
<<<<<<< HEAD
from torch.utils._ordered_set import OrderedSet
=======
from torch._prims_common import prod
>>>>>>> 52446d7f
from torch.utils._sympy.functions import CeilDiv


class TritonSplitScanKernel(TritonKernel):
    """Generates a triton kernel that supports ops.scan calls while also splitting
    the reduction dimension over multiple triton programs.

    For this kernel, loop numels will always take the form ``(xdim, rdim)``
    and the grid has the shape ``(CeilDiv(rdim, RBLOCK), xdim)``. Communication
    between blocks occurs within a global memory workspace buffer, which
    must be zero-filled before launching the kernel.

    Note that generation for ``ops.reduction`` is not supported.

    For details of the communication strategy, see
    https://research.nvidia.com/publication/2016-03_single-pass-parallel-prefix-scan-decoupled-look-back

    """

    def __init__(
        self,
<<<<<<< HEAD
        tiling: Dict[str, sympy.Expr],
        index_dtype: str,
        mutations: Optional[OrderedSet[str]] = None,
        reduction_hint=torch._inductor.runtime.hints.ReductionHint.DEFAULT,
        min_elem_per_thread=0,
=======
        *groups,
        pid_cache=None,
        **kwargs,
>>>>>>> 52446d7f
    ) -> None:
        assert pid_cache is None, "not supported"
        super().__init__(
<<<<<<< HEAD
            tiling,
            index_dtype=index_dtype,
            mutations=mutations,
            pid_cache=None,
            reduction_hint=reduction_hint,
            min_elem_per_thread=min_elem_per_thread,
=======
            *groups,
            **kwargs,
>>>>>>> 52446d7f
        )
        self.no_x_dim = True

    def should_use_persistent_reduction(self) -> bool:
        return False

    def should_use_cooperative_reduction(self) -> bool:
        return False

    def initialize_range_tree(self, pid_cache):
        prefixes = ["y", "x", "r0_"]
        assert len(self.numels) <= len(
            prefixes
        ), "z dimension not supported for split scan"
        active_prefixes = prefixes[len(prefixes) - len(self.numels) :]

        grid_dims = ["r0_", "x", "y"]
        for prefix in active_prefixes:
            numel = self.numels[prefix]
            is_reduction = prefix[0] == "r"
            tensor_dim = 0 if is_reduction else None
            grid_dim = grid_dims.index(prefix)
            self.range_trees.append(
                IterationRangesRoot(
                    f"{prefix}index",
                    numel,
                    prefix,
                    grid_dim,
                    self,
                    pid_cache=pid_cache,
                    is_loop=False,
                    tensor_dim=tensor_dim,
                    grid_dim=grid_dim,
                    has_zdim=False,
                )
            )

    def reduction(self, dtype, src_dtype, reduction_type, value):
        raise NotImplementedError("NYI TritonSplitDimKernel reductions")

    def scan(self, dtypes, combine_fn, values):
        import triton.language as tl

        (dtype,) = dtypes
        (value,) = values

        compute_type = triton_compute_type(dtype)
        compute_type_triton = getattr(tl, compute_type[3:])

        element_nbits = compute_type_triton.primitive_bitwidth

        scratch_type = "tl.uint32" if element_nbits <= 16 else "tl.uint64"
        scratch_type_triton = getattr(tl, scratch_type[3:])
        scratch_elems_per_block = 3 if element_nbits == 64 else 1
        scratch_nbytes_per_block = scratch_elems_per_block * (
            scratch_type_triton.primitive_bitwidth // 8
        )

        cse_load = functools.partial(self.cse.generate, self.loads, dtype=dtype)
        cse_compute = functools.partial(self.cse.generate, self.compute)

        assert len(self.numels) == 2, "Unexpected tiling"
        min_rblock = config.triton.min_split_scan_rblock
        is_reduction_dim = [var[0] == "r" for var in self.numels]
        reduction_numel = math.prod(
            numel
            for is_reduction, (var, numel) in zip(is_reduction_dim, self.numels.items())
            if is_reduction
        )
        pointwise_numel = math.prod(
            numel
            for is_reduction, (var, numel) in zip(is_reduction_dim, self.numels.items())
            if not is_reduction
        )
        max_blocks = pointwise_numel * CeilDiv(reduction_numel, min_rblock)
        nbytes = scratch_nbytes_per_block * max_blocks
        scratch_base, offset = self.args.workspace(nbytes=nbytes, zero_fill=True)
        if offset != 0:
            scratch_base = cse_load(f"{scratch_base} + {self.index_to_str(offset)}")
        runtime_rblocks = cse_load(f"tl.num_programs({self.range_trees[-1].index})")
        scratch_base = cse_load(
            f"{scratch_base}.to(tl.pointer_type({scratch_type})) + xoffset * "
            f"{scratch_elems_per_block} * {runtime_rblocks}"
        )

        masks = {f"{tree.prefix}mask" for tree in self.range_trees}
        self.filter_masks(masks)
        assert not self._load_mask, "ops.scan not supported inside ops.masked"

        value = cse_compute(
            f"{value}.to({compute_type})",
            dtype=dtype,
        )
        value = cse_compute(
            f"tl.broadcast_to({value}, {self.dense_size_str()})",
            dtype=dtype,
        )

        combine_helper_fn = self._lift_helper(combine_fn, 1)
        dim = self.triton_tensor_ndim() - 1
        assert dim == 0, ""

        block_sum = cse_compute(
            f"tl.reduce({value}, {dim}, {combine_helper_fn})",
            dtype=dtype,
        )
        exclusive_prefix = self.cse.newvar(
            dtype=dtype,
        )
        if element_nbits == 64:
            self.compute.splice(
                f"""
                {exclusive_prefix} = triton_helpers.exclusive_scan_decoupled_lookback_64(
                    {scratch_base},
                    {block_sum},
                    {self.iteration_ranges_get_pid(self.range_trees[-1])},
                    {combine_helper_fn},
                )
                """,
                strip=True,
            )

        else:
            assert element_nbits <= 32
            value_as_uint_dtype = f"tl.uint{element_nbits}"

            self.compute.splice(
                f"""
                {exclusive_prefix} = triton_helpers.exclusive_scan_decoupled_lookback(
                    {scratch_base},
                    {block_sum},
                    {self.iteration_ranges_get_pid(self.range_trees[-1])},
                    {combine_helper_fn},
                    DTYPE_VALUE_AS_UINT={value_as_uint_dtype},
                    DTYPE_PACK={scratch_type},
                )
                """,
                strip=True,
            )
        # Compute final cumsum
        block_scan = cse_compute(
            f"tl.associative_scan({value}, {dim}, {combine_helper_fn})",
            dtype=dtype,
        )
        combined_result = cse_compute(
            f"{combine_helper_fn}({exclusive_prefix}, {block_scan})",
            dtype=dtype,
        )
        return (
            cse_compute(
                f"tl.where(roffset == 0, {block_scan}, {combined_result})",
                dtype=dtype,
            ),
        )

    def _get_heuristic(self):
        return "split_scan"

    def _get_grid_fn_str(self):
        return "split_scan_grid"

    def _get_grid_fn(self):
        return split_scan_grid<|MERGE_RESOLUTION|>--- conflicted
+++ resolved
@@ -1,22 +1,16 @@
 # mypy: allow-untyped-defs
 import functools
-<<<<<<< HEAD
 import math
 from typing import Dict, Optional
 
 import sympy
-=======
->>>>>>> 52446d7f
 
 from torch._inductor import config
 from torch._inductor.codegen.simd import IterationRangesRoot
 from torch._inductor.codegen.triton import triton_compute_type, TritonKernel
 from torch._inductor.runtime.triton_heuristics import split_scan_grid
-<<<<<<< HEAD
 from torch.utils._ordered_set import OrderedSet
-=======
 from torch._prims_common import prod
->>>>>>> 52446d7f
 from torch.utils._sympy.functions import CeilDiv
 
 
@@ -38,31 +32,14 @@
 
     def __init__(
         self,
-<<<<<<< HEAD
         tiling: Dict[str, sympy.Expr],
-        index_dtype: str,
-        mutations: Optional[OrderedSet[str]] = None,
-        reduction_hint=torch._inductor.runtime.hints.ReductionHint.DEFAULT,
-        min_elem_per_thread=0,
-=======
-        *groups,
         pid_cache=None,
         **kwargs,
->>>>>>> 52446d7f
     ) -> None:
         assert pid_cache is None, "not supported"
         super().__init__(
-<<<<<<< HEAD
             tiling,
-            index_dtype=index_dtype,
-            mutations=mutations,
-            pid_cache=None,
-            reduction_hint=reduction_hint,
-            min_elem_per_thread=min_elem_per_thread,
-=======
-            *groups,
             **kwargs,
->>>>>>> 52446d7f
         )
         self.no_x_dim = True
 
