--- conflicted
+++ resolved
@@ -58,20 +58,11 @@
         ), "z dimension not supported for split scan"
         active_prefixes = prefixes[len(prefixes) - len(self.numels) :]
 
-<<<<<<< HEAD
         grid_dims = ["r0_", "x", "y"]
         for prefix in active_prefixes:
             numel = self.numels[prefix]
             tensor_dim = 0 if prefix_is_reduction(prefix) else None
             grid_dim = grid_dims.index(prefix)
-=======
-        grid_dims = "rxy"
-        for prefix in active_prefixes:
-            numel = self.numels[prefix]
-            is_reduction = prefix == "r"
-            tensor_dim = 0 if is_reduction else None
-            grid_dim = grid_dims.find(prefix)
->>>>>>> 53c08c12
             self.range_trees.append(
                 IterationRangesRoot(
                     f"{prefix}index",
