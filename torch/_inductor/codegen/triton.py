--- conflicted
+++ resolved
@@ -669,12 +669,6 @@
             raise ValueError(
                 f"For integer inputs, only non-negative ndigits are currently supported, but got {ndigits}."
             )
-<<<<<<< HEAD
-
-        number_str = self.parenthesize(number, PRECEDENCE["Mul"])
-        return f"libdevice.nearbyint(1e{ndigits} * {number_str}) * 1e{-ndigits}"
-=======
->>>>>>> d83a0492
 
         number_str = self.parenthesize(number, PRECEDENCE["Mul"])
         return f"libdevice.nearbyint(1e{ndigits} * {number_str}) * 1e{-ndigits}"
