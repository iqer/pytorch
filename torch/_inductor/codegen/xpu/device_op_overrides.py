from __future__ import annotations

from ..common import DeviceOpOverrides, register_device_op_overrides


class XPUDeviceOpOverrides(DeviceOpOverrides):
    def import_get_raw_stream_as(self, name: str) -> str:
        return f"from torch._C import _xpu_getCurrentRawStream as {name}"

    def set_device(self, device_idx: int) -> str:
        return f"torch.xpu.set_device({device_idx})"

    def synchronize(self) -> str:
        return "torch.xpu.synchronize()"

    def device_guard(self, device_idx: int) -> str:
        return f"torch.xpu._DeviceGuard({device_idx})"

    def cpp_device_guard(self) -> str:
        return "at::DeviceGuard"

    def cpp_aoti_device_guard(self) -> str:
        return "AOTIXpuGuard"

    def cpp_stream_guard(self) -> str:
        return "at::xpu::XPUStreamGuard"

    def cpp_aoti_stream_guard(self) -> str:
        return "AOTIXpuStreamGuard"

    def cpp_getStreamFromExternal(self) -> str:
        return "at::xpu::getStreamFromExternal"

    def kernel_header(self) -> str:
        source_codes = """
        #include <torch/csrc/inductor/aoti_runtime/sycl_runtime_wrappers.h>
        """
        return source_codes

    def kernel_driver(self) -> str:
        source_codes = """
            namespace {

            struct Grid {
                Grid(uint32_t x, uint32_t y, uint32_t z)
                  : grid_x(x), grid_y(y), grid_z(z) {}
                uint32_t grid_x;
                uint32_t grid_y;
                uint32_t grid_z;

                bool is_non_zero() {
                    return grid_x > 0 && grid_y > 0 && grid_z > 0;
                }
            };

            }  // anonymous namespace

        """
        return source_codes

<<<<<<< HEAD
    def abi_compatible_header(self) -> str:
        return """
        #include <torch/csrc/inductor/aoti_runtime/utils_xpu.h>
        #include <torch/csrc/inductor/aoti_runtime/sycl_runtime_wrappers.h>
        """

    def cpp_stream_type(self) -> str:
=======
    def cpp_stream_type(self):
>>>>>>> 72699950
        return "sycl::queue*"

    def aoti_get_stream(self) -> str:
        return "aoti_torch_get_current_xpu_stream"

    def cpp_kernel_type(self) -> str:
        return "std::unique_ptr<sycl::kernel>"

    def cpp_device_ptr(self) -> str:
        return "void *"


register_device_op_overrides("xpu", XPUDeviceOpOverrides())<|MERGE_RESOLUTION|>--- conflicted
+++ resolved
@@ -58,17 +58,7 @@
         """
         return source_codes
 
-<<<<<<< HEAD
-    def abi_compatible_header(self) -> str:
-        return """
-        #include <torch/csrc/inductor/aoti_runtime/utils_xpu.h>
-        #include <torch/csrc/inductor/aoti_runtime/sycl_runtime_wrappers.h>
-        """
-
     def cpp_stream_type(self) -> str:
-=======
-    def cpp_stream_type(self):
->>>>>>> 72699950
         return "sycl::queue*"
 
     def aoti_get_stream(self) -> str:
