--- conflicted
+++ resolved
@@ -231,40 +231,6 @@
         self.inputs_to_check = ()
         self.boxed_forward_device_index = None
 
-<<<<<<< HEAD
-    def __call__(self, inputs: Sequence[Any]) -> Any:
-        assert self.current_callable is not None
-        try:
-            return self.current_callable(inputs)
-        finally:
-            AutotuneCacheBundler.end_compile()
-
-    def clear_uncacheable(self) -> None:
-        self.current_callable = None
-
-    def post_compile(
-        self,
-        # TODO: explain why we need these for post compile
-        example_inputs: Sequence[InputType],
-        gm: GraphModule,
-        fx_kwargs: _CompileFxKwargs,
-        # These boxed value are mutable boxes which internal passes
-        # communicate information back to the top level.  They can't
-        # be serialized; instead, we want to install the fresh mutable
-        # box onto the compiled graph.  Though TBH, I'm not sure why
-        # we still need to be passing these around post compilation
-        cudagraphs: BoxedBool,
-        boxed_forward_device_index: Optional[BoxedDeviceIndex],
-        # CUDAGraph specific stuff
-        # TODO: I'm not sure why we pass/fail CUDAGraphs in post compile,
-        # seems like you can just do it inside the compilation itself.
-        # Also not sure why the static inputs/inputs to check aren't just
-        # part of the serialized thing?
-        static_input_idxs: Sequence[int],
-        inputs_to_check: Sequence[int],
-    ) -> None:
-=======
->>>>>>> 039e5a7c
         cudagraph_info = None
         if cudagraphs:
             # check cudagraph disabling reasons from inductor lowering
@@ -334,6 +300,9 @@
         # TODO: should this be part of fx_kwargs
         self.boxed_forward_device_index = boxed_forward_device_index
 
+    def clear_uncacheable(self) -> None:
+        self.current_callable = None
+
     def __call__(self, inputs: Sequence[Any]) -> Any:
         assert self.current_callable is not None
         try:
