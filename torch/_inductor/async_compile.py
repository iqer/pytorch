# mypy: allow-untyped-defs
from __future__ import annotations

import atexit
import functools
import logging
import os
import sys
from concurrent.futures import Future, ThreadPoolExecutor
from concurrent.futures.process import BrokenProcessPool
from time import time
from typing import Any, Callable, Dict, List, Optional, TYPE_CHECKING

import torch
from torch._dynamo.device_interface import get_registered_device_interfaces
from torch._dynamo.utils import dynamo_timed, set_feature_use
from torch._inductor import config
from torch._inductor.codecache import (
    CodeCacheFuture,
    CppCodeCache,
    CppPythonBindingsCodeCache,
    CUDACodeCache,
    HalideCodeCache,
    LambdaFuture,
    ROCmCodeCache,
    TritonCodeCache,
    TritonFuture,
)
from torch._inductor.compile_worker.subproc_pool import SubprocPool
from torch._inductor.runtime.compile_tasks import (
    _set_triton_ptxas_path,
    _worker_compile_triton,
)
from torch.hub import _Faketqdm, tqdm
from torch.utils._ordered_set import OrderedSet
from torch.utils._triton import has_triton_package


if TYPE_CHECKING:
    from torch._inductor.runtime.hints import HalideMeta

# timing metrics for time spent in the compilation
_cumulative_compile_time = 0.0
_t0: Optional[float] = None

kernel_code_log = torch._logging.getArtifactLogger(__name__, "kernel_code")

log = logging.getLogger(__name__)


def pre_fork_setup():
    """
    Setup that must be done prior to forking with a process pool.
    """
    # ensure properties have been calculated before processes
    # are forked
    caching_device_properties()

    # Computing the triton key can be slow. If we call it before fork,
    # it will be cached for the forked subprocesses.
    try:
        from triton.compiler.compiler import triton_key

        triton_key()
    except ImportError:
        # Triton might not be installed or might be an old version.
        pass


def caching_device_properties():
    for _, device_interface in get_registered_device_interfaces():
        if device_interface.is_available():
            device_interface.Worker.get_device_properties()


def _compile_start() -> None:
    global _t0
    if _t0 is None:
        _t0 = time()


def _compile_end() -> None:
    global _cumulative_compile_time, _t0
    if _t0 is not None:
        t1 = time()
        _cumulative_compile_time += t1 - _t0
        _t0 = None
        # print("CUMULATIVE COMPILE TIME", _cumulative_compile_time)


_IS_WINDOWS = sys.platform == "win32"

log = logging.getLogger(__name__)

# Used to keep track of all process pools invoked so far.
_pool_set = OrderedSet[SubprocPool]()


def shutdown_compile_workers() -> None:
    """Shut down all outstanding compile-worker pools."""
    for pool in _pool_set:
        pool.shutdown()
    after_fork()


def after_fork():
    """Reset pools to initial state without shutting them down"""
    _pool_set.clear()
    AsyncCompile.process_pool.cache_clear()


try:
    os.register_at_fork(after_in_child=after_fork)
except AttributeError:
    pass  # register_at_fork does not exists on windows


def get_compile_threads() -> int:
    """
    Temporary for internal rollout. Assign config.compile_threads lazily and return it.
    TODO: remove after rollout.
    """
    if config.compile_threads is None:
        config.compile_threads = config.decide_compile_threads()
    return config.compile_threads


class AsyncCompile:
    def __init__(self) -> None:
        pass

    @staticmethod
    @functools.lru_cache(1)
    def pool() -> ThreadPoolExecutor:
        assert get_compile_threads() > 1
        return ThreadPoolExecutor(get_compile_threads())

    @staticmethod
    def _get_ready():
        """No-op function to help mark when the subprocess pool is ready."""
        return "ready"

    @staticmethod
    @functools.lru_cache(1)
    def process_pool() -> SubprocPool:
        assert get_compile_threads() > 1
        # Wrapper around ProcessPoolExecutor forks in a new process we control
        log.info("Creating subprocess pool with %d workers", get_compile_threads())
        pool = SubprocPool(get_compile_threads())

        # Set an attribute we can check to see if the pool is ready.
        pool.ready_future = pool.submit(AsyncCompile._get_ready)  # type: ignore[attr-defined]
        _pool_set.add(pool)
        return pool

    @classmethod
    def warm_pool(cls) -> None:
        if get_compile_threads() <= 1:
            return
        _compile_start()
        # Pool is initialized on first access
        cls.process_pool()
        _compile_end()

    @classmethod
    def submit(cls, task: Callable[..., Any]) -> Any:
        if get_compile_threads() <= 1:
            return task()
        return cls.pool().submit(task)

    def use_process_pool(self):
        return (
            get_compile_threads() > 1
            and self.process_pool().ready_future.done()  # type: ignore[attr-defined]
        )

    def triton(self, kernel_name: str, source_code: str, device_str: str = "cuda"):
        kernel_code_log.info("Triton Kernel:\n%s", source_code)
        _compile_start()
        _set_triton_ptxas_path()

        if os.environ.get("TRITON_INTERPRET", "0") == "1":
            return getattr(
                torch._inductor.codecache.PyCodeCache.load(source_code), kernel_name
            )

        kernel = TritonCodeCache.load(kernel_name, source_code)
        if self.use_process_pool():
            set_feature_use(
                "pytorch/inductor:enable_parallel_compile_version (post_warmup)", True
            )
            # We want to support changing these env vars after (and while) the
            # process pool is running, so pass them to the subprocess to reset.
            env_vars = ["TORCHINDUCTOR_CACHE_DIR", "TRITON_CACHE_DIR"]
            extra_env = {v: os.environ[v] for v in env_vars if v in os.environ}
            return TritonFuture(
                kernel,
                self.process_pool().submit(
                    _worker_compile_triton,
                    kernel._reload_in_subproc,
                    extra_env,
                ),
            )
        else:
            set_feature_use(
                "pytorch/inductor:enable_parallel_compile_version (post_warmup)", False
            )
<<<<<<< HEAD
            kernel.precompile()
=======
            with dynamo_timed(
                "async_compile.precompile",
                log_pt2_compile_event=True,
                dynamo_compile_column_us="triton_compile_time_us",
                log_waitcounter=True,
            ):
                kernel.precompile()
>>>>>>> d0f5df83
            return kernel

    def multi_kernel(self, *args, **kwargs) -> Any:
        from torch._inductor.codegen.multi_kernel import MultiKernelCall

        # no need to call this in parallel since the sub-kernels are already parallel tasks
        return MultiKernelCall(*args, **kwargs)

    def cpp(self, source_code: str):
        kernel_code_log.info("CPP Kernel:\n%s", source_code)
        if get_compile_threads() <= 1:
            return CppCodeCache.load(source_code).kernel
        else:
            get_result = CppCodeCache.load_async(source_code, submit_fn=self.submit)
            return LambdaFuture(lambda: get_result().kernel)

    def cpp_pybinding(self, argtypes: List[str], source_code: str):
        kernel_code_log.info("CPP+Bindings Kernel:\n%s", source_code)
        if get_compile_threads() <= 1:
            return CppPythonBindingsCodeCache.load_pybinding(argtypes, source_code)
        else:
            get_result = CppPythonBindingsCodeCache.load_pybinding_async(
                argtypes, source_code, submit_fn=self.submit
            )
            return LambdaFuture(get_result)

    def cuda(self, source_code, dst_file_ext, aot_compile=False):
        kernel_code_log.info("CUDA Kernel:\n%s", source_code)

        def task():
            if aot_compile:
                # We rely on JITInductor to compile the CUDA code,
                # so that we can load it into AOTInductor.
                CUDACodeCache.compile(source_code, "o")
            return CUDACodeCache.load(source_code, dst_file_ext)[0]

        return self.submit(task)

    def rocm(
        self,
        source_code,
        dst_file_ext,
        aot_compile=False,
    ):
        kernel_code_log.info("ROCm Kernel:\n%s", source_code)

        def task():
            if aot_compile:
                _ = ROCmCodeCache.compile(source_code, dst_file_ext="o")
            if config.rocm.generate_test_runner:
                _ = ROCmCodeCache.compile(source_code, dst_file_ext="exe")
            return ROCmCodeCache.load(source_code, dst_file_ext)[0]

        return self.submit(task)

    def halide(self, meta: HalideMeta, source_code: str):
        kernel_code_log.info("Halide Kernel:\n%r\n%s", meta, source_code)
        if get_compile_threads() <= 1:
            return HalideCodeCache.generate_halide(meta, source_code)
        else:
            get_result = HalideCodeCache.generate_halide_async(
                meta, source_code, submit_fn=self.submit
            )
            return LambdaFuture(get_result)

    def wait(self, scope: Dict[str, Any]) -> None:
<<<<<<< HEAD
        with dynamo_timed("async_compile.wait", log_pt2_compile_event=True):
=======
        with dynamo_timed(
            "async_compile.wait",
            log_pt2_compile_event=True,
            dynamo_compile_column_us="triton_compile_time_us",
            log_waitcounter=True,
        ):
>>>>>>> d0f5df83
            num_kernels = len(
                [
                    value
                    for key, value in scope.items()
                    if isinstance(value, (Future, CodeCacheFuture))
                ]
            )
            pbar = tqdm(
                total=num_kernels,
                desc="Inductor Compilation",
                disable=config.disable_progress,
                delay=0,
            )
            if get_compile_threads() > 1:
                for key, result in scope.items():
                    if config.verbose_progress and not isinstance(pbar, _Faketqdm):
                        pbar.set_postfix_str(key)
                    if isinstance(result, (Future, CodeCacheFuture)):
                        try:
                            scope[key] = result.result()
                        except BrokenProcessPool as e:
                            raise RuntimeError(
                                "A compilation subprocess exited unexpectedly. This "
                                "is likely due to a crash. To facilitate debugging, "
                                "you can re-run with TORCHINDUCTOR_COMPILE_THREADS=1 "
                                "to cause compilation to occur in the main process."
                            ) from e
                        pbar.update(1)

            _compile_end()


if (
    os.environ.get("TORCH_TNT_IN_USE", "0") == "1"
    or os.environ.get("TORCH_WARM_POOL", "1") != "1"
    # The subprocess pool is only used for the Triton backend
    or not has_triton_package()
    # Skip for fbcode. We have internal reports of usages inside multiprocessing
    # pools that lead a multiplicative number of compile subprocesses.
    or config.is_fbcode()
):
    pass
else:
    AsyncCompile.warm_pool()

# On exit give the workers a chance to clean themselves up. Without this the
# resource_tracker can complain about leaked semaphores coming from the
# ProcessPoolExecutor:
#   UserWarning: resource_tracker: There appear to be 5 leaked semaphore objects
#   to clean up at shutdown
atexit.register(shutdown_compile_workers)<|MERGE_RESOLUTION|>--- conflicted
+++ resolved
@@ -205,9 +205,6 @@
             set_feature_use(
                 "pytorch/inductor:enable_parallel_compile_version (post_warmup)", False
             )
-<<<<<<< HEAD
-            kernel.precompile()
-=======
             with dynamo_timed(
                 "async_compile.precompile",
                 log_pt2_compile_event=True,
@@ -215,7 +212,6 @@
                 log_waitcounter=True,
             ):
                 kernel.precompile()
->>>>>>> d0f5df83
             return kernel
 
     def multi_kernel(self, *args, **kwargs) -> Any:
@@ -282,16 +278,12 @@
             return LambdaFuture(get_result)
 
     def wait(self, scope: Dict[str, Any]) -> None:
-<<<<<<< HEAD
-        with dynamo_timed("async_compile.wait", log_pt2_compile_event=True):
-=======
         with dynamo_timed(
             "async_compile.wait",
             log_pt2_compile_event=True,
             dynamo_compile_column_us="triton_compile_time_us",
             log_waitcounter=True,
         ):
->>>>>>> d0f5df83
             num_kernels = len(
                 [
                     value
