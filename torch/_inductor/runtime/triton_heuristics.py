# mypy: allow-untyped-defs
from __future__ import annotations

import builtins
import copy
import functools
import hashlib
import inspect
import logging
import math
import operator
import os
import os.path
import re
import sys
import threading
import time
<<<<<<< HEAD
from collections import namedtuple
from typing import Any, Container, Dict, Hashable, List, Optional, Tuple, TYPE_CHECKING
=======
from typing import Any, Container, Dict, Hashable, List, Optional
>>>>>>> 3beb7006

import torch
from torch.utils._ordered_set import OrderedSet

from ..triton_bundler import TritonBundler
from ..utils import prefix_is_reduction
from . import triton_helpers
from .autotune_cache import AutotuneCache
from .benchmarking import benchmarker
from .coordinate_descent_tuner import CoordescTuner
from .hints import (
    _NUM_THREADS_PER_WARP,
    AutotuneHint,
    DeviceProperties,
    HeuristicType,
    ReductionHint,
    TileHint,
    TRITON_MAX_BLOCK,
    TRITON_MAX_RSPLIT,
)
from .runtime_utils import (
    ceildiv,
    conditional_product,
    create_bandwidth_info_str,
    dynamo_timed,
    get_first_attr,
    get_max_y_grid,
    get_num_bytes,
    next_power_of_2,
    triton_cache_dir,
    triton_config_to_hashable,
    triton_hash_to_path_key,
    validate_triton_config,
)
from .triton_compat import (
    ASTSource,
    autograd_profiler,
    cc_warp_size,
    CompiledKernel,
    Config,
    GPUTarget,
    KernelInterface,
    OutOfResources,
    PTXASError,
    triton,
)


if TYPE_CHECKING:
    LauncherType = Any


log = logging.getLogger(__name__)


def get_total_reduction_numel(numels: Dict[str, int]) -> int:
    return conditional_product(
        *[numel for prefix, numel in numels.items() if prefix_is_reduction(prefix)]
    )


def autotune_hints_to_configs(
    hints: OrderedSet[AutotuneHint],
    size_hints,
    block_size: int,
    device_props: DeviceProperties,
) -> List[Config]:
    """
    AutotuneHints can be attached to the metadata of triton kernels for providing
    suggestions about what to try for autotuning. One reason to do this is if there are
    some configs that are only useful in specific scenarios, in which case we can avoid
    wasting compile time on autotuning unless we know we are in one of those scenarios.

    Based on those hints, this function will generate a list of additional autotuning
    configs to try.
    """
    xyz_options: tuple[tuple[int, Optional[int], Optional[int]], ...]
    configs: List[Config] = []
    for hint in hints:
        if hint == AutotuneHint.ONE_ELEMENT_PER_THREAD:
            if len(size_hints) == 1:
                xyz_options = ((block_size // 4, None, None),)
            elif len(size_hints) == 2:
                xyz_options = ((block_size // 4, 1, None), (1, block_size // 4, None))
            elif len(size_hints) == 3:
                xyz_options = (
                    (block_size // 4, 1, 1),
                    (1, block_size // 4, 1),
                    (1, 1, block_size // 4),
                )
            configs.extend(
                triton_config(
                    size_hints,
                    *xyz,
                    num_elements_per_warp=(
                        device_props.warp_size if device_props.warp_size else 32
                    ),
                )
                for xyz in xyz_options
            )

    return configs


def disable_pointwise_autotuning(inductor_meta):
    # Autotuning can give different benchmarking results from run to run, and
    # therefore we disable autotuning when use_deterministic flag is on.
    if inductor_meta.get("are_deterministic_algorithms_enabled"):
        return True
    return not inductor_meta.get("autotune_pointwise", True)


def _dump_launch_params(args, kwargs, launcher, kernel_name):
    call_args = []
    call_kwargs = {}
    for arg in args:
        if isinstance(arg, (int, bool)):
            call_args.append(str(arg))
        else:
            call_args.append("T")
    for k, v in kwargs.items():
        if isinstance(arg, (int, bool)):
            call_kwargs[k] = v
        else:
            call_kwargs[k] = v
    for k, v in launcher.config.kwargs.items():
        call_kwargs[k] = v
    call_kwargs["num_warps"] = launcher.config.num_warps
    call_kwargs["num_stages"] = launcher.config.num_stages
    args_str = ""
    args_str += ", ".join(call_args)
    for k, v in call_kwargs.items():
        args_str += f", {k}={v}"

    abs_path = os.path.abspath(sys.argv[0])
    with open(f"{abs_path}.launch_params", "a") as f:
        f.write(f"{kernel_name} | {args_str}\n")


class CachingAutotuner(KernelInterface):
    """
    Simplified version of Triton autotuner that has no invalidation
    key and caches the best config to disk to improve cold start times.
    Unlike the main triton Autotuner, this version can precompile all
    configs, and does not rely on the Triton JIT.
    """

    def __init__(
        self,
        fn,
        triton_meta,  # passed directly to triton
        configs,
        save_cache_hook,
        mutated_arg_names: List[str],  # see [Note: clone mutated buffers]
        optimize_mem,
        heuristic_type,
        size_hints=None,
        inductor_meta=None,  # metadata not relevant to triton
        custom_kernel=False,  # whether the kernel is inductor-generated or custom
        filename: Optional[str] = None,
        reset_to_zero_arg_names: Optional[List[str]] = None,
    ):
        super().__init__()

        assert len(configs) > 0, "Non-empty TritonConfig list required for compiling"
        # makes sure there are no pre-hooks on any of the triton configs
        for cfg in configs:
            validate_triton_config(cfg)

        self.fn = fn
        self.device_props: DeviceProperties = triton_meta["device"]
        self.triton_meta = {
            **triton_meta,
            "device": self.device_props.index,
            "device_type": self.device_props.type,
        }
        self.inductor_meta = {} if inductor_meta is None else inductor_meta
        self.save_cache_hook = save_cache_hook
        self.mutated_arg_names = mutated_arg_names
        self.reset_to_zero_arg_names = (
            [] if reset_to_zero_arg_names is None else reset_to_zero_arg_names
        )
        self.optimize_mem = optimize_mem
        self.configs = configs
        self.heuristic_type = heuristic_type
        self.custom_kernel = custom_kernel
        self.cuda_kernel_saved = False
        if log.isEnabledFor(logging.DEBUG):
            log.debug(
                "CachingAutotuner gets %d configs for %s",
                len(self.configs),
                self.fn.__name__,
            )
            for c in self.configs:
                log.debug(c)

        self.compile_results: List[TritonCompileResult] = []
        self.launchers: List[LauncherType] = []
        self.lock = threading.Lock()
        if os.getenv("TRITON_CACHE_DIR") is None:
            os.environ["TRITON_CACHE_DIR"] = triton_cache_dir(
                self.triton_meta.get("device", 0)
            )
        log.debug("Triton cache dir: %s", os.environ["TRITON_CACHE_DIR"])

        self.size_hints = size_hints
        self.coordesc_tuner = CoordescTuner(
            is_mm=False,
            name=self.fn.__name__,
            size_hints=size_hints,
            inductor_meta=self.inductor_meta,
        )
        self.filename = filename

        # used for profiling
        self.kernel_hash: str = ""

        # Kernels are stored in the codecache with the filename as a hash of the code.
        # We rely on this to obtain the kernel hash
        if self.filename is not None:
            base_name = os.path.basename(self.filename)
            if ".py" in base_name:
                self.kernel_hash = os.path.splitext(base_name)[0]

        self.precompile_time_taken_ns = 0
        self.autotune_time_taken_ns = 0
        # Dumps the launch configs after autotuning.
        self.dump_launch_params = (
            os.environ.get("TORCHINDUCTOR_DUMP_LAUNCH_PARAMS", "0") == "1"
        )

        self.triton_interpret = os.environ.get("TRITON_INTERPRET", "0") == "1"

    def precompile(self, warm_cache_only=False):
        if warm_cache_only:
            self._precompile_worker()
            return
        with self.lock:
            self._precompile_worker()
            self._make_launchers()
            self._dynamic_scale_rblock()

    def _precompile_worker(self):
        if self.compile_results:
            return
        assert not self.launchers
        if not self.configs:
            raise RuntimeError("No triton configs are available")

        compile_results = []
        exc = None
        for c in self.configs:
            try:
                compile_results.append(self._precompile_config(c))
            except (OutOfResources, PTXASError) as e:
                exc = e
        if len(compile_results) == 0:
            raise RuntimeError(f"No valid triton configs. {type(exc).__name__}: {exc}")
        self.compile_results = compile_results
        self.configs = None

    def _dynamic_scale_rblock(self):
        # TODO(jansel): we should find a way to move is (possible) extra compile into the worker process
        # Currently it relies on _make_launchers(), which requires a cuda context, to populate nreg
        device_prop = self.device_props
        if (
            self.inductor_meta.get("dynamic_scale_rblock", True)
            and not self.inductor_meta.get("persistent_reduction")
            and self.heuristic_type == HeuristicType.REDUCTION
            and self.size_hints is not None
            # Disable for Intel as Triton is not ready to return n_regs for a compiled_binary.
            and device_prop.type in ["cuda", "hip"]
            and device_prop.major
            and (device_prop.major >= 8 or torch.version.hip)
            and device_prop.regs_per_multiprocessor is not None
        ):
            assert device_prop.regs_per_multiprocessor
            assert device_prop.max_threads_per_multi_processor
            assert device_prop.multi_processor_count
            seen_configs: OrderedSet[Config] = OrderedSet(self.configs)
            warp_size = device_prop.warp_size or 32
            for result in self.compile_results:
                triton_config = result.config
                compiled_binary = result.kernel
                assert len(self.size_hints) >= 2
                xblock = triton_config.kwargs.get("XBLOCK", 1)
                reduction_kwargs = [
                    kwarg for kwarg in triton_config.kwargs if kwarg.startswith("R")
                ]
                rblocks = [triton_config.kwargs[kwarg] for kwarg in reduction_kwargs]
                total_block = (self.size_hints["x"] + xblock - 1) // xblock
                nreg = getattr(compiled_binary, "n_regs", None)
                if nreg is None:
                    continue

                # make sure rblocks are not too small
                if conditional_product(*rblocks) <= 64:
                    continue

                # each SM of A100 has 65536 32-bit registers. To maximize
                # the theoretical occupancy, we need run 2048 threads on each
                # SM. So each thread should use no more than 65536 / 2048
                # = 32 registers. In cases where occupancy matters, and each
                # thread uses too many registers, reduce R0_BLOCK to reduce
                # the register usage.
                # For kernel https://gist.github.com/shunting314/e4cccc031fe30d378b9b23c08c238cbd
                # from PLBartForCausalLM, latency improve from
                # 7.795ms to 4.883ms.
                #
                if (
                    nreg
                    <= device_prop.regs_per_multiprocessor
                    // device_prop.max_threads_per_multi_processor
                ):
                    continue

                nreg_per_warp = nreg * warp_size
                nreg_per_block = nreg_per_warp * triton_config.num_warps

                # Previously we set max_blocks_per_sm to 'max_threads_per_multi_processo / (32 * num_warps)'
                # The formula below is a tighter upper bound since we have the assumption that
                #   nreg > device_prop.regs_per_multiprocessor // device_prop.max_threads_per_multi_processor
                # due to the if condition above and:
                #   regs_per_multiprocessor / nreg_per_block
                #   = regs_per_multiprocessor / (nreg * 32 * num_warps)
                #   < regs_per_multiprocessor / ((regs_per_multiprocessor / max_threads_per_multi_processor) * 32 * num_warps)
                #   = max_threads_per_multi_processor / (32 * num_warps)
                # Using a tigher upper bound can reveal more optimization opportunities.
                max_blocks_per_sm = max(
                    device_prop.regs_per_multiprocessor // nreg_per_block, 1
                )

                if total_block <= max_blocks_per_sm * device_prop.multi_processor_count:
                    # no need to improve occupancy
                    continue
                new_config = copy.deepcopy(triton_config)

                # Reduce the largest Rn_BLOCK by a factor of 2.
                largest_rkwarg: str = max(
                    reduction_kwargs, key=triton_config.kwargs.__getitem__
                )
                new_config.kwargs[largest_rkwarg] //= 2

                if new_config in seen_configs:
                    continue
                seen_configs.add(new_config)
                log.debug(
                    "Dynamically scale down %s from TritonConfig(%s) and get a new TritonConfig(%s)",
                    largest_rkwarg,
                    triton_config,
                    new_config,
                )
                self.compile_results.append(self._precompile_config(new_config))

            self._make_launchers()

    def _make_launchers(self):
        if len(self.launchers) == len(self.compile_results):
            return

        from torch._dynamo.device_interface import DeviceGuard

        device_interface = self.get_device_interface()

        # load binary to the correct device
        with DeviceGuard(device_interface, self.triton_meta["device"]):
            # need to initialize context
            device_interface.synchronize(device_interface.current_device())
            launchers = []
            exc = None
            for result in self.compile_results:
                try:
                    launchers.append(result.make_launcher())
                except (OutOfResources, PTXASError) as e:
                    exc = e
        if len(launchers) == 0:
            raise RuntimeError(f"No valid triton configs. {type(exc).__name__}: {exc}")
        self.launchers = launchers

    def prepare_for_pickle(self):
        """Drop stuff from triton.JITFunction that does not pickle.
        This must be called after precompile so that these things are no longer needed.
        """
        self.fn.fn = None
        self.fn.__globals__ = None
        self.fn.used_global_vals = None
        self.fn.repr = _ConstRepr(self.fn.repr(self.fn))
        self.launchers = []

    def __getstate__(self) -> Dict[str, Any]:
        assert (
            not self.launchers
        ), "pickle should not be called with after make_launchers()"
        return {
            **self.__dict__,
            "lock": None,
        }

    def __setstate__(self, state: Dict[str, Any]) -> None:
        self.__dict__.update(state)
        self.lock = threading.Lock()

    def get_device_interface(self):
        # this code cannot run in compile workers, because it imports from torch
        from torch._dynamo.device_interface import get_interface_for_device

        return get_interface_for_device(self.device_props.type.replace("hip", "cuda"))

    def _precompile_config(self, cfg: Config) -> TritonCompileResult:
        """Ahead of time compile a given autotuner config."""
        compile_meta = copy.deepcopy(self.triton_meta)
        cfg_kwargs = cfg.kwargs
        if self.device_props.type == "hip":
            cfg_kwargs = {**cfg_kwargs}
            for k in ("matrix_instr_nonkdim", "waves_per_eu", "kpack"):
                if k in cfg_kwargs:
                    compile_meta[k] = cfg_kwargs.pop(k)
        compile_meta["constants"].update(cfg_kwargs)
        compile_meta["num_warps"] = cfg.num_warps
        compile_meta["num_stages"] = cfg.num_stages
        compile_meta["debug"] = self.inductor_meta.get(
            "assert_indirect_indexing", True
        ) and not self.inductor_meta.get("is_hip", False)

        # device type will be "hip" rather than "cuda" here
        compile_meta["device_type"] = self.device_props.type
        compile_meta["cc"] = self.device_props.cc

        if self.device_props.type == "cpu":
            triton_helpers.set_driver_to_cpu()
        else:
            triton_helpers.set_driver_to_gpu()

        if not ASTSource:
            raise RuntimeError("Installed triton version too old, please upgrade")

        compile_args = (
            ASTSource(
                self.fn,
                compile_meta["signature"],
                compile_meta["constants"],
                compile_meta["configs"][0],
            ),
        )

        target = GPUTarget(
            compile_meta["device_type"],
            compile_meta["cc"],
            cc_warp_size(compile_meta["cc"]),
        )

        options = {
            "num_warps": compile_meta["num_warps"],
            "num_stages": compile_meta["num_stages"],
            "debug": compile_meta["debug"],
            "sanitize_overflow": False,  # turn off additional asserts added for overflow checks
        }
        if self.device_props.type == "hip":
            if "waves_per_eu" in compile_meta:
                options["waves_per_eu"] = compile_meta["waves_per_eu"]
            if "matrix_instr_nonkdim" in compile_meta:
                options["matrix_instr_nonkdim"] = compile_meta["matrix_instr_nonkdim"]
        compile_kwargs = {
            "target": target,
            "options": options,
        }

        try:
            binary = triton.compile(*compile_args, **compile_kwargs)
        except Exception:
            log.exception(
                "Triton compilation failed: %s\n%s\nmetadata: %s",
                self.inductor_meta.get("kernel_name", "triton_"),
                self.fn.src,
                compile_meta,
            )
            raise

        TritonBundler.put(
            triton_hash_to_path_key(binary.hash), self.triton_meta.get("device", 0)
        )
        return TritonCompileResult(binary, cfg, compile_meta, self.inductor_meta)

    def bench(self, launcher, *args, grid, with_profiler=False, **kwargs):
        """Measure the performance of a given launcher"""
        # we don't skip configs with spilled registers when auto-tuning custom
        # (user-written) Triton kernels, as (i) we don't have any knowledge or
        # control over the kernel code; (ii) there is empirical evidence that
        # for some (complicated) custom Triton kernels, a register-spilling
        # config may yield the best latency.
        if not self.custom_kernel and launcher.n_spills > self.inductor_meta.get(
            "spill_threshold", 16
        ):
            log.debug(
                "Skip config %s because of register spilling: %d",
                launcher.config,
                launcher.n_spills,
            )
            return float("inf")

        device_interface = self.get_device_interface()
        stream = device_interface.get_raw_stream(device_interface.current_device())

        cpu_copies = self.copy_args_to_cpu_if_needed(*args, **kwargs)

        def kernel_call():
            cloned_args, cloned_kwargs = self.maybe_clone_args(
                cpu_copies, *args, **kwargs
            )
            # reset to zero before evaluating any config
            self.reset_to_zero_args(*args, **kwargs)
            launcher(
                *cloned_args,
                **cloned_kwargs,
                grid=grid,
                stream=stream,
            )
            self.restore_args_from_cpu(cpu_copies)

        if with_profiler:
            from torch._inductor.utils import do_bench_using_profiling

            return do_bench_using_profiling(kernel_call, warmup=10, rep=40)

        if self.device_props.type == "cpu":
            return benchmarker.benchmark_cpu(kernel_call)

        return benchmarker.benchmark_gpu(kernel_call, rep=40)

    def copy_args_to_cpu_if_needed(self, *args, **kwargs):
        """
        To support benchmarking in the presence of mutated args, we need to avoid
        autotuning contanminating them. We try to pass cloned args to the kernel.
        If those clones would increase the peak memory usage, however, we instead
        copy to cpu and restore them after each iteratrion. Figure out the args
        to be copied and do the copying.
        """
        if not self.optimize_mem:
            return {}

        copies = {}
        budget = torch.cuda.max_memory_allocated() - torch.cuda.memory_allocated()

        def maybe_copy(name, arg):
            if name in self.mutated_arg_names and arg.is_cuda:
                nonlocal budget
                assert isinstance(arg, torch.Tensor)
                size = arg.numel() * arg.element_size()
                if size > budget:
                    cpu_arg = torch.empty_strided(
                        arg.size(),
                        arg.stride(),
                        dtype=arg.dtype,
                        device="cpu",
                        pin_memory=True,
                    )
                    cpu_arg.copy_(arg, non_blocking=True)
                    copies[name] = (arg, cpu_arg)
                else:
                    budget -= size

        for i, arg in enumerate(args):
            maybe_copy(self.fn.arg_names[i], arg)

        for name, arg in kwargs.items():
            maybe_copy(name, arg)

        return copies

    def restore_args_from_cpu(self, cpu_copies):
        for pair in cpu_copies.values():
            arg, cpu_arg = pair
            arg.copy_(cpu_arg, non_blocking=True)

    def reset_to_zero_args(self, *args, **kwargs):
        if not self.reset_to_zero_arg_names:
            return
        for i, arg in enumerate(args):
            if self.fn.arg_names[i] in self.reset_to_zero_arg_names:
                assert isinstance(
                    arg,
                    torch.Tensor,
                ), "self.reset_to_zero_arg_names should only contain valid argument names"
                arg.zero_()

        for name, arg in kwargs.items():
            if name in self.reset_to_zero_arg_names:
                assert isinstance(
                    arg,
                    torch.Tensor,
                ), "self.reset_to_zero_arg_names should only contain valid argument names"
                arg.zero_()

    def maybe_clone_args(
        self, exclude: Container[str], *args, **kwargs
    ) -> tuple[List[Any], Dict[str, Any]]:
        """
        Prepare new args and kwargs by cloning any in-place buffers
        (that are not in the provided exclusion list), to avoid autotune
        contaminating them. Avoid cloning the other buffers because it
        leads to increased memory usage.
        """
        from ..compile_fx import clone_preserve_strides

        def prepare_arg(name, arg):
            if name in self.mutated_arg_names and name not in exclude:
                assert isinstance(arg, torch.Tensor)
                return clone_preserve_strides(arg)
            else:
                return arg

        cloned_args = [
            prepare_arg(self.fn.arg_names[i], arg) for i, arg in enumerate(args)
        ]
        cloned_kwargs = {name: prepare_arg(name, arg) for name, arg in kwargs.items()}

        return cloned_args, cloned_kwargs

    def clone_args(self, *args, **kwargs) -> tuple[List[Any], Dict[str, Any]]:
        return self.maybe_clone_args(OrderedSet(), *args, **kwargs)

    def benchmark_all_configs(self, *args, **kwargs):
        with dynamo_timed(
            "CachingAutotuner.benchmark_all_configs",
            log_pt2_compile_event=True,
            metadata={"kernel_name": self.inductor_meta.get("kernel_name")},
            dynamo_compile_runtime_column_us="runtime_triton_autotune_time_us",
        ):
            timings = {
                launcher: self.bench(launcher, *args, **kwargs)
                for launcher in self.launchers
            }

            for k, v in timings.items():
                self.coordesc_tuner.cache_benchmark_result(k.config, v)

            if log.isEnabledFor(logging.DEBUG):
                log.debug("Benchmark all input configs for %s, get:", self.fn.__name__)
                for k, v in timings.items():
                    log.debug(
                        "%s: %f, nreg %d, nspill %d, #shared-mem %s",
                        k.config,
                        v,
                        k.n_regs,
                        k.n_spills,
                        k.shared,
                    )

            self.reset_to_zero_args(*args, **kwargs)
            return timings

    def autotune_to_one_config(self, *args, **kwargs):
        """Do the actual autotuning"""
        start_time = time.time_ns()
        timings = self.benchmark_all_configs(*args, **kwargs)
        benchmark_time_taken_ns = time.time_ns() - start_time
        self.launchers = [builtins.min(timings, key=timings.get)]
        self.autotune_time_taken_ns = (
            self.precompile_time_taken_ns + benchmark_time_taken_ns
        )
        if self.save_cache_hook:
            self.save_cache_hook(self.launchers[0].config, self.autotune_time_taken_ns)

    def save_gpu_kernel(self, grid, stream, launcher):
        if callable(grid):
            grid_x, grid_y, grid_z = grid(launcher.config.kwargs)
        else:
            grid_x, grid_y, grid_z = grid

        key = self.inductor_meta.get("kernel_name", None)  # unique kernel name
        assert key is not None, "kernel_name can not be None"
        params = {
            "mangled_name": (
                launcher.bin.metadata.name
                if hasattr(launcher.bin.metadata, "name")
                else launcher.bin.metadata["name"]
            ),
            "grid_x": grid_x,
            "grid_y": grid_y,
            "grid_z": grid_z,
            "x_block": launcher.config.kwargs.get("XBLOCK", 1),
            "y_block": launcher.config.kwargs.get("YBLOCK", None),
            "z_block": launcher.config.kwargs.get("ZBLOCK", None),
            "r_block": launcher.config.kwargs.get("RBLOCK", None),
            "num_warps": (
                launcher.bin.num_warps
                if hasattr(launcher.bin, "num_warps")
                else launcher.bin.metadata.num_warps
            ),
            "shared_mem": (
                launcher.bin.shared
                if hasattr(launcher.bin, "shared")
                else launcher.bin.metadata.shared
            ),
            "stream": stream,
            # User defined triton kernels will have arbitrary kwarg names
            "meta": launcher.config.kwargs,
        }
        from torch._inductor.codecache import CudaKernelParamCache

        bin_type = {"hip": "hsaco", "xpu": "spv"}.get(self.device_props.type, "cubin")
        binary = launcher.bin.asm[bin_type]
        CudaKernelParamCache.set(key, params, binary, bin_type)

        self.cuda_kernel_saved = True

    def coordinate_descent_tuning(self, launcher, *args, **kwargs):
        """
        Coordinate descent tuning can be run with or without max-autotune.

        The only difference between these two is the starting config for coordinate_descent tuning.
        E.g., assuming regular autotune only get one config C1; while max-autotune get 4 configs C1, C2, C3, C4
        and max-autotune figure out C3 is the best.

        Then if coordinate desecnt tuning is run with max-autotune disabled, it will start from C1;
        while if coordinate descent tuning is run with max-autotune enabled, it will start from C3.
        """
        if (
            self.heuristic_type == HeuristicType.TEMPLATE
            or self.heuristic_type == HeuristicType.USER_AUTOTUNE
        ):
            # skip triton template
            return launcher

        config2launcher = {launcher.config: launcher}

        def benchmark_one_config(config):
            with self.lock:
                launcher = self._precompile_config(config).make_launcher()
            config2launcher[config] = launcher

            out = self.bench(launcher, *args, **kwargs)
            log.debug(
                "COORDESC: %s: %f, nreg %d, nspill %d, #shared-mem %d",
                launcher.config,
                out,
                launcher.n_regs,
                launcher.n_spills,
                launcher.shared,
            )
            return out

        assert not (
            self.heuristic_type == HeuristicType.PERSISTENT_REDUCTION
            and "R0_BLOCK" in launcher.config.kwargs
        ), "Coordinate descent tuner relies on the assumption that persistent reduction's triton config does not have R0_BLOCK"
        start_time = time.time_ns()
        best_config = self.coordesc_tuner.autotune(
            benchmark_one_config, launcher.config, None
        )
        coordesc_time_taken_ns = time.time_ns() - start_time
        best_config.found_by_coordesc = True

        if self.save_cache_hook:
            self.save_cache_hook(
                best_config,
                self.autotune_time_taken_ns + coordesc_time_taken_ns,
                found_by_coordesc=True,
            )
        return config2launcher.get(best_config)

    def run(
        self, *args, grid, stream, benchmark_run=False, **kwargs
    ):  # type:ignore[override]
        if self.triton_interpret:
            return self.fn[grid](
                *args,
                **kwargs,
                **self.configs[0].kwargs,
            )

        if len(self.launchers) != 1:
            if len(self.launchers) == 0:
                start_time = time.time_ns()
                self.precompile()
                self.precompile_time_taken_ns = time.time_ns() - start_time
            if len(self.launchers) > 1:
                self.autotune_to_one_config(*args, grid=grid, **kwargs)

        if not getattr(
            self.launchers[0].config, "found_by_coordesc", False
        ) and self.inductor_meta.get("coordinate_descent_tuning", False):
            self.launchers = [
                self.coordinate_descent_tuning(
                    self.launchers[0], *args, grid=grid, **kwargs
                )
            ]

        (launcher,) = self.launchers
        if launcher.store_cubin and (not benchmark_run or not self.cuda_kernel_saved):
            self.save_gpu_kernel(grid, stream, launcher)

        if self.dump_launch_params:
            _dump_launch_params(args, kwargs, launcher, self.fn.__name__)

        # it is faster than entering and exiting a context manager, even if the context
        # manager is a nullcontext.
        if autograd_profiler._is_profiler_enabled:
            # grid can be a tuple of ints or a string.
            if isinstance(grid, tuple):
                grid_info = str(grid)
            else:
                grid_info = getattr(grid, "grid_fn_str", "")

            with torch._C._profiler._RecordFunctionFast(
                self.inductor_meta.get("kernel_name", "triton kernel"),
                args,
                {
                    "kernel_file": (self.filename or ""),
                    "kernel_hash": self.kernel_hash,
                    "kernel_backend": "triton",
                    "grid": grid_info,
                    "stream": stream,
                },
            ):
                return launcher(
                    *args,
                    **kwargs,
                    grid=grid,
                    stream=stream,
                )
        else:
            return launcher(
                *args,
                **kwargs,
                grid=grid,
                stream=stream,
            )


class _ConstRepr:
    def __init__(self, value: str):
        self.value = value

    def __call__(self, _=None) -> str:
        return self.value


class TritonCompileResult:
    """
    Upstream Triton CompileKernel can not be pickled.  This is a wrapper
    to support serialization and generate the launcher function.
    """

    @staticmethod
    @functools.lru_cache(32)
    def _kernel_metadata_cls(fields: Tuple[str, ...]) -> Any:
        return namedtuple("KernelMetadata", sorted(fields))

    def __init__(
        self,
        kernel: CompiledKernel,
        config: Config,
        compile_meta: Dict[str, Any],
        inductor_meta: Dict[str, Any],
    ) -> None:
        super().__init__()
        self.kernel = kernel
        self.config = config
        self.compile_meta = compile_meta
        self.inductor_meta = inductor_meta

    def __getstate__(self) -> Dict[str, Any]:
        kernel = self.kernel
        # replace the fields that don't pickle nicely
        kernel_state = {
            **kernel.__dict__,
            "metadata": kernel.metadata._asdict(),
            "module": None,  # regenerated by kernel._init_handles()
            "function": None,  # regenerated by kernel._init_handles()
            "run": None,  # regenerated by kernel._init_handles()
        }
        return {**self.__dict__, "kernel": kernel_state}  # type: ignore[dict-item]

    def __setstate__(self, state: Dict[str, Any]) -> None:
        # src = ASTSource.__new__(ASTSource)
        # src.__setstate__(state["kernel"]["src"])
        # TODO(jansel): need to fixup src.fn which is now None
        kernel = CompiledKernel.__new__(CompiledKernel)
        metadata = state["kernel"]["metadata"]
        kernel.__dict__.update(
            {
                **state["kernel"],
                # "src": src,
                "metadata": self._kernel_metadata_cls(tuple(metadata.keys()))(
                    **metadata
                ),
            }
        )
        self.__dict__.update(state)
        self.kernel = kernel

    def make_launcher(self) -> LauncherType:
        """
        Launching triton kernels is performance sensitive, we compile
        a custom Python function get the grid() and reorder the args to
        the underlying wrapper.
        """
        cfg = self.config
        compile_meta = self.compile_meta
        binary = self.kernel
        fn = binary.src.fn
        binary._init_handles()
        """
        https://github.com/pytorch/pytorch/issues/115344

        self.fn.constexprs doesn't properly deal with None args, so when we filter out
        an arg in UserDefinedTritonKernel.codegen, we need to filter it here as well.
        We also don't want to modify self.fn.

        We know that we removed something from the signature if:
            1. It's in compile_meta["constants"]
            2. It isn't a constant we already know about
                Note: The value of interest has already been added to compile_meta['constants'],
                    so we use self.fn.constexprs instead.
            3. It isn't in the compile_meta signature
        """
        known_constants = OrderedSet(
            arg for i, arg in enumerate(fn.arg_names) if i in fn.constexprs
        )
        none_args = OrderedSet(
            k
            for k, v in compile_meta["constants"].items()
            if v is None and k not in known_constants
        )
        none_args = none_args.difference(OrderedSet(compile_meta["signature"].keys()))

        call_args = [
            arg
            for i, arg in enumerate(fn.arg_names)
            if i not in fn.constexprs and arg not in none_args
        ]

        def_args = [
            name
            for name in fn.arg_names
            if name not in cfg.kwargs and name not in none_args
        ]
        binary_shared = (
            binary.shared if hasattr(binary, "shared") else binary.metadata.shared
        )

        scope = {
            "grid_meta": cfg.kwargs,
            "bin": binary,
            "launch_enter_hook": binary.__class__.launch_enter_hook,
            "launch_exit_hook": binary.__class__.launch_exit_hook,
            "metadata": (
                binary.packed_metadata
                if hasattr(binary, "packed_metadata")
                else binary.metadata
            ),
            "shared": binary_shared,
            "num_warps": (
                binary.num_warps
                if hasattr(binary, "num_warps")
                else binary.metadata.num_warps
            ),
            "cta_args": (
                (
                    binary.num_ctas,
                    *get_first_attr(binary, "cluster_dims", "clusterDims"),
                )
                if hasattr(binary, "num_ctas")
                else (
                    (binary.metadata.num_ctas, *binary.metadata.cluster_dims)
                    if hasattr(binary, "metadata")
                    else ()
                )
            ),
            "function": get_first_attr(binary, "function", "cu_function"),
            "runner": get_first_attr(binary, "run", "c_wrapper"),
        }

        if not hasattr(binary, "launch_metadata"):
            # launch args before CompiledKernel.launch_metadata is added.
            # TODO(jansel): delete this branch in mid-2025
            runner_args = [
                "grid_0",
                "grid_1",
                "grid_2",
                "num_warps",
                "*cta_args",
                "shared",
                "stream",
                "function",
                "launch_enter_hook",
                "launch_exit_hook",
                "metadata",
                *call_args,
            ]
        else:  # args after CompiledKernel.launch_metadata: https://github.com/openai/triton/pull/3492
            # Getting the kernel launch args is extremely perf-sensitive.  Evaluating
            # `bin.launch_metadata` is relatively expensive, and returns None unless a
            # `launch_enter_hook` is installed.  So if we don't have that hook installed,
            # we want to burn None in to the launch args with zero overhead.
            # See https://github.com/pytorch/pytorch/issues/123597
            if binary.__class__.launch_enter_hook:
                launch_metadata = (
                    f"bin.launch_metadata(grid, stream, {', '.join(call_args)})"
                )
            else:
                launch_metadata = "None"
            runner_args = [
                "grid_0",
                "grid_1",
                "grid_2",
                "stream",
                "function",
                "metadata",
                launch_metadata,
                "launch_enter_hook",
                "launch_exit_hook",
                *call_args,
            ]

        exec(
            f"""
            def launcher({', '.join(def_args)}, grid, stream):
                if callable(grid):
                    grid_0, grid_1, grid_2 = grid(grid_meta)
                else:
                    grid_0, grid_1, grid_2 = grid
                runner({', '.join(runner_args)})
                return bin
            """.lstrip(),
            scope,
        )

        launcher = scope["launcher"]
        launcher.config = cfg
        launcher.n_regs = getattr(binary, "n_regs", None)
        launcher.n_spills = getattr(binary, "n_spills", None)
        launcher.shared = binary_shared
        launcher.store_cubin = self.inductor_meta.get("store_cubin", False)
        # store this global variable to avoid the high overhead of reading it when calling run
        if launcher.store_cubin:
            launcher.fn = fn
            launcher.bin = binary
        return launcher


def _find_names(obj):
    import gc
    import inspect

    frame = inspect.currentframe()
    while frame is not None:
        frame.f_locals
        frame = frame.f_back
    obj_names = []
    for referrer in gc.get_referrers(obj):
        if isinstance(referrer, dict):
            for k, v in referrer.items():
                if v is obj:
                    obj_names.append(k)
    return obj_names


collected_calls: List[Any] = []


def start_graph():
    collected_calls.clear()


def end_graph(output_file):
    if len(collected_calls) == 0:
        return
    overall_time = sum(call[0] for call in collected_calls)
    overall_gb = sum(call[1] for call in collected_calls)
    cur_file = inspect.stack()[1].filename
    summary_str = (
        f"SUMMARY ({cur_file})\n"
        f"{overall_time:.2f}ms   \t {overall_gb:.2f} GB\t {overall_gb / (overall_time / 1e3):.2f}GB/s"
    )
    log.info(
        "%s",
        summary_str,
    )
    if output_file is not None:
        # sort perf numbers in descending order, i.e. placing the
        # most runtime-heavy kernels at the top of the list
        sorted_calls = sorted(collected_calls, key=lambda c: float(c[0]), reverse=True)
        try:
            with open(output_file, "a") as file:
                log.info(
                    "Save profile bandwidth results to %s",
                    output_file,
                )
                file.write("====================\n")
                file.write(f"TRITON KERNELS BANDWIDTH INFO ({cur_file})\n")
                for ms, num_gb, gb_per_s, kernel_name in sorted_calls:
                    # also display the runtime percentage for each kernel
                    percentage = f"{ms / overall_time * 100:.2f}%"
                    suffix = f" \t {percentage} \t {kernel_name}"
                    bw_info_str = create_bandwidth_info_str(
                        ms,
                        num_gb,
                        gb_per_s,
                        suffix=suffix,
                        color=False,
                    )
                    file.write(bw_info_str + "\n")
                file.write(f"{summary_str}\n\n")
        except Exception as e:
            log.warning(
                "failed to write profile bandwidth result into %s: %s",
                output_file,
                e,
            )


class DebugAutotuner(CachingAutotuner):
    def __init__(
        self,
        *args,
        regex_filter="",
        with_profiler=False,
        with_bandwidth_info=True,
        **kwargs,
    ):
        self.regex_filter = regex_filter
        self.with_profiler = with_profiler
        self.with_bandwidth_info = with_bandwidth_info
        super().__init__(*args, **kwargs)
        self.cached = None

    def run(self, *args, grid, stream, **kwargs):
        if not self.with_bandwidth_info:
            super().run(*args, grid=grid, stream=stream, **kwargs, benchmark_run=True)
            return
        else:
            possible_names = _find_names(self)
            kernel_name = f"{max(possible_names, key=len)}"
            if not re.match(self.regex_filter, kernel_name):
                return

            if len(self.launchers) != 1:
                if len(self.launchers) == 0:
                    start_time = time.time_ns()
                    self.precompile()
                    self.precompile_time_taken_ns = time.time_ns() - start_time
                if len(self.launchers) > 1:
                    self.autotune_to_one_config(*args, grid=grid, **kwargs)
            (launcher,) = self.launchers

            if launcher.store_cubin:
                self.save_gpu_kernel(grid, stream, launcher)

            if self.cached is None:
                ms = self.bench(
                    launcher, *args, grid=grid, with_profiler=self.with_profiler
                )
                num_in_out_ptrs = len(
                    [
                        arg_name
                        for arg_name in self.fn.arg_names
                        if arg_name.startswith("in_out_ptr")
                    ]
                )
                num_gb = self.inductor_meta.get("kernel_num_gb", None)
                if num_gb is None:
                    num_gb = get_num_bytes(*args, num_in_out_args=num_in_out_ptrs) / 1e9
                gb_per_s = num_gb / (ms / 1e3)
                self.cached = ms, num_gb, gb_per_s, kernel_name
                collected_calls.append((ms, num_gb, gb_per_s, kernel_name))
                log.info(
                    "%s",
                    create_bandwidth_info_str(
                        ms, num_gb, gb_per_s, suffix=f" \t {kernel_name}"
                    ),
                )
            else:
                # in AOTI, we will call the kernel and its timing info has been cached already
                collected_calls.append(self.cached)


def hash_configs(configs: List[Config]):
    """
    Hash used to check for changes in configurations
    """
    hasher = hashlib.sha256()
    for cfg in configs:
        hasher.update(
            f"{sorted(cfg.kwargs.items())} {cfg.num_warps} {cfg.num_stages}\n".encode()
        )
    return hasher.hexdigest()


def cached_autotune(
    size_hints: Optional[List[int]],
    configs: List[Config],
    triton_meta,
    heuristic_type,
    filename=None,
    inductor_meta=None,
    custom_kernel=False,
):
    """
    A copy of triton.autotune that calls our subclass.  Our subclass
    has additional debugging, error handling, and on-disk caching.
    """
    configs = unique_configs(configs)
    assert len(configs) == 1 or filename
    inductor_meta = {} if inductor_meta is None else inductor_meta

    disabled = inductor_meta.get("force_disable_caches", False)

    # on disk caching logic and/or remote caching
    autotune_cache = None
    if (
        not disabled
        and filename is not None
        and (len(configs) > 1 or inductor_meta.get("coordinate_descent_tuning"))
        and not os.environ.get("TRITON_INTERPRET", "0") == "1"
    ):
        configs_hash = hash_configs(configs)

        autotune_cache = AutotuneCache.create(inductor_meta, filename, configs_hash)
        if autotune_cache:
            if best_config := autotune_cache.read_best(inductor_meta, configs):
                configs = [best_config]

    else:
        if disabled:
            log.debug("autotune caching is disabled by config.force_disable_caches")

    mutated_arg_names = inductor_meta.pop("mutated_arg_names", ())
    optimize_mem = inductor_meta.pop("optimize_mem", True)

    if "restore_value" in triton_meta:
        mutated_arg_names += triton_meta.pop("restore_value")

    reset_to_zero_arg_names: List[str] = []
    if "reset_to_zero" in triton_meta:
        reset_to_zero_arg_names.extend(triton_meta.pop("reset_to_zero"))

    def decorator(fn):
        # Remove XBLOCK from config if it's not a function argument.
        # This way, coordinate descent tuning will not try to tune it.
        #
        # Context: When TritonKernel.no_x_dim is True, we hardcode XBLOCK to 1.
        import inspect

        if "XBLOCK" not in inspect.signature(fn.fn).parameters:
            for tconfig in configs:
                if "XBLOCK" in tconfig.kwargs:
                    assert tconfig.kwargs["XBLOCK"] == 1
                    tconfig.kwargs.pop("XBLOCK")

        if inductor_meta.get("profile_bandwidth"):
            return DebugAutotuner(
                fn,
                triton_meta=triton_meta,
                inductor_meta=inductor_meta,
                regex_filter=inductor_meta["profile_bandwidth_regex"],
                with_profiler=inductor_meta[
                    "profile_bandwidth_with_do_bench_using_profiling"
                ],
                configs=configs,
                save_cache_hook=autotune_cache and autotune_cache.save,
                mutated_arg_names=mutated_arg_names,
                reset_to_zero_arg_names=reset_to_zero_arg_names,
                optimize_mem=optimize_mem,
                heuristic_type=heuristic_type,
                size_hints=size_hints,
                custom_kernel=custom_kernel,
                filename=filename,
                with_bandwidth_info=True,
            )
        return CachingAutotuner(
            fn,
            triton_meta=triton_meta,
            inductor_meta=inductor_meta,
            configs=configs,
            save_cache_hook=autotune_cache and autotune_cache.save,
            mutated_arg_names=mutated_arg_names,
            reset_to_zero_arg_names=reset_to_zero_arg_names,
            optimize_mem=optimize_mem,
            heuristic_type=heuristic_type,
            size_hints=size_hints,
            custom_kernel=custom_kernel,
            filename=filename,
        )

    return decorator


def unique_configs(configs: List[Config]):
    """Remove duplicate configurations"""
    seen: OrderedSet[Hashable] = OrderedSet()
    pruned_configs = []

    for cfg in configs:
        key = triton_config_to_hashable(cfg)
        if key not in seen:
            seen.add(key)
            pruned_configs.append(cfg)
    return pruned_configs


def check_config(cfg, *, xnumel=None, ynumel=None, znumel=None):
    for numel, label in zip((xnumel, ynumel, znumel), "XYZ"):
        if numel is None:
            continue
        block = cfg[f"{label}BLOCK"]
        if numel == 1:
            assert block == 1, (
                f"TritonKernel.indexing assumes numel == 1 => BLOCK == 1"
                f" but {label.lower()}numel=={numel} and {label}BLOCK={block} (cfg={cfg})."
            )
        max_block = TRITON_MAX_BLOCK[label]
        max_block_str = f'config.triton.max_block["{label}"]'
        assert max_block % block == 0, (
            f"TritonKernel.indexing assumes {label}BLOCK divides {max_block_str}"
            f" but {label}BLOCK={block} and {max_block_str}={max_block} (cfg={cfg})."
        )


def check_max_block(cfg: Dict[str, int]):
    """
    Check that block sizes are within the maximum allowed.
    """
    for var, val in cfg.items():
        block_suffix = "BLOCK"
        if block_suffix in var:
            prefix = var.removesuffix(block_suffix)
            max_block = TRITON_MAX_BLOCK[prefix]
            assert (
                val <= max_block
            ), f"'{var}' too large. Maximum: {max_block}. Actual: {val}."


def _num_warps(num_warps, max_num_warps=8, min_num_warps=2, register_intensive=False):
    # On AMD GPU each warp has 64 lanes which is double the size on NV GPU,
    # therefore using half the number of warps here correspondingly.
    if torch.version.hip:
        max_num_warps = (max_num_warps + 1) // 2
        min_num_warps = (min_num_warps + 1) // 2
    # persistent reduction is register intensive
    if register_intensive:
        max_num_warps = max_num_warps // 2
    return next_power_of_2(min(max(num_warps, min_num_warps), max_num_warps))


def _check_max_grid_x(size_hints, x, num_warps):
    # Check if maxGridSize is exceeded - if so then must scale XBLOCK further
    max_grid_x = 2147483647
    warp_size = (
        64 if torch.version.hip else 32
    )  # TODO: query warp size once #129663 is merged
    num_blocks = (size_hints["x"] + x - 1) // x

    while (num_blocks * num_warps * warp_size) > max_grid_x and x < size_hints["x"]:
        x *= 2  # Scale up XBLOCK if grid exceeds limits
        num_blocks = num_blocks // 2
    if (num_blocks * num_warps * warp_size) > max_grid_x:
        raise AssertionError(
            "Reduction config exceeds cudaDeviceProp maxGridSize. Please raise a pytorch issue"
        )
    return x, num_blocks


def triton_config(
    size_hints,
    x,
    y=None,
    z=None,
    num_stages=1,
    num_elements_per_warp=256,
    min_elem_per_thread=0,
) -> Config:
    """
    Construct a pointwise triton config with some adjustment heuristics
    based on size_hints. Size_hints is a tuple of numels in each tile
    dimension and will be rounded up to the nearest power of 2.

    num_elements_per_warp is a suggestion for controlling how many warps
    the triton config should contain. e.g.: if x=16, y=8, z=4 then
    num_elements = 16*8*4 = 512. Then if we set num_elements_per_warp=128,
    we'll launch 512 (elem) / 128 (elem/warp) = 4 warps. Note that it's
    just a suggestion, and sometimes other adjustment heuristics will
    override the num_elements_per_warp.

    min_elem_per_thread controls the minimum number of elements
    processed by each thread. It's always enforced.
    """
    # Ideally we want to read this from some device config

    maxGridSize = [2147483647, 65535, 65535]

    target = conditional_product(x, y, z)
    if conditional_product(*size_hints.values()) < target:
        target //= 8

    # shrink sizes to size hints
    x = min(x, size_hints["x"])
    if y:
        y = min(y, size_hints["y"])
    if z:
        z = min(z, size_hints["z"])

    # if we are below original block size, scale up where we can;
    # or if the calculated grid size is larger than the limit, we bump up the corresponding dimension
    while x < min(size_hints["x"], TRITON_MAX_BLOCK["X"]) and (
        x * maxGridSize[0] < size_hints["x"] or conditional_product(x, y, z) < target
    ):
        x *= 2
    while (
        y
        and y < min(size_hints["y"], TRITON_MAX_BLOCK["Y"])
        and (
            y * maxGridSize[1] < size_hints["y"]
            or conditional_product(x, y, z) < target
        )
    ):
        y *= 2
    while (
        z
        and z < min(size_hints["z"], TRITON_MAX_BLOCK["Z"])
        and (
            z * maxGridSize[2] < size_hints["z"]
            or conditional_product(x, y, z) < target
        )
    ):
        z *= 2

    num_warps = _num_warps(
        conditional_product(x, y, z) // num_elements_per_warp, min_num_warps=1
    )
    # we are going to arrive at 2 warps only if bs was too small due to
    # numel being too small. However to workaround some ptx bugs we still
    # want at least 4 warps if there's enough elements per thread
    # given that this is a rare situation, don't expect this to affect perf
    # in general
    # see https://github.com/pytorch/pytorch/pull/97950
    if conditional_product(x, y, z) >= 128 and not torch.version.hip:
        num_warps = max(num_warps, 4)
    xnumel = size_hints["x"]
    ynumel = size_hints.get("y")
    znumel = size_hints.get("z")

    # Increase x to satisfy min_elem_per_thread requirements.
    block_size = max(
        conditional_product(x, y, z),
        min_elem_per_thread * _NUM_THREADS_PER_WARP * num_warps,
    )
    x *= math.ceil(block_size / conditional_product(x, y, z))

    x, _num_blocks = _check_max_grid_x(size_hints, x, num_warps)
    x = min(x, size_hints["x"])

    cfg = {"XBLOCK": x}
    if y:
        cfg["YBLOCK"] = y
    if z:
        cfg["ZBLOCK"] = z
    check_max_block(cfg)
    check_config(cfg, xnumel=xnumel, ynumel=ynumel, znumel=znumel)
    return Config(cfg, num_warps=num_warps, num_stages=num_stages)


def _get_nd_reduction_numels(r: int, size_hints: Dict[str, int]) -> Dict[str, int]:
    """
    Converts a linear reduction numel to ND, in row major order.
    This order is often desirable as it presents opportunities to coalesce memory
    accesses.
    For example, if r = 64 and size_hints = [32,32], this function returns [32, 2].
    This unraveling works because both r and size_hints are powers of 2.
    """
    # Shrink r to size_hints.
    r = min(r, get_total_reduction_numel(size_hints))
    num_reduction_dims = len(
        [prefix for prefix in size_hints if prefix_is_reduction(prefix)]
    )

    remaining = r
    rnumels = {}
    for idx in range(num_reduction_dims - 1, -1, -1):
        prefix = f"r{idx}_"
        max_size = min(size_hints[prefix], TRITON_MAX_BLOCK[prefix.upper()])
        dim = min(max_size, remaining)
        assert (
            remaining % dim == 0
        ), f"Expected dimension '{dim}' to divide remaining size '{remaining}'"
        rnumels[prefix] = dim
        remaining //= dim

    # Sanity check the results.
    final_numel = conditional_product(*rnumels.values())
    assert (
        r == final_numel
    ), f"Expected ND reduction size ({rnumels}) to have {r} elements."
    assert all(
        rnumels[prefix] <= size_hints[prefix] for prefix in rnumels
    ), f"rnumels exceed size_hints. {rnumels} > {size_hints}"

    return rnumels


def triton_config_reduction(
    size_hints,
    x: int,
    r: int,
    num_stages=1,
    num_warps=None,
    register_intensive=False,
) -> Config:
    """
    Construct a reduction triton config with some adjustment heuristics
    based on size_hints. Size_hints is a tuple of numels in each tile
    dimension and will be rounded up to the nearest power of 2.
    """
    # Convert the linear reduction numel into a multi-dimensional block.
    rnumels = _get_nd_reduction_numels(r, size_hints)

    # shrink sizes to size hints
    x = min(x, size_hints["x"])

    def total_numel() -> int:
        return conditional_product(x, *rnumels.values())

    target = total_numel()
    if conditional_product(*size_hints.values()) < target:
        target //= 8

    # if we are below original block size, scale up where we can
    while x < size_hints["x"] and total_numel() < target:
        x *= 2
    for prefix in sorted(rnumels):
        while rnumels[prefix] < size_hints[prefix] and total_numel() < target:
            rnumels[prefix] *= 2

    if num_warps is None:
        num_warps = total_numel() // 128
    num_warps = _num_warps(
        num_warps, max_num_warps=16, register_intensive=register_intensive
    )

    x, _num_blocks = _check_max_grid_x(size_hints, x, num_warps)

    for prefix in sorted(rnumels):
        while total_numel() > target:
            if rnumels[prefix] == 1:
                break
            rnumels[prefix] //= 2

    cfg = _get_config({"x": x, **rnumels})
    check_max_block(cfg)
    check_config(cfg, xnumel=size_hints["x"])
    return Config(cfg, num_warps=num_warps, num_stages=num_stages)


def _get_config(numels: Dict[str, int]) -> Dict[str, int]:
    """
    Convert numels ("x", "r0_", etc.) to block sizes ("XBLOCK", "R0_BLOCK"), etc.
    """

    return {prefix.upper() + "BLOCK": numel for prefix, numel in numels.items()}


def triton_config_tiled_reduction(size_hints, x, y, r, num_stages=1):
    """
    Construct a tile reduction triton config with some adjustment
    heuristics based on size_hints. Size_hints is a tuple of numels in
    each tile dimension and will be rounded up to the nearest power of 2.
    """
    # Convert the linear reduction numel into a multi-dimensional block.
    rnumels = _get_nd_reduction_numels(r, size_hints)

    # shrink sizes to size hints
    x = min(x, size_hints["x"])
    y = min(y, size_hints["y"])

    def total_numel() -> int:
        return conditional_product(x, y, *rnumels.values())

    target = total_numel()
    if conditional_product(*size_hints.values()) < target:
        target //= 8

    # if we are below original block size, scale up where we can
    while x < size_hints["x"] and total_numel() < target:
        x *= 2
    for prefix in sorted(rnumels):
        while rnumels[prefix] < size_hints[prefix] and total_numel() < target:
            rnumels[prefix] *= 2
    while y < size_hints[1] and total_numel() < target:
        y *= 2

    cfg = _get_config({"x": x, "y": y, **rnumels})
    num_warps = _num_warps(total_numel() // 256, min_num_warps=1)
    check_config(cfg, xnumel=size_hints[0], ynumel=size_hints[1])
    check_max_block(cfg)
    return Config(cfg, num_warps=num_warps, num_stages=num_stages)


def pointwise(
    size_hints,
    triton_meta,
    tile_hint=None,
    filename=None,
    min_elem_per_thread=0,
    inductor_meta=None,
):
    """
    Construct @triton.heuristics() based on size_hints.
    """
    inductor_meta = {} if inductor_meta is None else inductor_meta
    assert not inductor_meta.get("no_x_dim")

    numel = functools.reduce(operator.mul, size_hints.values())
    bs = max(256, min(numel // 128, 1024))

    hinted_configs = autotune_hints_to_configs(
        inductor_meta.get("autotune_hints", OrderedSet()),
        size_hints,
        bs,
        triton_meta["device"],
    )

    triton_config_with_settings = functools.partial(
        triton_config, min_elem_per_thread=min_elem_per_thread
    )

    configs = None
    if len(size_hints) == 1:
        if disable_pointwise_autotuning(inductor_meta) and not (
            inductor_meta.get("max_autotune")
            or inductor_meta.get("max_autotune_pointwise")
        ):
            configs = [triton_config_with_settings(size_hints, bs)]
        else:
            configs = [
                triton_config_with_settings(size_hints, bs, num_elements_per_warp=256),
                triton_config_with_settings(
                    size_hints, bs // 2, num_elements_per_warp=64
                ),
                *hinted_configs,
            ]
    if len(size_hints) == 2:
        if (
            disable_pointwise_autotuning(inductor_meta) or tile_hint == TileHint.SQUARE
        ) and not (
            inductor_meta.get("max_autotune")
            or inductor_meta.get("max_autotune_pointwise")
        ):
            configs = [triton_config_with_settings(size_hints, 32, 32)]
        else:
            configs = [
                triton_config_with_settings(size_hints, 32, 32),
                triton_config_with_settings(size_hints, 64, 64),  # ~8% better for fp16
                triton_config_with_settings(size_hints, 256, 16),
                triton_config_with_settings(size_hints, 16, 256),
                triton_config_with_settings(size_hints, bs, 1),
                triton_config_with_settings(size_hints, 1, bs),
                *hinted_configs,
            ]
    if len(size_hints) == 3:
        if disable_pointwise_autotuning(inductor_meta):
            configs = [triton_config_with_settings(size_hints, 16, 16, 16)]
        else:
            configs = [
                triton_config_with_settings(size_hints, 16, 16, 16),
                triton_config_with_settings(size_hints, 64, 8, 8),
                triton_config_with_settings(size_hints, 8, 64, 8),
                triton_config_with_settings(size_hints, 8, 8, 64),
                triton_config_with_settings(size_hints, bs, 1, 1),
                triton_config_with_settings(size_hints, 1, bs, 1),
                triton_config_with_settings(size_hints, 1, 1, bs),
                *hinted_configs,
            ]

    if not configs:
        raise NotImplementedError(f"size_hints: {size_hints}")
    return cached_autotune(
        size_hints,
        configs,
        triton_meta=triton_meta,
        inductor_meta=inductor_meta,
        heuristic_type=HeuristicType.POINTWISE,
        filename=filename,
    )


def _reduction_configs(
    *, size_hints: Dict[str, int], inductor_meta: Dict[str, Any]
) -> List[Config]:
    reduction_hint = inductor_meta.get("reduction_hint", None)

    # Convert reductions to 1D, to simplify heuristics.
    rnumel = get_total_reduction_numel(size_hints)

    register_intensive = False
    MAX_R0_BLOCK = 2048
    if (
        size_hints["x"] >= 1024
        and inductor_meta.get("num_load", 0) + inductor_meta.get("num_reduction", 0)
        >= 10
    ):
        # A heuristics to reduce R0_BLOCK if a kernel potentially need many registers.
        # Consider load and reduction since load need move data into registers and
        # reduction needs an accumulator.
        #
        # The magic numbers are a bit arbitrary.
        #
        # We cannot rely on dynamically scaling down R0_BLOCK later, since sometimes
        # triton makes it to use less registers with worse perf. Check:
        # https://github.com/pytorch/pytorch/issues/126463
        #
        # The heuristic is a very simple one since registers can be reused. But
        # hopefully it can be a good enough indicator.
        MAX_R0_BLOCK = 1024
        register_intensive = True

    contiguous_config = triton_config_reduction(
        size_hints,
        1,
        rnumel if 256 <= rnumel < MAX_R0_BLOCK else MAX_R0_BLOCK,
        register_intensive=register_intensive,
    )
    outer_config = triton_config_reduction(
        size_hints, 64, 8, register_intensive=register_intensive
    )
    tiny_config = triton_config_reduction(
        size_hints,
        2 * (256 // rnumel) if rnumel <= 256 else 1,
        min(rnumel, MAX_R0_BLOCK),
        register_intensive=register_intensive,
    )
    if inductor_meta.get("max_autotune") or inductor_meta.get("max_autotune_pointwise"):
        pass  # skip all these cases
    elif reduction_hint == ReductionHint.INNER:
        return [contiguous_config]
    elif reduction_hint == ReductionHint.OUTER:
        return [outer_config]
    elif reduction_hint == ReductionHint.OUTER_TINY:
        return [tiny_config]
    if disable_pointwise_autotuning(inductor_meta):
        return [triton_config_reduction(size_hints, 32, 128)]
    return [
        contiguous_config,
        outer_config,
        tiny_config,
        triton_config_reduction(size_hints, 64, 64),
        triton_config_reduction(size_hints, 8, 512),
        # halve the XBLOCK/Rn_BLOCK compared to outer_config
        # TODO: this may only be beneficial when each iteration of the reduction
        # is quite heavy. E.g. https://gist.github.com/shunting314/189a8ef69f90db9d614a823385147a72
        triton_config_reduction(size_hints, 64, 4, num_warps=8),
    ]


def reduction(
    size_hints,
    reduction_hint=False,
    triton_meta=None,
    filename=None,
    inductor_meta=None,
):
    """args to @triton.heuristics()"""
    inductor_meta = {} if inductor_meta is None else inductor_meta
    inductor_meta["reduction_hint"] = reduction_hint
    if inductor_meta.get("no_x_dim"):
        size_hints["x"] = 1

    assert triton_meta is not None

    configs = _reduction_configs(size_hints=size_hints, inductor_meta=inductor_meta)
    return cached_autotune(
        size_hints,
        configs=configs,
        triton_meta=triton_meta,
        inductor_meta=inductor_meta,
        heuristic_type=HeuristicType.REDUCTION,
        filename=filename,
    )


def cooperative_reduction(
    size_hints,
    reduction_hint,
    triton_meta,
    filename,
    inductor_meta,
):
    inductor_meta = {} if inductor_meta is None else inductor_meta
    inductor_meta["reduction_hint"] = reduction_hint
    if inductor_meta.get("no_x_dim"):
        size_hints["x"] = 1

    # Cooperative reductions currently only support a single reduction dimension.
    assert (
        len(size_hints) == 2
    ), "Cooperative reductions don't support tiling reduction dims"
    xnumel, rnumel = size_hints["x"], size_hints["r0_"]

    # TODO(jansel): we should base target on the SM count of the local GPU
    target = 64
    split = max(1, min(target // xnumel, TRITON_MAX_RSPLIT))
    assert rnumel >= split
    assert split <= TRITON_MAX_RSPLIT
    if inductor_meta["persistent_reduction"]:
        configs = _persistent_reduction_configs(
            {"x": xnumel, "r0_": rnumel // split}, reduction_hint, inductor_meta
        )
    else:
        configs = _reduction_configs(
            size_hints={"x": xnumel, "r0_": rnumel // split},
            inductor_meta=inductor_meta,
        )
    for config in configs:
        config.kwargs["RSPLIT"] = split
    # TODO(jansel): add more configs in max_autotune

    return cached_autotune(
        size_hints,
        configs=configs,
        triton_meta=triton_meta,
        inductor_meta=inductor_meta,
        heuristic_type=HeuristicType.REDUCTION,
        filename=filename,
    )


def _persistent_reduction_configs(
    size_hints,
    reduction_hint=False,
    inductor_meta=None,
):
    xnumel = size_hints["x"]
    rnumel = get_total_reduction_numel(size_hints)

    configs = [
        triton_config_reduction(size_hints, xblock, rnumel, register_intensive=True)
        for xblock in (1, 8, 32, 128)
        if xblock == 1 or (rnumel * xblock <= 4096 and xblock <= xnumel)
    ]

    # TODO(jansel): we should be able to improve these heuristics
    if reduction_hint == ReductionHint.INNER and rnumel >= 256:
        configs = configs[:1]
    elif reduction_hint == ReductionHint.OUTER:
        configs = configs[-1:]
    elif reduction_hint == ReductionHint.OUTER_TINY:
        configs = [
            triton_config_reduction(
                size_hints,
                2 * (256 // rnumel) if rnumel <= 256 else 1,
                rnumel,
            )
        ]
    for c in configs:
        # we don't need Rn_BLOCK for persistent reduction
        for prefix in size_hints:
            if prefix_is_reduction(prefix):
                c.kwargs.pop(f"{prefix.upper()}BLOCK")

    if disable_pointwise_autotuning(inductor_meta):
        configs = configs[:1]

    return configs


def persistent_reduction(
    size_hints,
    reduction_hint=False,
    triton_meta=None,
    filename=None,
    inductor_meta=None,
):
    inductor_meta = {} if inductor_meta is None else inductor_meta
    inductor_meta["reduction_hint"] = reduction_hint
    if inductor_meta.get("no_x_dim"):
        size_hints["x"] = 1

    configs = _persistent_reduction_configs(size_hints, reduction_hint, inductor_meta)

    return cached_autotune(
        size_hints,
        configs,
        triton_meta=triton_meta,
        inductor_meta=inductor_meta,
        filename=filename,
        heuristic_type=HeuristicType.PERSISTENT_REDUCTION,
    )


def split_scan(
    size_hints,
    reduction_hint=False,
    triton_meta=None,
    filename=None,
    inductor_meta=None,
):
    """Heuristic for TritonSplitScanKernel"""
    inductor_meta = {} if inductor_meta is None else inductor_meta
    inductor_meta["reduction_hint"] = reduction_hint
    if inductor_meta.get("no_x_dim"):
        size_hints["x"] = 1

    assert triton_meta is not None
    if len(size_hints) != 2:
        raise NotImplementedError(f"size_hints: {size_hints}")

    configs = _reduction_configs(size_hints=size_hints, inductor_meta=inductor_meta)

    # Fixup configs to enforce the minimum Rn_BLOCK size
    min_rblock = inductor_meta.get("min_split_scan_rblock", 256)
    for cfg in configs:
        for var in list(cfg.kwargs.keys()):
            if var.startswith("R") and cfg.kwargs[var] < min_rblock:
                cfg.kwargs[var] = min_rblock

    return cached_autotune(
        size_hints,
        configs=configs,
        triton_meta=triton_meta,
        inductor_meta=inductor_meta,
        heuristic_type=HeuristicType.SPLIT_SCAN,
        filename=filename,
    )


def template(num_stages, num_warps, triton_meta, filename=None, inductor_meta=None):
    """
    Compile a triton template
    """
    return cached_autotune(
        None,
        [triton.Config({}, num_stages=num_stages, num_warps=num_warps)],
        triton_meta=triton_meta,
        inductor_meta=inductor_meta,
        heuristic_type=HeuristicType.TEMPLATE,
        filename=filename,
    )


def _pop_config_kwargs(config: Dict[str, Any]) -> Dict[str, Any]:
    """Extract triton.Config options that should become kwargs"""
    popped = {}
    for key in ("num_warps", "num_stages", "num_ctas", "maxnreg"):
        val = config.pop(key, None)
        if val is not None:
            popped[key] = val
    return popped


def fixed_config(config, filename, triton_meta, inductor_meta):
    """
    Used when the configuration is already decided at compile time
    """
    config = {**config}
    return cached_autotune(
        None,
        [triton.Config(config, **_pop_config_kwargs(config))],
        triton_meta=triton_meta,
        inductor_meta=inductor_meta,
        heuristic_type=HeuristicType.FIXED,
        filename=filename,
    )


def user_autotune(
    configs, triton_meta, filename=None, inductor_meta=None, custom_kernel=False
):
    """
    Compile a user defined triton kernel
    """
    if len(configs) == 0:
        configs = [triton.Config({})]
    else:
        configs = [
            triton.Config(c.get("kwargs", {}), **_pop_config_kwargs({**c}))
            for c in configs
        ]
    return cached_autotune(
        None,
        configs,
        triton_meta=triton_meta,
        heuristic_type=HeuristicType.USER_AUTOTUNE,
        filename=filename,
        inductor_meta=inductor_meta,
        custom_kernel=custom_kernel,
    )


def foreach(triton_meta, num_warps, filename=None, inductor_meta=None):
    """
    Compile a triton foreach kernel
    """
    return cached_autotune(
        None,
        [triton.Config({}, num_stages=1, num_warps=num_warps)],
        triton_meta=triton_meta,
        inductor_meta=inductor_meta,
        heuristic_type=HeuristicType.TEMPLATE,
        filename=filename,
    )


def grid(*numels):
    """Helper function to compute triton grids"""
    if len(numels) == 1:
        xnumel, ynumel, znumel = numels[0], None, None
    elif len(numels) == 2:
        xnumel, ynumel, znumel = numels[1], numels[0], None
    elif len(numels) == 3:
        xnumel, ynumel, znumel = numels[2], numels[1], numels[0]
    else:
        raise AssertionError(f"invalid size for numels {len(numels)}")

    def get_grid_dim(numel, block):
        if numel is None:
            return 1
        if block is None:
            return numel
        return ceildiv(numel, block)

    def grid_fn(meta):
        x_grid = get_grid_dim(xnumel, meta.get("XBLOCK", 1))
        y_grid = get_grid_dim(ynumel, meta.get("YBLOCK", None))

        max_y_grid = get_max_y_grid()
        if znumel is None:
            div = ceildiv(y_grid, max_y_grid)
            y_grid = ceildiv(y_grid, div)
            z_grid = div
        else:
            z_grid = get_grid_dim(znumel, meta.get("ZBLOCK", None))
            torch._check(
                y_grid <= max_y_grid,
                lambda: f"Generated y grid beyond 2^16 ({y_grid}) not supported with z dimension present. File issue",
            )

        return (
            x_grid,
            y_grid,
            z_grid,
        )

    setattr(grid_fn, "grid_fn_str", f"grid{numels}")  # noqa: B010

    return grid_fn


def cooperative_reduction_grid(xnumel):
    def grid_fn(meta):
        return (meta["RSPLIT"], ceildiv(xnumel, meta.get("XBLOCK", 1)), 1)

    grid_fn_str = f"cooperative_reduction_grid({xnumel})"
    setattr(grid_fn, "grid_fn_str", grid_fn_str)  # noqa: B010
    return grid_fn


def maybe_cooperative_reduction_grid(xnumel):
    def grid_fn(meta):
        if "RSPLIT" in meta:
            return coop_grid(meta)
        return normal_grid(meta)

    coop_grid = cooperative_reduction_grid(xnumel)
    normal_grid = grid(xnumel)
    grid_fn_str = f"maybe_cooperative_reduction_grid({xnumel})"
    setattr(grid_fn, "grid_fn_str", grid_fn_str)  # noqa: B010
    return grid_fn


def split_scan_grid(xnumel, rnumel):
    def grid_fn(meta):
        assert meta.get("XBLOCK", 1) == 1
        return (ceildiv(rnumel, meta.get("R0_BLOCK", 1)), xnumel, 1)

    grid_fn_str = f"split_scan_grid({xnumel}, {rnumel})"
    setattr(grid_fn, "grid_fn_str", grid_fn_str)  # noqa: B010

    return grid_fn


def grid_combo_kernels(
    *numels, num_kernels, min_blocks, is_sequential, default_meta=None
):
    """min_blocks is the minimal size of the grid x dimension"""
    if not is_sequential:
        # round robin dispatch
        numels_agg = list(numels)
        for i in range(len(numels_agg)):
            if isinstance(numels_agg[i], (list, tuple)):
                numels_agg[i] = max(max(numels_agg[i]), 0)  # noqa: PLW3301
        kernel_grid_fn = grid(*numels_agg)

        if isinstance(numels[-1], (list, tuple)):
            min_blocks_d = max(-min(numels[-1]), 0) * num_kernels
        else:
            min_blocks_d = None
        if min_blocks is None:
            assert min_blocks_d is not None
            min_blocks = min_blocks_d
        else:
            assert (
                min_blocks_d is None or min_blocks == min_blocks_d
            ), f"inconsistent min_blocks {min_blocks} vs  x grid {numels[-1]}"
    else:
        # sequential dispatch
        seq_numels = list(numels)
        # x numels are not used here, just a place holder
        seq_numels[-1] = 1024
        for i in range(len(seq_numels) - 1):
            if isinstance(seq_numels[i], (list, tuple)):
                seq_numels[i] = max(seq_numels[i])

        kernel_grid_fn = grid(*seq_numels)

    def get_grid_dim(numel, block):
        if numel is None:
            return 1
        if block is None:
            return numel
        return ceildiv(numel, block)

    def grid_fn(meta):
        assert min_blocks is not None, "min_blocks must be a number"
        cuda_grid = list(kernel_grid_fn(meta))
        cuda_grid[0] = max(num_kernels * cuda_grid[0], min_blocks)
        return tuple(cuda_grid)

    def seq_grid_fn(meta):
        cuda_grid = list(kernel_grid_fn(meta))
        # x <= 0 means this kernel's x grid is not tunable (x_no_dim is true)
        x_grid = sum(
            [
                -x if x <= 0 else get_grid_dim(x, meta.get("XBLOCK", 1))
                for x in numels[-1]
            ]
        )
        cuda_grid[0] = x_grid
        return tuple(cuda_grid)

    def grid_fn_default_meta(meta):
        return grid_fn(default_meta)

    def seq_grid_fn_default_meta(meta):
        return seq_grid_fn(default_meta)

    if default_meta is None:
        return grid_fn if not is_sequential else seq_grid_fn
    else:
        return grid_fn_default_meta if not is_sequential else seq_grid_fn_default_meta<|MERGE_RESOLUTION|>--- conflicted
+++ resolved
@@ -15,12 +15,8 @@
 import sys
 import threading
 import time
-<<<<<<< HEAD
 from collections import namedtuple
 from typing import Any, Container, Dict, Hashable, List, Optional, Tuple, TYPE_CHECKING
-=======
-from typing import Any, Container, Dict, Hashable, List, Optional
->>>>>>> 3beb7006
 
 import torch
 from torch.utils._ordered_set import OrderedSet
