# mypy: allow-untyped-decorators
# mypy: allow-untyped-defs
import copy
import functools
import itertools
import math
import operator
from typing import Any

import torch
from torch._dynamo.utils import counters
from torch.fx.experimental.symbolic_shapes import has_free_symbols
from torch.fx.node import map_arg

from ..lowering import lowerings as L, require_channels_last
from ..pattern_matcher import Arg, CallFunction, filter_nodes, KeywordArg, ListOf, Match
from ..utils import pad_listlike
from .freezing_patterns import register_freezing_graph_pattern
from .post_grad import register_lowering_pattern


aten = torch.ops.aten
prims = torch.ops.prims
quantized_decomposed = torch.ops.quantized_decomposed
quantized = torch.ops.quantized

# Only for per tensor quant since permute may changes the channel idx
_PER_TENSOR_QUANTIZE_OPS = [
    quantized_decomposed.quantize_per_tensor.default,
    quantized_decomposed.quantize_per_tensor.tensor,
]

_VIEW_OPS = [
    aten.transpose.int,
    aten.permute.default,
    aten.view.default,
]

"""
The quantization.py file primarily incorporates passes related to quantization fusion
in inductor, includes:
1. Dequant Promotion;
2. Conv/GEMM weight prepack with oneDNN Library;
3. Conv/GEMM quantization fusion with output quant node (if have);
4. Other pointwise operators' quantization fusion like: qmaxpool2d, qcat and more;

It also involves int8-mixed-fp32 and int8-mixed-bf16 quantization. The main difference
of patterns for int8-mixed-bf16, comparing with int8-mixed-fp32, is
1. There is to(dtype=torch.bfloat16) node at the inputs of activation and weight for Conv/GEMM.
2. There is to(dtype=torch.float32) node at the outputs of Conv/GEMM before inputs to next quant node.
Refer to: https://github.com/pytorch/pytorch/issues/111640 for detail design of int8-mixed-bf16
quantization.
"""


def _get_pattern_output_dtype(match: Match):
    """
    Get the pattern's output dtype from node's meta
    Assume only 1 output node in this matched pattern.
    """
    pattern_output_nodes = match.output_nodes()
    assert len(pattern_output_nodes) == 1
    output_node = pattern_output_nodes[0]
    assert isinstance(output_node, torch.fx.Node)
    output_dtype = output_node.meta["val"].dtype
    assert output_dtype in [torch.int8, torch.uint8, torch.float32, torch.bfloat16]
    return output_dtype


def _may_generate_pattern_with_dtype_convert(
    pattern, dtype=Arg(), with_dtype_convert=True, users=1
):
    if with_dtype_convert:
        return CallFunction(
            prims.convert_element_type.default,
            pattern,
            dtype,
            _users=users,
        )
    else:
        return pattern


def _may_generate_pattern_with_reshape(pattern, reshape_size=Arg(), with_reshape=True):
    if with_reshape:
        return CallFunction(
            torch.ops.aten.reshape.default,
            pattern,
            reshape_size,
        )
    else:
        return pattern


def _generate_linear_t_pattern(
    _dequant_per_channel_pattern,
    dtype,
):
    assert dtype in [torch.float32, torch.bfloat16]
    t_pattern = CallFunction(
        aten.permute.default,
        _may_generate_pattern_with_dtype_convert(
            _dequant_per_channel_pattern,
            KeywordArg("autocast_wgt_dtype"),
            dtype == torch.bfloat16,
        ),
        KeywordArg("permute_axes"),
    )
    return t_pattern


def _unary_fusion_pattern(unary_fusion, call_fn, users, is_bf16):
    # only insert to_dtype if is_bf16 is True
    computation_call = _may_generate_pattern_with_dtype_convert(
        call_fn, dtype=KeywordArg("to_float"), with_dtype_convert=is_bf16, users=users
    )
    return unary_fusion(computation_call)


def get_dequantize_per_tensor_activation_pattern(is_tensor_overload=False):
    dequantize_per_tensor_activation_pattern = CallFunction(
        quantized_decomposed.dequantize_per_tensor.tensor
        if is_tensor_overload
        else quantized_decomposed.dequantize_per_tensor.default,
        KeywordArg("x"),
        KeywordArg("x_scale"),
        KeywordArg("x_zp"),
        KeywordArg("x_quant_min"),
        KeywordArg("x_quant_max"),
        KeywordArg("x_dq_dtype"),
    )
    return dequantize_per_tensor_activation_pattern


dequantize_per_channel_weight_pattern = CallFunction(
    quantized_decomposed.dequantize_per_channel.default,
    KeywordArg("q_weight"),
    KeywordArg("w_scale"),
    KeywordArg("w_zp"),
    KeywordArg("w_axis"),
    KeywordArg("w_quant_min"),
    KeywordArg("w_quant_max"),
    KeywordArg("w_dtype"),
)

dequantize_per_channel_to_bf16_weight_pattern = (
    _may_generate_pattern_with_dtype_convert(
        dequantize_per_channel_weight_pattern,
        KeywordArg("autocast_wgt_dtype"),
    )
)

dequantize_per_channel_clone_weight_pattern = CallFunction(
    aten.clone.default,
    dequantize_per_channel_weight_pattern,
    memory_format=KeywordArg("memory_format"),
)

dequantize_per_channel_to_bf16_clone_weight_pattern = CallFunction(
    aten.clone.default,
    dequantize_per_channel_to_bf16_weight_pattern,
    memory_format=KeywordArg("memory_format"),
)


def get_qconv2d_pt2e_pattern(users=1):
    return CallFunction(
        torch.ops.onednn.qconv2d_pointwise.default,
        KeywordArg("x"),
        KeywordArg("x_scale"),
        KeywordArg("x_zp"),
        KeywordArg("packed_weight"),
        KeywordArg("w_scale"),
        KeywordArg("w_zp"),
        KeywordArg("b"),
        KeywordArg("stride"),
        KeywordArg("padding"),
        KeywordArg("dilation"),
        KeywordArg("groups"),
        KeywordArg("output_scale"),
        KeywordArg("output_zero_point"),
        KeywordArg("output_dtype"),
        KeywordArg("postop_name"),
        KeywordArg("postop_args"),
        KeywordArg("postop_algorithm"),
        _users=users,
    )


def get_qlinear_pt2e_pattern(x_scale_zp_are_tensors, users=1):
    qlinear_op = (
        torch.ops.onednn.qlinear_pointwise.tensor
        if x_scale_zp_are_tensors
        else torch.ops.onednn.qlinear_pointwise.default
    )
    return CallFunction(
        qlinear_op,
        KeywordArg("x"),
        KeywordArg("x_scale"),
        KeywordArg("x_zp"),
        KeywordArg("packed_weight"),
        KeywordArg("w_scale"),
        KeywordArg("w_zp"),
        KeywordArg("b"),
        KeywordArg("output_scale"),
        KeywordArg("output_zero_point"),
        KeywordArg("output_dtype"),
        KeywordArg("postop_name"),
        KeywordArg("postop_args"),
        KeywordArg("postop_algorithm"),
        _users=users,
    )


def get_qlinear_binary_pt2e_pattern(x_scale_zp_are_tensors, users=1):
    qlinear_op = (
        torch.ops.onednn.qlinear_pointwise.binary_tensor
        if x_scale_zp_are_tensors
        else torch.ops.onednn.qlinear_pointwise.binary
    )
    return CallFunction(
        qlinear_op,
        KeywordArg("x"),
        KeywordArg("x_scale"),
        KeywordArg("x_zp"),
        KeywordArg("packed_weight"),
        KeywordArg("w_scale"),
        KeywordArg("w_zp"),
        KeywordArg("x_2"),
        KeywordArg("b"),
        KeywordArg("output_scale"),
        KeywordArg("output_zero_point"),
        KeywordArg("output_dtype"),
        KeywordArg("x2_scale"),
        KeywordArg("x2_zp"),
        KeywordArg("binary_op_name"),
        KeywordArg("alpha"),
        KeywordArg("unary_op_name"),
        KeywordArg("unary_op_args"),
        KeywordArg("unary_op_algorithm"),
        _users=users,
    )


dequantize_accum_pattern = CallFunction(
    quantized_decomposed.dequantize_per_tensor.default,
    KeywordArg("accum"),
    KeywordArg("accum_scale"),
    KeywordArg("accum_zp"),
    Arg(),
    Arg(),
    KeywordArg("accum_dq_dtype"),
)


def generate_pattern_with_binary(
    binary_post_op,
    computation_call,
    extra_input_pattern,
    dtype_convert=False,
    swap_inputs=False,
):
    binary_pattern = (
        CallFunction(
            binary_post_op,
            extra_input_pattern,
            computation_call,
        )
        if swap_inputs
        else CallFunction(
            binary_post_op,
            computation_call,
            extra_input_pattern,
        )
    )
    return _may_generate_pattern_with_dtype_convert(
        binary_pattern,
        KeywordArg("convert_dtype_after_inplace_add"),
        dtype_convert,
    )


def generate_pattern_with_unary(computation_call, unary_post_op):
    if unary_post_op is not None:
        return CallFunction(
            unary_post_op,
            computation_call,
        )
    return computation_call


def generate_pattern_with_output_quant(computation_call, with_dtype_convert=False):
    quantized_op_output_pattern_pt2e = CallFunction(
        quantized_decomposed.quantize_per_tensor.default,
        _may_generate_pattern_with_dtype_convert(
            computation_call,
            Arg(),
            with_dtype_convert,
        ),
        KeywordArg("o_inv_scale"),
        KeywordArg("o_zp"),
        KeywordArg("o_qmin"),
        KeywordArg("o_qmax"),
        KeywordArg("o_dtype"),
    )
    return quantized_op_output_pattern_pt2e


def _check_node_kwarg_arg_value(check_node, kwarg_name, args_index, expected_value):
    if kwarg_name in check_node.kwargs:
        actual_value = check_node.kwargs[kwarg_name]
        return actual_value == expected_value
    else:
        assert len(check_node.args) >= (args_index + 1)
        actual_value = check_node.args[args_index]
        return actual_value == expected_value


def _is_valid_quantized_conv2d_optimization_pattern():
    def fn(match):
        output_dtype = _get_pattern_output_dtype(match)
        if output_dtype in [torch.float32, torch.bfloat16]:
            # Only keep matched pattern with same output_dtype
            qconv_node_after_weight_prepack = filter_nodes(
                match.nodes, torch.ops.onednn.qconv2d_pointwise
            )[0]
            return _check_node_kwarg_arg_value(
                qconv_node_after_weight_prepack, "output_dtype", 13, output_dtype
            )
        return True

    return fn


def _is_valid_qconv_lowering_pattern():
    def fn(match):
        if len(match.nodes) != 1:
            return False
        return match.nodes[0].target in (
            torch.ops.onednn.qconv2d_pointwise.default,
            torch.ops.onednn.qconv2d_pointwise.tensor,
            torch.ops.onednn.qconv2d_pointwise.binary,
            torch.ops.onednn.qconv2d_pointwise.binary_tensor,
        )

    return fn


def _register_quantized_conv_lowering(
    pattern,
    pass_number,
    computation_op,
):
    @register_lowering_pattern(
        pattern,
        extra_check=_is_valid_qconv_lowering_pattern(),
        pass_number=pass_number,
    )
    def qconv(match: Match, *args, **kwargs):
        # Activation QParams
        x, x_scale, x_zp = (
            kwargs["x"],
            kwargs["x_scale"],
            kwargs["x_zp"],
        )
        # Weight QParams
        packed_weight, w_scale, w_zp = (
            kwargs["packed_weight"],
            kwargs["w_scale"],
            kwargs["w_zp"],
        )
        # Conv Params
        b, stride, padding, dilation, groups = (
            kwargs["b"],
            kwargs["stride"],
            kwargs["padding"],
            kwargs["dilation"],
            kwargs["groups"],
        )
        output_dtype = _get_pattern_output_dtype(match)
        assert output_dtype in [torch.int8, torch.uint8, torch.float32, torch.bfloat16]
        # Output QParams
        o_inv_scale = kwargs["output_scale"]
        o_zero_point = kwargs["output_zero_point"]
        output_dtype = kwargs["output_dtype"]
        # post op
        postop_name = kwargs["postop_name"]
        postop_args = kwargs["postop_args"]
        postop_algorithm = kwargs["postop_algorithm"]

        computation_args = (
            x,
            x_scale,
            x_zp,
            packed_weight,
            w_scale,
            w_zp,
            b,
            stride,
            padding,
            dilation,
            groups,
            o_inv_scale,
            o_zero_point,
            output_dtype,
            postop_name,
            postop_args,
            postop_algorithm,
        )
        counters["inductor"]["qconv2d_unary_lower_count"] += 1
        counters["inductor"]["qconv2d_unary_lower_nodes"] += len(match.nodes)
        return L[computation_op](*computation_args)

    return qconv


def _is_valid_quantized_linear_optimization_pattern():
    def fn(match):
        output_dtype = _get_pattern_output_dtype(match)
        if output_dtype in [torch.float32, torch.bfloat16]:
            # Only keep matched pattern with same output_dtype
            qlinear_node_after_weight_prepack = filter_nodes(
                match.nodes, torch.ops.onednn.qlinear_pointwise
            )[0]
            return _check_node_kwarg_arg_value(
                qlinear_node_after_weight_prepack, "output_dtype", 9, output_dtype
            )
        return True

    return fn


def _is_valid_qlinear_post_op_fusion_pattern(has_binary_post_op=False):
    return (
        _is_valid_qlinear_binary_optimization_pattern()
        if has_binary_post_op
        else _is_valid_quantized_linear_optimization_pattern()
    )


def _is_valid_qlinear_lowering_pattern():
    def fn(match):
        if len(match.nodes) != 1:
            return False
        return match.nodes[0].target in (
            torch.ops.onednn.qlinear_pointwise.default,
            torch.ops.onednn.qlinear_pointwise.tensor,
            torch.ops.onednn.qlinear_pointwise.binary,
            torch.ops.onednn.qlinear_pointwise.binary_tensor,
        )

    return fn


def _register_quantized_linear_unary_lowering(
    pattern,
    pass_number,
    computation_op,
):
    @register_lowering_pattern(
        pattern,
        extra_check=_is_valid_qlinear_lowering_pattern(),
        pass_number=pass_number,
    )
    def qlinear(match: Match, *args, **kwargs):
        output_dtype = _get_pattern_output_dtype(match)
        # Activation QParams
        x, x_scale, x_zp = (
            kwargs["x"],
            kwargs["x_scale"],
            kwargs["x_zp"],
        )
        # Weight QParams
        packed_weight, w_scale, w_zp = (
            kwargs["packed_weight"],
            kwargs["w_scale"],
            kwargs["w_zp"],
        )

        # bias
        b = kwargs["b"] if "b" in kwargs else None

        # Output QParams
        o_inv_scale = kwargs["output_scale"]
        o_zero_point = kwargs["output_zero_point"]

        # post op
        postop_name = kwargs["postop_name"]
        postop_args = kwargs["postop_args"]
        postop_algorithm = kwargs["postop_algorithm"]

        computation_args = (
            x,
            x_scale,
            x_zp,
            packed_weight,
            w_scale,
            w_zp,
            b,
            o_inv_scale,
            o_zero_point,
            output_dtype,
            postop_name,
            postop_args,
            postop_algorithm,
        )
        counters["inductor"]["qlinear_unary_lower_count"] += 1
        counters["inductor"]["qlinear_unary_lower_nodes"] += len(match.nodes)
        return L[computation_op](*computation_args)

    return qlinear


def _register_quantized_linear_binary_lowering(
    pattern,
    pass_number,
    computation_op,
):
    @register_lowering_pattern(
        pattern,
        extra_check=_is_valid_qlinear_lowering_pattern(),
        pass_number=pass_number,
    )
    def qlinear_binary(match: Match, *args, **kwargs):
        output_dtype = _get_pattern_output_dtype(match)
        assert output_dtype is not None
        # Activation QParams
        x, x_scale, x_zp = (
            kwargs["x"],
            kwargs["x_scale"],
            kwargs["x_zp"],
        )
        x2 = kwargs["x_2"]
        x2_scale = kwargs["x2_scale"]
        x2_zp = kwargs["x2_zp"]
        # Weight QParams
        packed_weight, w_scale, w_zp = (
            kwargs["packed_weight"],
            kwargs["w_scale"],
            kwargs["w_zp"],
        )
        # bias
        b = kwargs["b"] if "b" in kwargs else None
        # Output QParams
        o_inv_scale = kwargs["output_scale"]
        o_zero_point = kwargs["output_zero_point"]

        x2.realize()
        from .mkldnn_fusion import _can_be_inplace

        binary_op_name = kwargs["binary_op_name"]
        alpha = kwargs["alpha"]
        unary_op_name = kwargs["unary_op_name"]
        scalars_attr = kwargs["unary_op_args"]
        algorithm_attr = kwargs["unary_op_algorithm"]

        if binary_op_name == "sum" and not _can_be_inplace(x2):
            # When we enable the GEMM Template, the output of QLinear
            # will be reshaped from 2D back to 3D if the input is 3D.
            # This causes _can_be_inplace(x2) to return False if x2 happens
            # to be the output of QLinear in this scenario.
            # Change the post op from sum to binary add for this case.
            # Refer to test case:
            #   test_mkldnn_pattern_matcher.py::test_qlinear_dequant_promotion_cpu_input_dim_exceeds_2
            binary_op_name = "add"

        computation_args = (
            x,
            x_scale,
            x_zp,
            packed_weight,
            w_scale,
            w_zp,
            x2,
            b,
            o_inv_scale,
            o_zero_point,
            output_dtype,
            x2_scale,
            x2_zp,
            binary_op_name,
            alpha,
            unary_op_name,
            scalars_attr,
            algorithm_attr,
        )
        counters["inductor"]["qlinear_binary_lower_count"] += 1
        counters["inductor"]["qlinear_binary_lower_nodes"] += len(match.nodes)
        return L[computation_op](*computation_args)

    return qlinear_binary


def _is_valid_qconv_binary_optimization_pattern():
    return _is_valid_quantized_op_binary_optimization_pattern(
        torch.ops.onednn.qconv2d_pointwise
    )


def _is_valid_qlinear_binary_optimization_pattern():
    return _is_valid_quantized_op_binary_optimization_pattern(
        torch.ops.onednn.qlinear_pointwise,
        # we don't insert q-dq for extra input due to accuracy issues
        extra_input_from_dequant=False,
    )


def _is_valid_quantized_op_binary_optimization_pattern(
    qop, extra_input_from_dequant=True
):
    # Check if it's a valid Binary Pattern for qconv2d and qlinear:
    # * qop_pointwise should only has one users
    # * If extra_input_from_dequant is True, extra input of binary node should come from dequant pattern
    # * the two inputs of binary node should have attribute "meta" and should be tensors
    # * the two inputs of binary node should have the same shape
    # * All users of the extra input in this pattern should be
    #   ancestor nodes of the compute node, except for the binary node
    #   connected to the compute node.
    def fn(match):
        output_dtype = _get_pattern_output_dtype(match)
        compute_node = filter_nodes(match.nodes, qop)[0]
        # qop_pointwise should only have one user
        if len(compute_node.users) != 1:
            return False
        binary_node_inputs = next(iter(compute_node.users)).args
        assert len(binary_node_inputs) == 2, "Expects binary node with 2 inputs"
        if output_dtype in [torch.float32, torch.bfloat16]:
            extra_input_of_binary_node = None
            for arg in binary_node_inputs:
                if arg != compute_node:
                    extra_input_of_binary_node = arg
                    break
            assert extra_input_of_binary_node is not None
            # Extra input of binary node comes from dequant pattern
            if extra_input_from_dequant and (
                (not isinstance(extra_input_of_binary_node, torch.fx.Node))
                or (
                    extra_input_of_binary_node.target
                    != quantized_decomposed.dequantize_per_tensor.default
                )
            ):
                return False

        # the two inputs of binary node should have attribute "meta" and should be tensors
        if not (
            hasattr(binary_node_inputs[0], "meta")
            and isinstance(binary_node_inputs[0].meta.get("val", None), torch.Tensor)  # type: ignore[union-attr]
        ) or not (
            hasattr(binary_node_inputs[1], "meta")
            and isinstance(binary_node_inputs[1].meta.get("val", None), torch.Tensor)  # type: ignore[union-attr]
        ):
            return False
        # the two inputs of binary node should have the same shape
        if (
            binary_node_inputs[0].meta["val"].size()  # type: ignore[union-attr]
            != binary_node_inputs[1].meta["val"].size()  # type: ignore[union-attr]
        ):
            return False

        # All users of the extra input in this pattern should be
        # ancestor nodes of the compute node, except for the binary node
        # connected to the compute node.

        from .mkldnn_fusion import _get_remaining_users

        extra_input_of_pattern = (
            match.kwargs["other"]
            if "other" in match.kwargs
            else (
                match.kwargs["accum"]
                if output_dtype == torch.uint8 or (not extra_input_from_dequant)
                else match.kwargs["accum_after_dequant"]
            )
        )
        if (
            len(_get_remaining_users(extra_input_of_pattern, compute_node)) > 1
            or extra_input_of_pattern == compute_node.args[0]
        ):
            return False
        return True

    return fn


def _register_quantized_conv_binary_lowering(
    pattern,
    pass_number,
    computation_op,
    binary_unary_attr,
):
    @register_lowering_pattern(
        pattern,
        extra_check=_is_valid_qconv_binary_optimization_pattern(),
        pass_number=pass_number,
    )
    def qconv_binary(match: Match, *args, **kwargs):
        output_dtype = _get_pattern_output_dtype(match)
        assert output_dtype is not None
        x, x_scale, x_zp = kwargs["x"], kwargs["x_scale"], kwargs["x_zp"]
        accum = (
            kwargs["accum"]
            if output_dtype == torch.uint8
            else kwargs["accum_after_dequant"]
        )
        accum_scale = kwargs["accum_scale"] if output_dtype == torch.uint8 else 1.0
        accum_zp = kwargs["accum_zp"] if output_dtype == torch.uint8 else 0
        packed_weight, w_scale, w_zp = (
            kwargs["packed_weight"],
            kwargs["w_scale"],
            kwargs["w_zp"],
        )
        b, stride, padding, dilation, groups = (
            kwargs["b"],
            kwargs["stride"],
            kwargs["padding"],
            kwargs["dilation"],
            kwargs["groups"],
        )
        # Output QParams
        o_inv_scale = kwargs["o_inv_scale"] if output_dtype == torch.uint8 else 1.0
        o_zero_point = kwargs["o_zp"] if output_dtype == torch.uint8 else 0

        accum.realize()
        from .mkldnn_fusion import _can_be_inplace

        assert _can_be_inplace(
            accum
        ), "QConv Binary Inplace Fusion requires accum is not an alias or mutation."

        computation_args = (
            x,
            x_scale,
            x_zp,
            packed_weight,
            w_scale,
            w_zp,
            accum,
            b,
            stride,
            padding,
            dilation,
            groups,
            o_inv_scale,
            o_zero_point,
            output_dtype,
            accum_scale,
            accum_zp,
            binary_unary_attr.binary_op_name,
            binary_unary_attr.alpha,
            binary_unary_attr.unary_op_name,
            binary_unary_attr.scalars_attr,
            binary_unary_attr.algorithm_attr,
        )
        counters["inductor"]["qconv2d_binary_matcher_count"] += 1
        counters["inductor"]["qconv2d_binary_matcher_nodes"] += len(match.nodes)
        return L[computation_op](*computation_args)

    return qconv_binary


def _register_quantization_unary_lowering():
    # QConv2d
    for users in [1, 2]:
        qconv_pattern = get_qconv2d_pt2e_pattern(users)
        _register_quantized_conv_lowering(
            qconv_pattern,
            2,  # pass_number
            torch.ops.onednn.qconv2d_pointwise.default,  # computation_op
        )

    # QLinear
    for x_scale_zp_are_tensors in (False, True):
        qlinear_pattern = get_qlinear_pt2e_pattern(x_scale_zp_are_tensors)
        computation_op = (
            torch.ops.onednn.qlinear_pointwise.tensor
            if x_scale_zp_are_tensors
            else torch.ops.onednn.qlinear_pointwise.default
        )
        _register_quantized_linear_unary_lowering(
            qlinear_pattern,
            2,  # pass_number
            computation_op,
        )


def _register_quantization_binary_fusion():
    class BinaryUnaryAttr:
        def __init__(
            self,
            binary_op_name: str,
            alpha=None,
            unary_op_name: str = "none",
            scalars_attr=None,
            algorithm_attr=None,
        ) -> None:
            self.binary_op_name = binary_op_name
            self.alpha = alpha if alpha else 1.0
            self.unary_op_name = unary_op_name
            self.scalars_attr = scalars_attr if scalars_attr else []
            self.algorithm_attr = algorithm_attr if algorithm_attr else ""

    for int8_mixed_bf16_with_inplace_add in [False, True]:
        # Priority 1 to match: QConv2d Binary or Binary-Unary pattern with int8 output
        swap_binary_inputs_list = [False, True]
        binary_replace_patterns = {}
        for swap_inputs in swap_binary_inputs_list:
            binary_replace_patterns.update(
                {
                    BinaryUnaryAttr(
                        "sum", 1.0, "none", [], ""
                    ): generate_pattern_with_output_quant(
                        generate_pattern_with_binary(
                            aten.add.Tensor,
                            get_qconv2d_pt2e_pattern(1),
                            dequantize_accum_pattern,
                            int8_mixed_bf16_with_inplace_add,
                            swap_inputs=swap_inputs,
                        ),
                    ),
                    BinaryUnaryAttr(
                        "sum", 1.0, "relu", [], ""
                    ): generate_pattern_with_output_quant(
                        generate_pattern_with_unary(
                            generate_pattern_with_binary(
                                aten.add.Tensor,
                                get_qconv2d_pt2e_pattern(1),
                                dequantize_accum_pattern,
                                int8_mixed_bf16_with_inplace_add,
                                swap_inputs=swap_inputs,
                            ),
                            aten.relu.default,
                        ),
                    ),
                }
            )

        for binary_unary_attr, patterns in binary_replace_patterns.items():
            _register_quantized_conv_binary_lowering(
                patterns,
                0,  # pass_number
                torch.ops.onednn.qconv2d_pointwise.binary,  # computation_op
                binary_unary_attr,  # binary_unary_attr
            )

        # Priority 2 to match: QConv2d Binary-Unary pattern with fp32/bfloat16 output
        binary_replace_float_out_patterns = {}
        for swap_inputs in swap_binary_inputs_list:
            binary_replace_float_out_patterns.update(
                {
                    BinaryUnaryAttr(
                        "sum", 1.0, "relu", [], ""
                    ): generate_pattern_with_unary(
                        generate_pattern_with_binary(
                            aten.add.Tensor,
                            get_qconv2d_pt2e_pattern(1),
                            KeywordArg("accum_after_dequant"),
                            int8_mixed_bf16_with_inplace_add,
                            swap_inputs=swap_inputs,
                        ),
                        aten.relu.default,
                    )
                }
            )

        for (
            binary_unary_attr,
            patterns,
        ) in binary_replace_float_out_patterns.items():
            if int8_mixed_bf16_with_inplace_add:
                _register_quantized_conv_binary_lowering(
                    patterns,
                    0,  # pass_number
                    torch.ops.onednn.qconv2d_pointwise.binary,  # computation_op
                    binary_unary_attr,  # binary_unary_attr
                )
            else:
                _register_quantized_conv_binary_lowering(
                    patterns,
                    1,  # pass_number
                    torch.ops.onednn.qconv2d_pointwise.binary,  # computation_op
                    binary_unary_attr,  # binary_unary_attr
                )

        # Priority 3: QConv2d Binary pattern with fp32/bfloat16 output
        binary_replace_float_out_patterns = {}
        for swap_inputs in swap_binary_inputs_list:
            binary_replace_float_out_patterns.update(
                {
                    BinaryUnaryAttr(
                        "sum", 1.0, "none", [], ""
                    ): generate_pattern_with_binary(
                        aten.add.Tensor,
                        get_qconv2d_pt2e_pattern(1),
                        KeywordArg("accum_after_dequant"),
                        int8_mixed_bf16_with_inplace_add,
                        swap_inputs=swap_inputs,
                    ),
                }
            )

        for (
            binary_unary_attr,
            patterns,
        ) in binary_replace_float_out_patterns.items():
            _register_quantized_conv_binary_lowering(
                patterns,
                1 if int8_mixed_bf16_with_inplace_add else 2,  # pass_number
                torch.ops.onednn.qconv2d_pointwise.binary,  # computation_op
                binary_unary_attr,  # binary_unary_attr
            )

    # QLinear
    r"""
    Supported linear-binary(-unary) patterns

        linear(X)   extra input
               \   /
                Add
                 |
            Optional(relu)
                 |
                 Y

    1. int8-mixed-fp32
    +---+---------------+-----------+------------------------------+---------+
    | # | Add type      | Quant out | Pattern                      | Post op |
    +---+---------------+-----------+------------------------------+---------+
    | 1 | In-/out-place | Yes       | linear + fp32 -> (relu) -> q | add     |
    +---+---------------+-----------+------------------------------+---------+
    | 2 | In-/out-place | No        | linear + fp32 -> (relu)      | sum     |
    +---+---------------+-----------+------------------------------+---------+

    2. int8-mixed-bf16
    +---+----------+---------------+-----------+-----------------------------------------+---------+
    | # | X2 dtype | Add type      | Quant out | Pattern                                 | Post op |
    +---+----------+---------------+-----------+-----------------------------------------+---------+
    | 1 | BF16     | In-/out-place | Yes       | linear + bf16 -> (relu) -> q            | add     |
    +---+----------+---------------+-----------+-----------------------------------------+---------+
    | 2 | BF16     | In-/out-place | No        | linear + bf16 -> (relu)                 | sum     |
    +---+----------+---------------+-----------+-----------------------------------------+---------+
    | 3 | FP32     | Out-place     | Yes       | linear + fp32 -> (relu) -> q            | add     |
    |   |          | In-place right|           |                                         |         |
    +---+----------+---------------+-----------+-----------------------------------------+---------+
    | 4 | FP32     | Out-place     | No        | linear + fp32 -> (relu)                 | sum     |
    |   |          | In-place right|           |                                         |         |
    +---+----------+---------------+-----------+-----------------------------------------+---------+
    | 5 | FP32     | In-place left | Yes       | linear + fp32 -> to_bf16 -> (relu) -> q | add     |
    +---+----------+---------------+-----------+-----------------------------------------+---------+
    | 6 | FP32     | In-place left | No        | linear + fp32 -> to_bf16 -> (relu)      | add     |
    +---+----------+---------------+-----------+-----------------------------------------+---------+

    Note
    (1) The positions of linear and the extra input can be swapped.
    (2) we don't insert q-dq before the extra input of linear-add by recipe. But if q-dq is found at the
    extra input, we don't match that pattern because we cannot match all these patterns in 3 passes.
    """
    for x_scale_zp_are_tensors in (False, True):
        qlinear_pattern = get_qlinear_binary_pt2e_pattern(x_scale_zp_are_tensors)
        computation_op = (
            torch.ops.onednn.qlinear_pointwise.binary_tensor
            if x_scale_zp_are_tensors
            else torch.ops.onednn.qlinear_pointwise.binary
        )
        _register_quantized_linear_binary_lowering(
            qlinear_pattern,
            2,  # pass_number
            computation_op,
        )


def _is_valid_quantized_maxpool2d_optimization_pattern():
    def fn(match):
        # Only match the pattern which max_pool2d_with_indices returns value
        # instead of indices.
        get_item_node = filter_nodes(match.nodes, operator.getitem)[0]
        return get_item_node.args[1] == 0

    return fn


def _register_quantized_maxpool2d_lowering(
    pattern,
    computation_op,
):
    @register_lowering_pattern(
        pattern,
        extra_check=_is_valid_quantized_maxpool2d_optimization_pattern(),
    )
    def qmaxpool2d(match: Match, *args, **kwargs):
        x = kwargs["x"]
        kernel_size = kwargs["kernel_size"]
        stride = kwargs["stride"] if ("stride" in kwargs) else None
        padding = kwargs["padding"] if ("padding" in kwargs) else 0
        dilation = kwargs["dilation"] if ("dilation" in kwargs) else 1
        ceil_mode = kwargs["ceil_mode"] if ("ceil_mode" in kwargs) else False

        if padding == 0:
            padding = [0, 0]
        if dilation == 1:
            dilation = [1, 1]
        if not stride:
            stride = kernel_size
        kernel_size = pad_listlike(kernel_size, 2)
        stride = pad_listlike(stride, 2)
        padding = pad_listlike(padding, 2)
        dilation = pad_listlike(dilation, 2)

        assert len(kernel_size) == 2
        assert len(stride) == 2
        assert len(padding) == 2
        assert len(dilation) == 2

        computation_args = (
            x,
            kernel_size,
            stride,
            padding,
            dilation,
            ceil_mode,
        )
        computation_args, _ = require_channels_last(computation_op, *computation_args)
        counters["inductor"]["qmaxpool2d_matcher_count"] += 1
        counters["inductor"]["qmaxpool2d_matcher_nodes"] += len(match.nodes)
        return L[computation_op](*computation_args)

    return qmaxpool2d


def _register_quantization_maxpool2d():
    # Currently, the default parameters are not in FX Graph generated by Dynamo export.
    # So, if user defines nn.MaxPool2d with different assignment of default parameter,
    # it will generate graph with different number of input nodes and hence
    # different pattern to be matched.
    # Refer to the issue: https://github.com/pytorch/pytorch/issues/105901
    max_pool2d_args_list = [
        [
            KeywordArg("stride"),
        ],
        [
            KeywordArg("stride"),
            KeywordArg("padding"),
        ],
        [
            KeywordArg("stride"),
            KeywordArg("padding"),
            KeywordArg("dilation"),
        ],
        [
            KeywordArg("stride"),
            KeywordArg("padding"),
            KeywordArg("dilation"),
            KeywordArg("ceil_mode"),
        ],
    ]
    for max_pool2d_args in max_pool2d_args_list:
        dequantize_maxpool2d_pattern = CallFunction(
            aten.max_pool2d_with_indices.default,
            get_dequantize_per_tensor_activation_pattern(),
            KeywordArg("kernel_size"),
            *max_pool2d_args,
        )
        dequantize_lowmem_maxpool2d_pattern = CallFunction(
            prims._low_memory_max_pool2d_with_offsets.default,
            get_dequantize_per_tensor_activation_pattern(),
            KeywordArg("kernel_size"),
            *max_pool2d_args,
            KeywordArg("offset_dtype"),
        )
        dequantize_maxpool2d_get_item_pattern = CallFunction(
            operator.getitem,
            dequantize_maxpool2d_pattern,
            Arg(),
        )
        dequantize_lowmem_maxpool2d_get_item_pattern = CallFunction(
            operator.getitem,
            dequantize_lowmem_maxpool2d_pattern,
            Arg(),
        )
        _register_quantized_maxpool2d_lowering(
            generate_pattern_with_output_quant(dequantize_maxpool2d_get_item_pattern),
            quantized.max_pool2d.default,
        )
        _register_quantized_maxpool2d_lowering(
            generate_pattern_with_output_quant(
                dequantize_lowmem_maxpool2d_get_item_pattern
            ),
            quantized.max_pool2d.default,
        )


def _is_input_output_same_scale_zp(check_node):
    def fn(match):
        # Ensure all the inputs and output has same scale and zero point
        # Step 1: Check inputs/output zero point
        # Get dequant nodes at input
        dequant_nodes = filter_nodes(
            match.nodes, quantized_decomposed.dequantize_per_tensor.default
        )
        zero_points = [node.args[2] for node in dequant_nodes]
        # Get quant nodes at output
        quant_nodes = filter_nodes(
            match.nodes, quantized_decomposed.quantize_per_tensor.default
        )
        assert len(quant_nodes) == 1, "expect only 1 add node at output quant pattern"
        zero_points.append(quant_nodes[0].args[2])
        if not all(zero_point == zero_points[0] for zero_point in zero_points):
            return False

        # Step 2: Check inputs/output scale
        scales = [node.args[1] for node in dequant_nodes]
        scales.append(quant_nodes[0].args[1])
        if not all(math.isclose(scale, scales[0], rel_tol=1e-5) for scale in scales):  # type: ignore[arg-type]
            return False

        return True

    return fn


def _register_quantized_cat_lowering(
    pattern,
    computation_op,
):
    @register_lowering_pattern(
        pattern,
        extra_check=_is_input_output_same_scale_zp(aten.cat.default),
    )
    def qcat(match: Match, inputs, dim, **kwargs):
        # inputs is with format: [[x1, x1_dq_dtype, x1_zp, x1_scale], ...]
        uint8_inputs = [input[0] for input in inputs]
        counters["inductor"]["qcat_matcher_count"] += 1
        counters["inductor"]["qcat_matcher_nodes"] += len(match.nodes)
        return L[computation_op](uint8_inputs, dim)

    return qcat


_raw_dequantize_per_tensor_activation_pattern = CallFunction(
    quantized_decomposed.dequantize_per_tensor.default,
    Arg(),
    Arg(),
    Arg(),
    Arg(),
    Arg(),
    Arg(),
)


def _register_quantization_cat():
    dequantize_cat_pattern = CallFunction(
        aten.cat.default,
        ListOf(_raw_dequantize_per_tensor_activation_pattern),
        KeywordArg("dim"),
    )
    _register_quantized_cat_lowering(
        generate_pattern_with_output_quant(dequantize_cat_pattern),
        aten.cat,
    )


def _register_quantized_reshape_lowering(
    pattern,
    computation_op,
):
    @register_lowering_pattern(
        pattern,
        extra_check=_is_input_output_same_scale_zp(aten.reshape.default),
    )
    def qreshape(match: Match, *args, **kwargs):
        qx = kwargs["x"]
        shape = kwargs["shape"]
        counters["inductor"]["qreshape_matcher_count"] += 1
        counters["inductor"]["qreshape_matcher_nodes"] += len(match.nodes)
        return L[computation_op](qx, shape)

    return qreshape


def _register_quantization_reshape():
    dequantize_reshape_pattern = CallFunction(
        torch.ops.aten.reshape.default,
        get_dequantize_per_tensor_activation_pattern(),
        KeywordArg("shape"),
    )
    _register_quantized_reshape_lowering(
        generate_pattern_with_output_quant(dequantize_reshape_pattern),
        aten.reshape,
    )


def _is_valid_woq_optimization_pattern():
    def fn(match):
        assert all(k in match.kwargs for k in ("x", "weight", "scales"))
        x = match.kwargs["x"].meta["val"]
        weight = match.kwargs["weight"].meta["val"]
        scales = match.kwargs["scales"].meta["val"]
        return (
            # For now, we only support woq mm kernels
            # with x.type=bfloat16 and w.type=int8
            x.dtype == torch.bfloat16
            and weight.dtype == torch.int8
            and scales.dtype == torch.bfloat16
            # _weight_int8pack_mm kernel only supports cpu now
            # TODO: add cuda kernel support instead of calling mul+sum
            and x.device.type == "cpu"
            and x.device == weight.device
            and x.device == scales.device
        )

    return fn


def _register_woq_lowering(pattern, computation_woq, computation_reshape):
    @register_lowering_pattern(
        pattern,
        extra_check=_is_valid_woq_optimization_pattern(),
    )
    def woq(match: Match, *args, **kwargs):
        x = kwargs["x"]
        weight = kwargs["weight"]
        scales = kwargs["scales"]
        counters["inductor"]["woq_matcher_count"] += 1
        counters["inductor"]["woq_matcher_nodes"] += len(match.nodes)
        out_features = weight.get_size()[0]
        origin_x_size = x.get_size()
        x_shape = [-1, origin_x_size[-1]]
        out_shape = origin_x_size[:-1] + [
            out_features,
        ]
        func1 = L[computation_reshape](x, x_shape)
        func2 = L[computation_woq](func1, weight, scales)
        return L[computation_reshape](func2, out_shape)

    return woq


def _register_woq_mm_int8_pattern1():
    # F.linear(x, weight.to(dtype=x.dtype)) * scales
    # case of dispatching to mm, with x reshape
    _woq_pattern = CallFunction(
        aten.mul.Tensor,
        CallFunction(
            aten.reshape.default,
            CallFunction(
                aten.mm.default,
                CallFunction(aten.reshape.default, KeywordArg("x"), Arg()),
                CallFunction(
                    aten.permute.default,
                    CallFunction(
                        prims.convert_element_type.default, KeywordArg("weight"), Arg()
                    ),
                    Arg(),
                ),
            ),
            Arg(),
        ),
        KeywordArg("scales"),
    )
    _register_woq_lowering(_woq_pattern, aten._weight_int8pack_mm.default, aten.reshape)


def _register_woq_mm_int8_pattern2():
    # F.linear(x, weight.to(dtype=x.dtype)) * scales
    # case of dispatching to mm, w/o x reshape
    _woq_pattern = CallFunction(
        aten.mul.Tensor,
        CallFunction(
            aten.reshape.default,
            CallFunction(
                aten.mm.default,
                KeywordArg("x"),
                CallFunction(
                    aten.permute.default,
                    CallFunction(
                        prims.convert_element_type.default, KeywordArg("weight"), Arg()
                    ),
                    Arg(),
                ),
            ),
            Arg(),
        ),
        KeywordArg("scales"),
    )
    _register_woq_lowering(_woq_pattern, aten._weight_int8pack_mm.default, aten.reshape)


def _register_woq_mm_int8_pattern3():
    # F.linear(x, weight.to(dtype=x.dtype)) * scales
    # case of dispatching to bmm
    _woq_pattern = CallFunction(
        aten.mul.Tensor,
        CallFunction(
            aten.bmm.default,
            CallFunction(aten.expand.default, KeywordArg("x"), Arg()),
            CallFunction(
                aten.expand.default,
                CallFunction(
                    aten.permute.default,
                    CallFunction(
                        prims.convert_element_type.default, KeywordArg("weight"), Arg()
                    ),
                    Arg(),
                ),
                Arg(),
            ),
        ),
        KeywordArg("scales"),
    )
    _register_woq_lowering(_woq_pattern, aten._weight_int8pack_mm.default, aten.reshape)


def _register_woq_mm_int8_pattern4():
    _woq_pattern = CallFunction(
        aten.mul.Tensor,
        CallFunction(
            aten.mm.default,
            KeywordArg("x"),
            CallFunction(
                prims.convert_element_type.default,
                CallFunction(
                    aten.permute.default,
                    KeywordArg("weight"),
                    Arg(),
                ),
                Arg(),
            ),
        ),
        KeywordArg("scales"),
    )
    _register_woq_lowering(_woq_pattern, aten._weight_int8pack_mm.default, aten.reshape)


def _register_quantization_lowerings():
    _register_quantization_unary_lowering()
    _register_quantization_binary_fusion()
    _register_quantization_maxpool2d()
    _register_quantization_cat()
    _register_quantization_reshape()


def _register_woq_lowerings():
    _register_woq_mm_int8_pattern1()
    _register_woq_mm_int8_pattern2()
    _register_woq_mm_int8_pattern3()
    _register_woq_mm_int8_pattern4()


def _is_valid_dequant_promotion_pattern(dtype=torch.float32):
    def _inner(match):
        assert dtype in [torch.float32, torch.bfloat16]
        dequant_pattern_end_node = match.output_node()
        if dequant_pattern_end_node.target not in [
            quantized_decomposed.dequantize_per_tensor.default,
            quantized_decomposed.dequantize_per_tensor.tensor,
            prims.convert_element_type.default,
            aten.reshape.default,
        ]:
            return False

        if dequant_pattern_end_node.target is aten.reshape.default:
            dequant_node = (
                dequant_pattern_end_node.args[
                    0
                ]  # pattern: linear <- reshape <- dequant
                if dtype == torch.float32
                else dequant_pattern_end_node.args[0].args[
                    0
                ]  # pattern: linear <- reshape <- to_bf16 <- dequant
            )
        else:
            dequant_node = (
                dequant_pattern_end_node  # pattern: linear <- dequant
                if dtype == torch.float32
                else dequant_pattern_end_node.args[
                    0
                ]  # pattern: linear <- to_bf16 <- dequant
            )

        if (
            dequant_node.target
            in [
                quantized_decomposed.dequantize_per_tensor.default,
                quantized_decomposed.dequantize_per_tensor.tensor,
            ]
            and len(list(dequant_pattern_end_node.users)) > 1
        ):
            # If dequant pattern has more than 1 users, then do dequant promoted
            return True
        return False

    return _inner


def _register_dequant_promotion_pass(pattern, pass_number, dtype=torch.float32):
    @register_freezing_graph_pattern(
        pattern,
        extra_check=_is_valid_dequant_promotion_pattern(dtype),
        pass_number=pass_number,
    )
    def dequant_promotion(match: Match, *args, **kwargs):
        # Dequant_promotion will transform
        # graph 1:
        #            quant
        #      + - - - | - - - +
        #      |    dequant    |
        #      |    /     \    |
        #      |  node1  node2 |
        #      + - | - - - | - +
        #        quant   quant
        # into:
        # graph 2:
        #            quant
        #      + - - / - \ - - +
        #      |dequant dequant|
        #      |    |      |   |
        #      | node1 node2   |
        #      + - | - - - | - +
        #        quant   quant
        # In graph 1, the dequant node is shared by node1 and node2,
        # as a result, neither node1 nor node2 could form an int8
        # fusion pattern.
        # After this transformation, the graph 2 could hit the int8
        # fusion pattern: dequant-node-quant, respectively for
        # node1 and node2.
        assert dtype in [torch.float32, torch.bfloat16]

        def clone_to_new_node(graph, source_node, user_node):
            # Clone the source_node to a new node
            # Replace user_node's input from source_node to new_node
            assert (
                source_node.op == "call_function"
            ), "clone_to_new_node only support node.op call_function"
            with graph.inserting_before(user_node):
                new_node = graph.call_function(
                    source_node.target,
                    args=source_node.args,
                    kwargs=source_node.kwargs,
                )
                new_node.meta = copy.copy(source_node.meta)
                user_node.replace_input_with(source_node, new_node)
            return new_node

        # Find the start node and end node of a dequant pattern
        # * End node should be the match.output_node()
        # * Start node should be the node of dequantize_per_tensor
        dequant_pattern_end_node = match.output_node()
        assert dequant_pattern_end_node.target in [
            quantized_decomposed.dequantize_per_tensor.default,
            quantized_decomposed.dequantize_per_tensor.tensor,
            prims.convert_element_type.default,
            aten.reshape.default,
        ]

        # For a dequant pattern, we should expect see the node list as:
        # * OPT(aten.reshape.default)
        # * OPT(prims.convert_element_type.default) (to_bf16)
        # * dequantize_per_tensor
        def _find_first_node_in_dequant_pattern(_node):
            if _node.target in [
                quantized_decomposed.dequantize_per_tensor.default,
                quantized_decomposed.dequantize_per_tensor.tensor,
            ]:
                # For a dequant pattern, we expect the start node is a dequantize_per_tensor node
                return _node
            else:
                assert (
                    len(_node.args) >= 1
                ), "In in dequant pattern, each node should have more than 1 arg."
                return _find_first_node_in_dequant_pattern(_node.args[0])

        dequant_pattern_start_node = _find_first_node_in_dequant_pattern(
            dequant_pattern_end_node
        )

        assert dequant_pattern_start_node.target in [
            quantized_decomposed.dequantize_per_tensor.default,
            quantized_decomposed.dequantize_per_tensor.tensor,
        ]

        # Clone the dequant pattern for each user node
        graph = match.graph
        user_node_list = list(dequant_pattern_end_node.users)
        for user_node in user_node_list[1:]:
            _source_node = dequant_pattern_end_node
            _user_node = user_node
            while _source_node != dequant_pattern_start_node.args[0]:
                _user_node = clone_to_new_node(graph, _source_node, _user_node)
                _source_node = _source_node.args[0]  # type: ignore[assignment]

        counters["inductor"]["dequant_promotion_matcher_count"] += 1
        counters["inductor"]["dequant_promotion_matcher_nodes"] += len(match.nodes)


def _is_valid_dequant_conv2d_pattern(dtype):
    def _inner(match):
        # Here we do some further check to ensure:
        # 1. It's a conv2d node with dim of 4, since we only support lowering of conv2d now.
        # 2. The dequant pattern has only 1 user of conv2d node.
        # If these conditions don't meet, we will not
        # insert weight prepack node into the matched pattern.
        conv_node = match.output_node()
        assert conv_node.target is aten.convolution.default
        input_meta_value = conv_node.args[0].meta.get("val")
        weight_meta_value = conv_node.args[1].meta.get("val")
        for meta_value in [input_meta_value, weight_meta_value]:
            if (
                meta_value is None
                or (meta_value.device.type != "cpu" and meta_value.device.type != "xpu")
                or meta_value.dim() != 4
                or (meta_value.device.type == "xpu" and match.kwargs["groups"] != 1)
            ):
                # Only support conv2d now
                # Grouped quantized convolution is not supported at XPU backend
                return False

        assert dtype in [torch.float32, torch.bfloat16]

        if dtype == torch.float32:
            dequant_node = conv_node.args[0]
        else:
            convert_to_bf16 = conv_node.args[0]
            dequant_node = convert_to_bf16.args[0]

        if len(list(dequant_node.users)) != 1:
            # Ensure the dequant pattern only has 1 user
            # since we will delete the dequant pattern here
            return False
        return True

    return _inner


def _register_qconv_weight_prepack_pass(pattern, pass_number, dtype=torch.float32):
    @register_freezing_graph_pattern(
        pattern,
        extra_check=_is_valid_dequant_conv2d_pattern(dtype),
        pass_number=pass_number,
    )
    def qconv_weight_prepack(match: Match, *args, **kwargs):
        """
        Match the pattern:
        int8 activation
          |
        dequant_per_tensor
          |
        Conv2d <- optional(aten.clone.default) <- dequant_per_channel <- int8_weight

        Insert weight prepack node and change the pattern to:
        int8 activation
          |
        onednn.qconv2d_pointwise <- onednn.qconv_prepack <- int8_weight
        """
        assert dtype in [torch.float32, torch.bfloat16]
        conv_node = match.output_node()
        assert conv_node.target is aten.convolution.default
        if dtype == torch.float32:
            dequant_node = conv_node.args[0]
        else:
            convert_to_bf16 = conv_node.args[0]
            dequant_node = convert_to_bf16.args[0]  # type: ignore[union-attr]
        has_clone_to_channel_last_node_in_pattern = (
            conv_node.args[1].target is aten.clone.default  # type: ignore[union-attr]
        )
        clone_node = (
            conv_node.args[1] if has_clone_to_channel_last_node_in_pattern else None
        )

        if dtype == torch.float32:
            dequant_per_channel = (
                clone_node.args[0]  # type: ignore[union-attr]
                if has_clone_to_channel_last_node_in_pattern
                else conv_node.args[1]
            )
        else:
            weight_to_bf16_node = (
                clone_node.args[0]  # type: ignore[union-attr]
                if has_clone_to_channel_last_node_in_pattern
                else conv_node.args[1]
            )
            dequant_per_channel = weight_to_bf16_node.args[0]  # type: ignore[union-attr]

        assert (
            dequant_per_channel.target  # type: ignore[union-attr]
            is quantized_decomposed.dequantize_per_channel.default
        )

        # Activation QParams
        qx, x_zp, x_scale = (
            kwargs["x"],
            kwargs["x_zp"],
            kwargs["x_scale"],
        )

        # Weight QParams
        qw, w_scale, w_zp = (
            kwargs["q_weight"],
            kwargs["w_scale"],
            kwargs["w_zp"],
        )

        # Conv Params
        bias, stride, padding, dilation, groups = (
            kwargs["b"],
            kwargs["stride"],
            kwargs["padding"],
            kwargs["dilation"],
            kwargs["groups"],
        )

        x_shape = qx.meta.get("tensor_meta").shape
        if has_free_symbols(x_shape):
            # For dynamic shape case, we can't get activation shape ahead of runtime.
            x_shape = None
        graph = match.graph
        with graph.inserting_before(conv_node):
            # Insert weight prepack node and the QConv node
            packed_weight_inputs = (
                qw,
                w_scale,
                x_scale,
                x_zp,
                stride,
                padding,
                dilation,
                groups,
                x_shape,
            )
            packed_weight_op = torch.ops.onednn.qconv_prepack
            prepack_weight_node = graph.call_function(
                packed_weight_op, args=packed_weight_inputs
            )

            new_args: tuple[Any, ...] = (
                qx,
                x_scale,
                x_zp,
                prepack_weight_node,
                w_scale,
                w_zp,
                bias,
                stride,
                padding,
                dilation,
                groups,
                1.0,  # output_scale
                0,  # output_zero_point
                dtype,  # output_dtype
                "none",  # attr
                [],  # scalars
                "",  # algorithm
            )
            new_conv_node = graph.call_function(
                torch.ops.onednn.qconv2d_pointwise.default, args=new_args
            )
            conv_node.replace_all_uses_with(new_conv_node)
            new_conv_node.meta.update(conv_node.meta)

            # Erase the original conv node
            graph.erase_node(conv_node)
            # Erase the dequant pattern
            if dtype == torch.bfloat16:
                graph.erase_node(convert_to_bf16)  # type: ignore[possibly-undefined, arg-type]
            graph.erase_node(dequant_node)  # type: ignore[arg-type]
            # Erase the dequant per channel pattern
            if clone_node is not None:
                graph.erase_node(clone_node)  # type: ignore[arg-type]
            if dtype == torch.bfloat16:
                graph.erase_node(weight_to_bf16_node)  # type: ignore[possibly-undefined, arg-type]
            graph.erase_node(dequant_per_channel)  # type: ignore[arg-type]
            counters["inductor"]["qconv2d_weight_prepack_matcher_count"] += 1
            counters["inductor"]["qconv2d_weight_prepack_matcher_nodes"] += len(
                match.nodes
            )


def _generate_dequant_convolution_node_pattern(
    _dequant_per_channel_pattern, dtype=torch.float32
):
    assert dtype in [torch.float32, torch.bfloat16]
    dequant_convolution_node_pattern = CallFunction(
        aten.convolution.default,
        _may_generate_pattern_with_dtype_convert(
            get_dequantize_per_tensor_activation_pattern(),
            KeywordArg("autocast_act_dtype"),
            dtype == torch.bfloat16,
        ),
        _dequant_per_channel_pattern,
        KeywordArg("b"),
        KeywordArg("stride"),
        KeywordArg("padding"),
        KeywordArg("dilation"),
        KeywordArg("is_transposed"),
        KeywordArg("out_padding"),
        KeywordArg("groups"),
    )
    return dequant_convolution_node_pattern


def _generate_qconv_weight_prepack_patterns(dtype=torch.float32):
    assert dtype in [torch.float32, torch.bfloat16]
    return (
        _generate_dequant_convolution_node_pattern(
            dequantize_per_channel_weight_pattern
            if dtype == torch.float32
            else dequantize_per_channel_to_bf16_weight_pattern,
            dtype,
        ),
        # There is another pattern due to the pass of convert_conv_weights_to_channels_last
        # https://github.com/pytorch/pytorch/blob/07107919297db3f8ab37f11c12666b6d6d5f692e/torch/_inductor/freezing.py#L338-L362.
        # Depend on some heuristics, it may or may not insert to(channel_last) node
        # between convolution and dequant_per_channel node
        _generate_dequant_convolution_node_pattern(
            dequantize_per_channel_clone_weight_pattern
            if dtype == torch.float32
            else dequantize_per_channel_to_bf16_clone_weight_pattern,
            dtype,
        ),
    )


def _get_linear_node(match, input_dim_exceeds_two, input_contiguous):
    output_reshape_node = None
    if input_dim_exceeds_two:
        if input_contiguous:
            output_reshape_node = match.output_node()
            assert output_reshape_node.target is aten.reshape.default
            linear_node = output_reshape_node.args[0]
        else:
            linear_nodes = filter_nodes(match.nodes, aten.bmm.default)
            assert len(linear_nodes) == 1
            linear_node = linear_nodes[0]
    else:
        linear_node = match.output_node()

    assert linear_node.target in (
        aten.addmm.default,
        aten.mm.default,
        aten.bmm.default,
    )
    return linear_node, output_reshape_node


def _get_linear_dq_node(
    linear_node, input_index, dtype, input_dim_exceeds_two, input_contiguous
):
    act_reshape_node = None
    activation_to_bf16_node = None
    act_expand_node = None
    if input_dim_exceeds_two:
        if input_contiguous:
            act_reshape_node = linear_node.args[input_index]
            assert act_reshape_node.target is aten.reshape.default
            if dtype == torch.float32:
                # pattern: linear -> reshape -> dequant
                dequant_node = act_reshape_node.args[0]
            else:
                # pattern: linear -> reshape -> to_bf16 -> dequant
                activation_to_bf16_node = act_reshape_node.args[0]
                dequant_node = activation_to_bf16_node.args[0]
        else:
            # bmm pattern decomposed from linear when input dim exceeds 2 and not contiguous
            act_expand_node = linear_node.args[input_index]
            assert act_expand_node.target is aten.expand.default
            if dtype == torch.float32:
                dequant_node = act_expand_node.args[0]
            else:
                activation_to_bf16_node = act_expand_node.args[0]
                dequant_node = activation_to_bf16_node.args[0]
    else:
        if dtype == torch.float32:
            # pattern: linear -> dequant
            dequant_node = linear_node.args[input_index]
        else:
            # pattern: linear -> to_bf16 -> dequant
            activation_to_bf16_node = linear_node.args[input_index]
            dequant_node = activation_to_bf16_node.args[0]
    return dequant_node, act_reshape_node, activation_to_bf16_node, act_expand_node


def _is_valid_dequant_linear_pattern(dtype, input_dim_exceeds_two, input_contiguous):
    def _inner(match):
        # Check dequant pattern has only 1 user.
        (
            linear_node,
            _,
        ) = _get_linear_node(match, input_dim_exceeds_two, input_contiguous)

        input_index = 1 if linear_node.target is aten.addmm.default else 0
        assert dtype in [torch.float32, torch.bfloat16]
        (
            dequant_node,
            _,
            _,
            _,
        ) = _get_linear_dq_node(
            linear_node, input_index, dtype, input_dim_exceeds_two, input_contiguous
        )

        assert dequant_node.target in [
            quantized_decomposed.dequantize_per_tensor.default,
            quantized_decomposed.dequantize_per_tensor.tensor,
        ]

        if len(list(dequant_node.users)) != 1:
            # Ensure the dequant pattern only has 1 user
            # since we will delete the dequant pattern here
            return False

        # Extra check for bmm pattern
        if input_dim_exceeds_two and not input_contiguous:
            # Check for act
            # Act expand size should be exactly same as act size
            act_expand_size = match.kwargs["act_expand_size"]
            act_node = match.kwargs["x"]
            if not (
                hasattr(act_node, "meta")
                and isinstance(act_node.meta.get("val", None), torch.Tensor)
                and (act_node.meta["val"].size() == torch.Size(act_expand_size))
            ):
                return False

            # Check for wgt
            # wgt permute dims should be [1, 0]
            wgt_permute_dims = match.kwargs["permute_axes"]
            if wgt_permute_dims != [1, 0]:
                return False

            # Check below wgt size items:
            # wgt before expand should with dim 2
            # Expand size should with dim 3
            # Expand size[0] should same as act size[0]
            # Expand size[1] should same as wgt size[1]
            # Expand size[2] should same as wgt size[0]
            qweight_node = match.kwargs["q_weight"]
            wgt_expand_size = match.kwargs["wgt_expand_size"]
            if not (
                hasattr(qweight_node, "meta")
                and isinstance(qweight_node.meta.get("val", None), torch.Tensor)
                and len(qweight_node.meta["val"].size()) == 2
                and len(wgt_expand_size) == 3
                and wgt_expand_size[0] == act_node.meta["val"].size()[0]
                and wgt_expand_size[1] == qweight_node.meta["val"].size()[1]
                and wgt_expand_size[2] == qweight_node.meta["val"].size()[0]
            ):
                return False

        return True

    return _inner


def _register_qlinear_weight_prepack_pass(
    pattern,
    pass_number,
    dtype=torch.float32,
    input_dim_exceeds_two=False,
    input_contiguous=True,
):
    @register_freezing_graph_pattern(
        pattern,
        extra_check=_is_valid_dequant_linear_pattern(
            dtype, input_dim_exceeds_two, input_contiguous
        ),
        pass_number=pass_number,
    )
    def qlinear_weight_prepack(match: Match, *args, **kwargs):
        """
        Match the pattern:
        int8 activation
          |
        dequant_per_tensor
          |
        mm/addmm <- t <- dequant_per_channel <- int8_weight

        Insert weight prepack node and change the pattern to:
        int8 activation
          |
        onednn.qlinear_pointwise <- onednn.qlinear_prepack <- int8_weight
        """
        assert dtype in [torch.float32, torch.bfloat16]
        (
            linear_node,
            output_reshape_node,
        ) = _get_linear_node(match, input_dim_exceeds_two, input_contiguous)
        input_index = 1 if linear_node.target is aten.addmm.default else 0
        weight_index = input_index + 1

        (
            dequant_node,
            act_reshape_node,
            activation_to_bf16_node,
            act_expand_node,
        ) = _get_linear_dq_node(
            linear_node, input_index, dtype, input_dim_exceeds_two, input_contiguous
        )

        if input_dim_exceeds_two and not input_contiguous:
            wgt_expand_node = linear_node.args[weight_index]
            assert wgt_expand_node.target is aten.expand.default
            t_node = wgt_expand_node.args[0]
        else:
            t_node = linear_node.args[weight_index]

        if dtype == torch.float32:
            dequant_per_channel = t_node.args[0]
        else:
            weight_to_bf16_node = t_node.args[0]
            dequant_per_channel = weight_to_bf16_node.args[0]
        assert (
            dequant_per_channel.target
            is quantized_decomposed.dequantize_per_channel.default
        )

        # Activation QParams
        qx, x_zp, x_scale = (
            kwargs["x"],
            kwargs["x_zp"],
            kwargs["x_scale"],
        )

        # Weight QParams
        qw, w_scale, w_zp = (
            kwargs["q_weight"],
            kwargs["w_scale"],
            kwargs["w_zp"],
        )

        # Params
        bias = kwargs["b"] if "b" in kwargs else None

        x_shape = qx.meta.get("tensor_meta").shape
        if has_free_symbols(x_shape):
            # For dynamic shape case, we can't get activation shape ahead of runtime.
            x_shape = None
        graph = match.graph
        with graph.inserting_before(linear_node):
            # Insert weight prepack node and the qlinear node
            packed_weight_inputs = (
                qw,
                x_shape,
            )
            packed_weight_op = torch.ops.onednn.qlinear_prepack
            prepack_weight_node = graph.call_function(
                packed_weight_op, args=packed_weight_inputs
            )

            new_args: tuple[Any, ...] = (
                qx,
                x_scale,
                x_zp,
                prepack_weight_node,
                w_scale,
                w_zp,
                bias,
                1.0,  # output_scale
                0,  # output_zero_point
                dtype,  # output_dtype
                "none",  # post op name
                [],  # post op args
                "",  # post op algorithm
            )
            Node = torch.fx.node.Node
            if isinstance(x_scale, Node) and isinstance(x_zp, Node):
                new_linear_node = graph.call_function(
                    torch.ops.onednn.qlinear_pointwise.tensor, args=new_args
                )
            else:
                new_linear_node = graph.call_function(
                    torch.ops.onednn.qlinear_pointwise.default, args=new_args
                )
            if input_dim_exceeds_two:
                if input_contiguous:
                    output_reshape_node.replace_all_uses_with(new_linear_node)
                    new_linear_node.meta.update(output_reshape_node.meta)
                else:
                    if bias:
                        output_add_node_for_bias = match.output_node()
                        assert output_add_node_for_bias.target is aten.add.Tensor
                        output_add_node_for_bias.replace_all_uses_with(new_linear_node)
                        new_linear_node.meta.update(output_add_node_for_bias.meta)
                    else:
                        linear_node.replace_all_uses_with(new_linear_node)
                        new_linear_node.meta.update(linear_node.meta)
            else:
                linear_node.replace_all_uses_with(new_linear_node)
                new_linear_node.meta.update(linear_node.meta)

            # Erase the original linear node
            if input_dim_exceeds_two:
                if input_contiguous:
                    graph.erase_node(output_reshape_node)
                elif not input_contiguous and bias:
                    graph.erase_node(output_add_node_for_bias)  # type: ignore[possibly-undefined]
            graph.erase_node(linear_node)
            if input_dim_exceeds_two:
                if input_contiguous:
                    graph.erase_node(act_reshape_node)
                else:
                    graph.erase_node(act_expand_node)
                    graph.erase_node(wgt_expand_node)  # type: ignore[possibly-undefined]
            if dtype == torch.bfloat16:
                graph.erase_node(activation_to_bf16_node)
            # Erase the dequant pattern
            graph.erase_node(dequant_node)
            # Erase the dequant per channel pattern
            graph.erase_node(t_node)
            if dtype == torch.bfloat16:
                graph.erase_node(weight_to_bf16_node)  # type: ignore[possibly-undefined]
            graph.erase_node(dequant_per_channel)

            counters["inductor"]["qlinear_weight_prepack_matcher_count"] += 1
            counters["inductor"]["qlinear_weight_prepack_matcher_nodes"] += len(
                match.nodes
            )


def _generate_dequant_linear_node_pattern(
    _dequant_per_channel_pattern,
    dtype=torch.float32,
    input_dim_exceeds_two=False,
    is_tensor_overload=False,
):
    assert dtype in [torch.float32, torch.bfloat16]
    t_pattern = _generate_linear_t_pattern(_dequant_per_channel_pattern, dtype)
    dequant_linear_bias_pattern = _may_generate_pattern_with_reshape(
        CallFunction(
            aten.addmm.default,
            KeywordArg("b"),
            _may_generate_pattern_with_reshape(
                _may_generate_pattern_with_dtype_convert(
                    get_dequantize_per_tensor_activation_pattern(is_tensor_overload),
                    KeywordArg("autocast_act_dtype"),
                    dtype == torch.bfloat16,
                ),
                KeywordArg("act_reshape_size"),
                input_dim_exceeds_two,
            ),
            t_pattern,
        ),
        KeywordArg("output_reshape_size"),
        input_dim_exceeds_two,
    )
    dequant_linear_no_bias_pattern = _may_generate_pattern_with_reshape(
        CallFunction(
            aten.mm.default,
            _may_generate_pattern_with_reshape(
                _may_generate_pattern_with_dtype_convert(
                    get_dequantize_per_tensor_activation_pattern(is_tensor_overload),
                    KeywordArg("autocast_act_dtype"),
                    dtype == torch.bfloat16,
                ),
                KeywordArg("act_reshape_size"),
                input_dim_exceeds_two,
            ),
            t_pattern,
        ),
        KeywordArg("output_reshape_size"),
        input_dim_exceeds_two,
    )
    return dequant_linear_bias_pattern, dequant_linear_no_bias_pattern


def _generate_dequant_bmm_node_pattern(
    _dequant_per_channel_pattern,
    dtype=torch.float32,
    with_bias=False,
    is_tensor_overload=False,
):
    # When activation of linear dim exceed 2 and not contiguous
    t_pattern = _generate_linear_t_pattern(_dequant_per_channel_pattern, dtype)

    assert dtype in [torch.float32, torch.bfloat16]
    dequant_bmm_pattern = CallFunction(
        aten.bmm.default,
        CallFunction(
            aten.expand.default,
            _may_generate_pattern_with_dtype_convert(
                get_dequantize_per_tensor_activation_pattern(is_tensor_overload),
                KeywordArg("autocast_act_dtype"),
                dtype == torch.bfloat16,
            ),
            KeywordArg("act_expand_size"),
        ),
        CallFunction(
            aten.expand.default,
            t_pattern,
            KeywordArg("wgt_expand_size"),
        ),
    )

    def _generate_pattern_with_output_add(_dequant_bmm_pattern, _with_bias):
        if _with_bias:
            return CallFunction(
                aten.add.Tensor,
                _dequant_bmm_pattern,
                KeywordArg("b"),
            )
        else:
            return _dequant_bmm_pattern

    return _generate_pattern_with_output_add(dequant_bmm_pattern, with_bias)


def _generate_qlinear_weight_prepack_patterns(
    dtype=torch.float32,
    input_dim_exceeds_two=False,
    input_contiguous=True,
    with_bias=False,
    is_tensor_overload=False,
):
    if input_dim_exceeds_two and not input_contiguous:
        return _generate_dequant_bmm_node_pattern(
            dequantize_per_channel_weight_pattern,
            dtype,
            with_bias,
            is_tensor_overload,
        )
    else:
        return _generate_dequant_linear_node_pattern(
            dequantize_per_channel_weight_pattern,
            dtype,
            input_dim_exceeds_two,
            is_tensor_overload,
        )


def _generate_linear_dynamic_fp16_pattern(
    _dequant_weight_pattern,
    input_dim_exceeds_two=False,
    input_contiguous=True,
    relu_fused=False,
):
    dtype = torch.float32
    t_pattern = _generate_linear_t_pattern(_dequant_weight_pattern, dtype)

    if input_dim_exceeds_two and not input_contiguous:
        # pattern is
        #                   x -> expand -> bmm (-> add) (-> relu)
        # w -> dequant -> permute -> expand /
        pattern_no_bias = CallFunction(
            aten.bmm.default,
            CallFunction(
                aten.expand.default,
                KeywordArg("x"),
                KeywordArg("act_expand_size"),
            ),
            CallFunction(
                aten.expand.default,
                t_pattern,
                KeywordArg("wgt_expand_size"),
            ),
        )
        pattern_with_bias = CallFunction(
            aten.add.Tensor,
            pattern_no_bias,
            KeywordArg("b"),
        )
        if relu_fused:
            pattern_with_bias = CallFunction(aten.relu.default, pattern_with_bias)
            pattern_no_bias = CallFunction(aten.relu.default, pattern_no_bias)
        return pattern_with_bias, pattern_no_bias

    x_pattern_with_reshape = _may_generate_pattern_with_reshape(
        KeywordArg("x"),
        KeywordArg("act_reshape_size"),
        input_dim_exceeds_two,
    )
    dequant_linear_bias_pattern = generate_pattern_with_unary(
        _may_generate_pattern_with_reshape(
            CallFunction(
                aten.addmm.default,
                KeywordArg("b"),
                x_pattern_with_reshape,
                t_pattern,
            ),
            KeywordArg("output_reshape_size"),
            input_dim_exceeds_two,
        ),
        aten.relu.default if relu_fused else None,
    )
    dequant_linear_no_bias_pattern = generate_pattern_with_unary(
        _may_generate_pattern_with_reshape(
            CallFunction(
                aten.mm.default,
                x_pattern_with_reshape,
                t_pattern,
            ),
            KeywordArg("output_reshape_size"),
            input_dim_exceeds_two,
        ),
        aten.relu.default if relu_fused else None,
    )
    return dequant_linear_bias_pattern, dequant_linear_no_bias_pattern


def _register_dequant_promotion():
    dequant_pattern_cases = itertools.product(
        [torch.float32, torch.bfloat16], [True, False], [True, False]
    )
    for dtype, input_dim_exceeds_two, is_tensor_overload in dequant_pattern_cases:
        # 4 dequantization patterns will be matched based on the dtype and input dimension size.
        # Case 1: int8-mixed-fp32, input dim size is 2
        # Case 2: int8-mixed-fp32, input dim size exceeds 2
        # Case 3: int8-mixed-bf16, input dim size is 2
        # Case 4: int8-mixed-bf16, input dim size exceeds 2
        #           quant
        #   + - - - - | - - - - +
        #   |      dequant      |
        #   |         |         |
        #   |    OPT(to_bf16)   |
        #   |         |         |
        #   |    OPT(reshape)   |
        #   |      /     \      |
        #   |    node1  node2   |
        #   + - - | - - - | - - +
        #  OPT(reshape) OPT(reshape)
        #   + - - | - - - | - - +
        #  OPT(to_fp32) OPT(to_fp32)
        #   + - - | - - - | - - +
        #       quant   quant
        _register_dequant_promotion_pass(
            _may_generate_pattern_with_reshape(
                _may_generate_pattern_with_dtype_convert(
                    get_dequantize_per_tensor_activation_pattern(
                        is_tensor_overload=is_tensor_overload
                    ),
                    KeywordArg("autocast_act_dtype"),
                    dtype == torch.bfloat16,
                ),
                KeywordArg("act_reshape_size"),
                with_reshape=input_dim_exceeds_two,
            ),
            pass_number=0,
            dtype=dtype,
        )  # pass_number=0 to run before weight prepack


def _register_qconv_weight_prepack():
    for dtype in [torch.float32, torch.bfloat16]:
        weight_prepack_patterns = _generate_qconv_weight_prepack_patterns(dtype)
        for weight_prepack_pattern in weight_prepack_patterns:
            # Register to pass_number 1, so we can do dequant promotion in pass_number 0.
            _register_qconv_weight_prepack_pass(
                weight_prepack_pattern, pass_number=1, dtype=dtype
            )


def _register_qlinear_weight_prepack():
    # 6 Linear related patterns will be matched based on the dtype, input dimension size and input contiguous.
    # Then convert the pattern into a QLinear node with int8_fp32/bf16.
    # Case 1: int8-mixed-fp32, input dim size is 2
    # Case 2: int8-mixed-fp32, input dim size exceeds 2 and contiguous
    # Case 3: int8-mixed-bf16, input dim size is 2
    # Case 4: int8-mixed-bf16, input dim size exceeds 2 and contiguous

    #   + - - - - | - - - - - - | - - - - - +
    #   |    dq_per_tensor  dq_per_channel  |
    #   |         |              |          |
    #   |    OPT(to_bf16)    OPT(to_bf16)   |
    #   |         |              |          |
    #   |     OPT(reshape)   permute        |
    #   |            \        /             |
    #   |             addmm/mm              |
    #   |                |                  |
    #   |           OPT(reshape)            |

    # Case 5: int8-mixed-fp32, input dim size exceeds 2 and not contiguous
    # Case 6: int8-mixed-bf16, input dim size exceeds 2 and not contiguous

    #   + - - - - | - - - - - - | - - - - - +
    #   |    dq_per_tensor  dq_per_channel  |
    #   |         |              |          |
    #   |    OPT(to_bf16)    OPT(to_bf16)   |
    #   |         |              |          |
    #   |       expand       permute        |
    #   |          \             |          |
    #   |                    expand         |
    #   |                    /              |
    #   |               bmm                 |
    #   |                |                  |
    #   |            OPT(add)               |

    linear_weight_prepack_cases = itertools.product(
        [torch.float32, torch.bfloat16], [True, False], [True, False]
    )

    # Step 1: register patterns from mm and addmm
    for dtype, input_dim_exceeds_two, is_tensor_overload in linear_weight_prepack_cases:
        weight_prepack_patterns = _generate_qlinear_weight_prepack_patterns(
            dtype,
            input_dim_exceeds_two,
            is_tensor_overload=is_tensor_overload,
        )
        for weight_prepack_pattern in weight_prepack_patterns:
            # Register to pass_number 1, so we can do dequant promotion in pass_number 0.
            _register_qlinear_weight_prepack_pass(
                weight_prepack_pattern,
                pass_number=1,
                dtype=dtype,
                input_dim_exceeds_two=input_dim_exceeds_two,
            )

    # Step 2: register patterns from bmm
    # Linear might be decomposed into bmm when input dim exceeds 2 and not contiguous
    # refer to:
    # https://github.com/pytorch/pytorch/blob/
    # 80c07df659362a95da7cd4f3ec367abfdace38c4/torch/_decomp/decompositions.py#L3965-L3968
    # in this case, we can convert it back to qlinear
    for dtype, with_bias, is_tensor_overload in itertools.product(
        [torch.float32, torch.bfloat16], [True, False], [True, False]
    ):
        bmm_pattern = _generate_qlinear_weight_prepack_patterns(
            dtype=dtype,
            input_dim_exceeds_two=True,
            input_contiguous=False,
            with_bias=with_bias,
            is_tensor_overload=is_tensor_overload,
        )
        _register_qlinear_weight_prepack_pass(
            bmm_pattern,
            pass_number=1
            if with_bias
            else 2,  # if with_bias, there is an output add, so we should try to match it firstly
            dtype=dtype,
            input_dim_exceeds_two=True,
            input_contiguous=False,
        )


def _register_linear_dynamic_fp16_weight_prepack_pass(
    pattern,
    pass_number,
    input_dim_exceeds_two=False,
    input_contiguous=True,
    relu_fused=False,
):
    def _extra_check_fn(match: Match):
        return match.kwargs["dtype_fp16"] == torch.float16

    @register_freezing_graph_pattern(
        pattern,
        extra_check=_extra_check_fn,
        pass_number=pass_number,
    )
    def linear_dynamic_fp16_weight_prepack(match: Match, *args, **kwargs):
        """
        Match the pattern:
        fp32 activation
          |
        mm/addmm <- t <- to_fp32 <- to_fp16 <- weight
          |
        (reshape) <- (relu)

        OR

        fp32 activation
          |
        expand
          |
         bmm <- expand <- t <- to_fp32 <- to_fp16 <- weight
          |
        (add) <- (relu)

        Insert weight prepack node and change the pattern to:
        fp32 activation
          |
        onednn.linear_dynamic_fp16 <- onednn.linear_prepack_fp16 <- weight
        (or onednn.linear_relu_dynamic_fp16)
        """
        # find params
        x = kwargs["x"]
        w = kwargs["w"]
        bias = kwargs["b"] if "b" in kwargs else None

        # find linear node
        nodes_to_find = [aten.addmm.default, aten.mm.default, aten.bmm.default]
        linear_nodes = []
        for node in nodes_to_find:
            linear_nodes.extend(filter_nodes(match.nodes, node))
        assert len(linear_nodes) == 1
        linear_node = linear_nodes[0]
        assert isinstance(linear_node, torch.fx.node.Node)
        input_index = 1 if linear_node.target is aten.addmm.default else 0
        weight_index = input_index + 1

        # find relu node
        relu_node = None
        if relu_fused:
            relu_node = match.output_node()
            assert isinstance(relu_node, torch.fx.node.Node)

        # find reshape node, expand node and add node
        (
            act_reshape_node,
            output_reshape_node,
            expand_x_node,
            expand_w_node,
            add_bias_node,
        ) = (None, None, None, None, None)
        t_node = None
        if input_dim_exceeds_two:
            if input_contiguous:
                act_reshape_node = linear_node.args[input_index]
                t_node = linear_node.args[weight_index]
                output_reshape_node = next(iter(linear_node.users))
                assert output_reshape_node.target is aten.reshape.default
            else:
                expand_x_node = linear_node.args[input_index]
                expand_w_node = linear_node.args[weight_index]
                assert isinstance(expand_w_node, torch.fx.node.Node)
                t_node = expand_w_node.args[0]
                if bias:
                    add_bias_node = next(iter(linear_node.users))
                    assert add_bias_node.target is aten.add.Tensor
        else:
            t_node = linear_node.args[weight_index]
        assert isinstance(t_node, torch.fx.node.Node)

        w_to_fp32_node = t_node.args[0]
        assert (
            isinstance(w_to_fp32_node, torch.fx.node.Node)
            and w_to_fp32_node.target
            is quantized_decomposed.convert_element_type.no_fuse
        )
        w_to_fp16_node = w_to_fp32_node.args[0]
        assert (
            isinstance(w_to_fp16_node, torch.fx.node.Node)
            and w_to_fp16_node.target
            is quantized_decomposed.convert_element_type.no_fuse
        )

        x_shape = x.meta.get("tensor_meta").shape
        if has_free_symbols(x_shape):
            # For dynamic shape case, we can't get activation shape ahead of runtime.
            x_shape = None
        graph = match.graph
        with graph.inserting_before(linear_node):
            # Insert weight prepack node and the qlinear node
            packed_weight_inputs = (
                w,
                x_shape,
            )
            packed_weight_op = torch.ops.onednn.linear_prepack_fp16
            prepack_weight_node = graph.call_function(
                packed_weight_op, args=packed_weight_inputs
            )

            # create new linear node and insert on graph
            new_args: tuple[Any, ...] = (
                x,
                prepack_weight_node,
                bias,
            )
            linear_op = (
                torch.ops.onednn.linear_relu_dynamic_fp16.default
                if relu_fused
                else torch.ops.onednn.linear_dynamic_fp16.default
            )
            new_linear_node = graph.call_function(linear_op, args=new_args)
            out_node = match.output_node()
            out_node.replace_all_uses_with(new_linear_node)

            # Erase the original nodes in the reverse order
            new_linear_node.meta.update(out_node.meta)
            if relu_node is not None:
                graph.erase_node(relu_node)
            if output_reshape_node is not None:
                graph.erase_node(output_reshape_node)
            if add_bias_node is not None:
                graph.erase_node(add_bias_node)
            graph.erase_node(linear_node)
            if act_reshape_node is not None:
                assert isinstance(act_reshape_node, torch.fx.node.Node)
                graph.erase_node(act_reshape_node)
            if expand_x_node is not None:
                assert isinstance(expand_x_node, torch.fx.node.Node)
                graph.erase_node(expand_x_node)
            if expand_w_node is not None:
                assert isinstance(expand_w_node, torch.fx.node.Node)
                graph.erase_node(expand_w_node)
            graph.erase_node(t_node)
            graph.erase_node(w_to_fp32_node)
            graph.erase_node(w_to_fp16_node)

            counters["inductor"]["qlinear_weight_prepack_matcher_count"] += 1
            counters["inductor"]["qlinear_weight_prepack_matcher_nodes"] += len(
                match.nodes
            )


def _register_linear_dynamic_fp16_weight_prepack():
    to_dtype_op = torch.ops.quantized_decomposed.convert_element_type.no_fuse
    weight_pattern = CallFunction(
        to_dtype_op,
        CallFunction(
            to_dtype_op,
            KeywordArg("w"),
            KeywordArg("dtype_fp16"),
        ),
        KeywordArg("dtype_fp32"),
    )
    cases = itertools.product(
        [False, True],  # input_dim_exceeds_two
        [True, False],  # input_contiguous
        [False, True],  # relu fused
    )
    for input_dim_exceeds_two, input_contiguous, relu_fused in cases:
        patterns = _generate_linear_dynamic_fp16_pattern(
            weight_pattern,
            input_dim_exceeds_two,
            input_contiguous,
            relu_fused,
        )
        for pattern in patterns:
            _register_linear_dynamic_fp16_weight_prepack_pass(
                pattern,
                pass_number=0 if relu_fused else 1,
                input_dim_exceeds_two=input_dim_exceeds_two,
                input_contiguous=input_contiguous,
                relu_fused=relu_fused,
            )


def _register_smooth_quant_int_mm_pattern():
    """
    The pattern is:
      (no bias) reshape -> _int_mm -> convert_element_type -> (expand ->) mul -> mul -> reshape
    or
      (with bias) pattern_no_bias -> add (-> reshape -> reshape)
    """

    # When torch.compile'ing with dynamic=True, the expand node and the two tailing reshape nodes exist
    # When torch.compile'ing with dynamic=False, they don't exist
    def get_pattern_no_bias(expand_a_scale: bool, reshape_a: bool = True):
        return CallFunction(
            aten.mul.Tensor,
            CallFunction(
                aten.mul.Tensor,
                CallFunction(
                    prims.convert_element_type.default,
                    CallFunction(
                        aten._int_mm.default,
                        CallFunction(
                            aten.reshape.default,
                            KeywordArg("a"),
                            KeywordArg("in_shape"),
                        )
                        if reshape_a
                        else KeywordArg("a"),
                        KeywordArg("b"),
                    ),
                    KeywordArg("dtype"),
                ),
                (
                    CallFunction(
                        aten.expand.default,
                        KeywordArg("x_scale"),
                        Arg(),
                    )
                    if expand_a_scale
                    else KeywordArg("x_scale")
                ),
            ),
            KeywordArg("w_scale"),
        )

    def _with_outer_reshape(pattern):
        return CallFunction(
            aten.reshape.default, pattern, KeywordArg("out_shape_no_bias")
        )

    # for torch.compile(dynamic=False)
    pattern_no_bias_1 = _with_outer_reshape(get_pattern_no_bias(expand_a_scale=False))
    pattern_with_bias_1 = CallFunction(
        aten.add.Tensor,
        pattern_no_bias_1,
        KeywordArg("bias"),
    )
    # for torch.compile(dynamic=True)
    pattern_no_bias_2 = _with_outer_reshape(get_pattern_no_bias(expand_a_scale=True))
    pattern_with_bias_2 = CallFunction(
        aten.reshape.default,
        CallFunction(
            aten.reshape.default,
            CallFunction(
                aten.add.Tensor,
                pattern_no_bias_2,
                KeywordArg("bias"),
            ),
            Arg(),
        ),
        KeywordArg("out_shape_with_bias"),
    )

    # The following patterns are for torchao int8_dynamic_activation_int8_weight linear,
    # when both activation and weights are symmetrically quantized.
    # In practice, though, they may also match smooth-quant pattern when a 2D input shape would be used.
    # Since add is not currently being used as a oneDNN post-op, but is unfused, we don't need these patterns with bias.
    # Ideally, we should add mul + add post-op support in ATen int8 oneDNN linear op.
    pattern1_with_no_outer_or_act_reshape = get_pattern_no_bias(
        expand_a_scale=False, reshape_a=False
    )
    pattern2_with_no_outer_or_act_reshape = get_pattern_no_bias(
        expand_a_scale=True, reshape_a=False
    )

    def _validate_pattern(match: Match):
        if len(match.nodes) not in [4, 5, 6, 7, 10]:
            return False
        # Make sure weight is a constant
        aten_int_mm_node = filter_nodes(match.nodes, aten._int_mm.default)[0]
        if not isinstance(aten_int_mm_node.args[1], torch.fx.node.Node):
            return False
        if aten_int_mm_node.args[1].op != "get_attr":
            return False

        if len(match.nodes) == 10:
            # Check the two tailing reshape nodes can be fused
            if match.nodes[9].args[1] != match.nodes[6].args[1]:
                return False
        if len(match.nodes) == 10 or (
            len(match.nodes) == 7 and match.nodes[6].target is aten.add.Tensor
        ):
            bias_idx = 7 if len(match.nodes) == 10 else 6
            # Check bias shape
            bias_node = match.nodes[bias_idx].args[1]
            if not isinstance(bias_node, torch.fx.node.Node):
                return False
            if len(bias_node.meta.get("tensor_meta").shape) != 1:  # type: ignore[union-attr]
                return False
        return True

    pattern_to_pass_number = {
        pattern_no_bias_2: 0,
        pattern_with_bias_2: 0,
        pattern_no_bias_1: 1,
        pattern_with_bias_1: 1,
        pattern1_with_no_outer_or_act_reshape: 2,
        pattern2_with_no_outer_or_act_reshape: 2,
    }
    for pattern, pass_number in pattern_to_pass_number.items():

        @register_freezing_graph_pattern(
            pattern,
            extra_check=_validate_pattern,
            pass_number=pass_number,
        )
        def _int_mm_weight_prepack(match: Match, *args, **kwargs):
            bias = kwargs.get("bias", None)
            x = kwargs["a"]
            weight = kwargs["b"]
            dtype = kwargs["dtype"]
            x_scale = kwargs["x_scale"]
            w_scale = kwargs["w_scale"]
            x_shape = x.meta.get("tensor_meta").shape
            if has_free_symbols(x_shape):
                # For dynamic shape case, we can't get activation shape ahead of runtime.
                x_shape = None

            out_node = match.output_node()
            with match.graph.inserting_before(out_node):
                transpose_node = match.graph.call_function(
                    aten.permute.default, args=(weight, [1, 0])
                )
                contig_node = match.graph.call_function(
                    aten.contiguous.default, args=(transpose_node,)
                )
                packed_weight_inputs = (
                    contig_node,
                    x_shape,
                )
                packed_weight_op = torch.ops.onednn.qlinear_prepack
                prepack_weight_node = match.graph.call_function(
                    packed_weight_op, args=packed_weight_inputs
                )

                dummy_zp = match.graph.call_function(aten.empty, args=([0],))
                w_scale = match.graph.call_function(
                    prims.convert_element_type.default, args=(w_scale, torch.float32)
                )

                x_scale_shape = x_scale.meta.get("tensor_meta").shape
                x_scale_is_scalar = False
                if not has_free_symbols(x_scale_shape):
                    prod = 1
                    for d in x_scale_shape:
                        prod *= d
                    x_scale_is_scalar = prod == 1

                new_args: tuple[Any, ...]
                if x_scale_is_scalar:
                    # in this case, we can call onednn.qlinear directly
                    new_args = (
                        x,
                        x_scale,
                        dummy_zp,  # x_zp
                        prepack_weight_node,
                        w_scale,
                        dummy_zp,  # w_zp
                        bias,
                        1.0,  # output_scale
                        0,  # output_zero_point
                        dtype,  # output_dtype
                        "none",  # post op name
                        [],  # post op args
                        "",  # post op algorithm
                    )
                    new_linear_node = match.graph.call_function(
                        torch.ops.onednn.qlinear_pointwise.tensor, args=new_args
                    )
                    out_node.replace_all_uses_with(new_linear_node)
                    new_linear_node.meta.update(out_node.meta)
                else:
                    # onednn.qlinear does not support per-channel quantization of x
                    # so in this case, we have to apply x scale and add bias ourselves after qlinear
                    in_shape = kwargs.get("in_shape", None)
                    if in_shape is None:
                        x_reshaped = x
                    else:
                        x_reshaped = match.graph.call_function(
                            aten.reshape.default, args=(x, in_shape)
                        )
                    new_args = (
                        x_reshaped,
                        1.0,  # x_scale
                        0,  # x_zp
                        prepack_weight_node,
                        w_scale,
                        dummy_zp,  # w_zp
                        None,  # bias
                        1.0,  # output_scale
                        0,  # output_zero_point
                        dtype,  # output_dtype
                        "none",  # post op name
                        [],  # post op args
                        "",  # post op algorithm
                    )
                    new_linear_node = match.graph.call_function(
                        torch.ops.onednn.qlinear_pointwise, args=new_args
                    )
                    # apply x scale
                    new_out_node = match.graph.call_function(
                        aten.mul.Tensor, args=(new_linear_node, x_scale)
                    )

                    # Add bias and reshape
                    has_outer_reshape = (
                        kwargs.get("out_shape_with_bias", None) is not None
                        or kwargs.get("out_shape_no_bias", None) is not None
                    )

                    if has_outer_reshape:
                        out_shape = kwargs.get(
                            "out_shape_with_bias", kwargs["out_shape_no_bias"]
                        )
                    if bias is not None:
                        new_out_node = match.graph.call_function(
                            aten.add.Tensor, args=(new_out_node, bias)
                        )
                        if has_outer_reshape:
                            new_out_node = match.graph.call_function(
                                aten.reshape.default,
                                args=(new_out_node, out_shape),  # type: ignore[possibly-undefined]
                            )
                    else:
                        if has_outer_reshape:
                            new_out_node = match.graph.call_function(
                                aten.reshape.default,
                                args=(new_out_node, out_shape),  # type: ignore[possibly-undefined]
                            )
                    out_node.replace_all_uses_with(new_out_node)
                    new_out_node.meta.update(out_node.meta)
                for node in reversed(match.nodes):
                    match.graph.erase_node(node)
                counters["inductor"]["qlinear_weight_prepack_matcher_count"] += 1
                counters["inductor"]["qlinear_weight_prepack_matcher_nodes"] += len(
                    match.nodes
                )


class PostOpAttr:
    def __init__(
        self,
        binary_op_name: str = "none",
        alpha=None,
        unary_op_name: str = "none",
        scalars_attr=None,
        algorithm_attr=None,
    ) -> None:
        self.binary_op_name = binary_op_name
        self.alpha = alpha if alpha else 1.0
        self.unary_op_name = unary_op_name
        self.scalars_attr = scalars_attr if scalars_attr else []
        self.algorithm_attr = algorithm_attr if algorithm_attr else ""


def _register_qconv_post_op_fusion_pass(
    pattern,
    pass_number,
    computation_op,
    post_op_attr,
):
    @register_freezing_graph_pattern(
        pattern,
        extra_check=_is_valid_quantized_conv2d_optimization_pattern(),
        pass_number=pass_number,
    )
    def qconv(match: Match, *args, **kwargs):
        # Activation QParams
        x, x_scale, x_zp = (
            kwargs["x"],
            kwargs["x_scale"],
            kwargs["x_zp"],
        )
        # Weight QParams
        packed_weight, w_scale, w_zp = (
            kwargs["packed_weight"],
            kwargs["w_scale"],
            kwargs["w_zp"],
        )
        # Conv Params
        b, stride, padding, dilation, groups = (
            kwargs["b"],
            kwargs["stride"],
            kwargs["padding"],
            kwargs["dilation"],
            kwargs["groups"],
        )
        output_dtype = _get_pattern_output_dtype(match)
        assert output_dtype in [torch.int8, torch.uint8, torch.float32, torch.bfloat16]
        # Output QParams
        o_inv_scale = (
            kwargs["o_inv_scale"]
            if (output_dtype == torch.uint8 or output_dtype == torch.int8)
            else 1.0
        )
        o_zero_point = (
            kwargs["o_zp"]
            if (output_dtype == torch.uint8 or output_dtype == torch.int8)
            else 0
        )
        assert (
            kwargs["postop_name"] == "none"
        )  # Expected no post op fused in weight prepack phase
        if post_op_attr.unary_op_name == "hardtanh":
            min_value = kwargs.get("min_value")
            max_value = kwargs.get("max_value")
            post_op_attr.scalars_attr = [min_value, max_value]

        out_node = match.output_node()
        with match.graph.inserting_before(out_node):
            computation_args = (
                x,
                x_scale,
                x_zp,
                packed_weight,
                w_scale,
                w_zp,
                b,
                stride,
                padding,
                dilation,
                groups,
                o_inv_scale,
                o_zero_point,
                output_dtype,
                post_op_attr.unary_op_name,
                post_op_attr.scalars_attr,
                post_op_attr.algorithm_attr,
            )
            new_conv_node = match.graph.call_function(
                computation_op, args=computation_args
            )
            out_node.replace_all_uses_with(new_conv_node)
            new_conv_node.meta.update(out_node.meta)
            for node in reversed(match.nodes):
                match.graph.erase_node(node)
        counters["inductor"]["qconv2d_unary_matcher_count"] += 1
        counters["inductor"]["qconv2d_unary_matcher_nodes"] += len(match.nodes)

    return qconv


def _register_qconv_unary_fusion():
    from .mkldnn_fusion import _hardswish_fusion, _hardtanh_fusion, _silu_fusion

    for original_pattern_output_dtype in [torch.float32, torch.bfloat16]:
        # Priority 1 to match: QConv2d Unary pattern with int8 output
        # If a pattern1 is a sub-set of pattern2, we should try to match pattern2 firstly.
        # For example: pattern1 is qconv_fp32 -> relu, pattern2 is qconv_fp32 -> relu -> quant
        is_bf16 = original_pattern_output_dtype == torch.bfloat16
        conv_unary_replace_patterns = {
            PostOpAttr(
                "none", None, "none", [], ""
            ): generate_pattern_with_output_quant(
                get_qconv2d_pt2e_pattern(1),
            ),
            PostOpAttr(
                "none", None, "relu", [], ""
            ): generate_pattern_with_output_quant(
                generate_pattern_with_unary(
                    get_qconv2d_pt2e_pattern(1), aten.relu.default
                ),
            ),
            PostOpAttr(
                "none", None, "hardtanh", [], ""
            ): generate_pattern_with_output_quant(
                _unary_fusion_pattern(
                    _hardtanh_fusion,
                    get_qconv2d_pt2e_pattern(1),
                    1,
                    is_bf16,
                ),
                with_dtype_convert=is_bf16,
            ),
            PostOpAttr(
                "none", None, "hardswish", [], ""
            ): generate_pattern_with_output_quant(
                _unary_fusion_pattern(
                    _hardswish_fusion,
                    get_qconv2d_pt2e_pattern(1 if is_bf16 else 2),
                    2,
                    is_bf16,
                ),
                with_dtype_convert=is_bf16,
            ),
            PostOpAttr(
                "none", None, "swish", [], ""
            ): generate_pattern_with_output_quant(
                _unary_fusion_pattern(
                    _silu_fusion,
                    get_qconv2d_pt2e_pattern(1 if is_bf16 else 2),
                    2,
                    is_bf16,
                ),
                with_dtype_convert=is_bf16,
            ),
        }

        for unary_attr, patterns in conv_unary_replace_patterns.items():
            # Register qconv2d pattern for ExternKernel Lowering
            _register_qconv_post_op_fusion_pass(
                patterns,
                3,  # pass_number
                torch.ops.onednn.qconv2d_pointwise.default,  # computation_op
                unary_attr,  # unary_attr
            )

        # Priority 2 to match: QConv2d Unary pattern with fp32/bfloat16 output
        conv_unary_replace_float_out_patterns = {
            PostOpAttr("none", None, "relu", [], ""): generate_pattern_with_unary(
                get_qconv2d_pt2e_pattern(1), aten.relu.default
            ),
            PostOpAttr(
                "none", None, "hardtanh", [], ""
            ): _may_generate_pattern_with_dtype_convert(
                _unary_fusion_pattern(
                    _hardtanh_fusion,
                    get_qconv2d_pt2e_pattern(1),
                    1,
                    is_bf16,
                ),
                Arg(),
                is_bf16,
            ),
            PostOpAttr(
                "none", None, "hardswish", [], ""
            ): _may_generate_pattern_with_dtype_convert(
                _unary_fusion_pattern(
                    _hardswish_fusion,
                    get_qconv2d_pt2e_pattern(1 if is_bf16 else 2),
                    2,
                    is_bf16,
                ),
                Arg(),
                is_bf16,
            ),
            PostOpAttr(
                "none", None, "swish", [], ""
            ): _may_generate_pattern_with_dtype_convert(
                _unary_fusion_pattern(
                    _silu_fusion,
                    get_qconv2d_pt2e_pattern(1 if is_bf16 else 2),
                    2,
                    is_bf16,
                ),
                Arg(),
                is_bf16,
            ),
        }

        for unary_attr, patterns in conv_unary_replace_float_out_patterns.items():
            # Register qconv2d pattern for ExternKernel Lowering
            _register_qconv_post_op_fusion_pass(
                patterns,
                4,  # pass_number
                torch.ops.onednn.qconv2d_pointwise.default,  # computation_op
                unary_attr,  # unary_attr
            )


def _register_qlinear_post_op_fusion_pass(
    pattern,
    pass_number,
    computation_op,
    post_op_attr,
):
    has_binary_post_op = post_op_attr.binary_op_name != "none"

    @register_freezing_graph_pattern(
        pattern,
        extra_check=_is_valid_qlinear_post_op_fusion_pattern(has_binary_post_op),
        pass_number=pass_number,
    )
    def qlinear_post_op_fusion(match: Match, *args, **kwargs):
        """
        Match the pattern:
        qlinear - post op
        """
        output_dtype = _get_pattern_output_dtype(match)
        # Activation QParams
        x, x_scale, x_zp = (
            kwargs["x"],
            kwargs["x_scale"],
            kwargs["x_zp"],
        )
        # Weight QParams
        packed_weight, w_scale, w_zp = (
            kwargs["packed_weight"],
            kwargs["w_scale"],
            kwargs["w_zp"],
        )

        # bias
        b = kwargs["b"] if "b" in kwargs else None

        # Output QParams
        o_inv_scale = kwargs["o_inv_scale"] if output_dtype == torch.uint8 else 1.0
        o_zero_point = kwargs["o_zp"] if output_dtype == torch.uint8 else 0
        assert (
            kwargs["postop_name"] == "none"
        )  # Expected no post op fused in weight prepack phase

        out_node = match.output_node()
        with match.graph.inserting_before(out_node):
            if not has_binary_post_op:
                computation_args: tuple[Any, ...] = (
                    x,
                    x_scale,
                    x_zp,
                    packed_weight,
                    w_scale,
                    w_zp,
                    b,
                    o_inv_scale,
                    o_zero_point,
                    output_dtype,
                    post_op_attr.unary_op_name,
                    post_op_attr.scalars_attr,
                    post_op_attr.algorithm_attr,
                )
            else:
                other = kwargs["other"] if "other" in kwargs else kwargs["accum"]
                x2_scale = 1.0
                x2_zp = 0
                computation_args = (
                    x,
                    x_scale,
                    x_zp,
                    packed_weight,
                    w_scale,
                    w_zp,
                    other,
                    b,
                    o_inv_scale,
                    o_zero_point,
                    output_dtype,
                    x2_scale,
                    x2_zp,
                    post_op_attr.binary_op_name,
                    post_op_attr.alpha,
                    post_op_attr.unary_op_name,
                    post_op_attr.scalars_attr,
                    post_op_attr.algorithm_attr,
                )
            new_linear_node = match.graph.call_function(
                computation_op, args=computation_args
            )
            out_node.replace_all_uses_with(new_linear_node)
            new_linear_node.meta.update(out_node.meta)
            for node in reversed(match.nodes):
                match.graph.erase_node(node)
        count_key = (
            "qlinear_binary_matcher_count"
            if has_binary_post_op
            else "qlinear_unary_matcher_count"
        )
        nodes_key = (
            "qlinear_binary_matcher_nodes"
            if has_binary_post_op
            else "qlinear_unary_matcher_nodes"
        )
        counters["inductor"][count_key] += 1
        counters["inductor"][nodes_key] += len(match.nodes)


def _register_qlinear_unary_fusion():
    from .mkldnn_fusion import (
        _gelu_fusion_1 as _gelu_fusion_erf,
        _gelu_fusion_2 as _gelu_fusion_tanh,
    )

    for original_pattern_output_dtype in [torch.float32, torch.bfloat16]:
        is_bf16 = original_pattern_output_dtype == torch.bfloat16
        for x_scale_zp_are_tensors in (False, True):
            qlinear_pattern = get_qlinear_pt2e_pattern(x_scale_zp_are_tensors)
            computation_op = (
                torch.ops.onednn.qlinear_pointwise.tensor
                if x_scale_zp_are_tensors
                else torch.ops.onednn.qlinear_pointwise.default
            )
            # Priority 1 to match: QLinear Unary pattern with int8 output
            linear_unary_replace_patterns = {
                PostOpAttr(
                    "none", None, "none", [], ""
                ): generate_pattern_with_output_quant(
                    qlinear_pattern,
                ),
                PostOpAttr(
                    "none", None, "relu", [], ""
                ): generate_pattern_with_output_quant(
                    generate_pattern_with_unary(qlinear_pattern, aten.relu.default),
                ),
                PostOpAttr(
                    "none", None, "gelu", [], "none"
                ): generate_pattern_with_output_quant(
                    _unary_fusion_pattern(
                        _gelu_fusion_erf,
                        get_qlinear_pt2e_pattern(
                            x_scale_zp_are_tensors, 1 if is_bf16 else 2
                        ),
                        2,
                        is_bf16,
                    ),
                    with_dtype_convert=is_bf16,
                ),
                PostOpAttr(
                    "none", None, "gelu", [], "tanh"
                ): generate_pattern_with_output_quant(
                    _unary_fusion_pattern(
                        _gelu_fusion_tanh,
                        get_qlinear_pt2e_pattern(
                            x_scale_zp_are_tensors, 1 if is_bf16 else 4
                        ),
                        4,
                        is_bf16,
                    ),
                    with_dtype_convert=is_bf16,
                ),
            }

            for unary_attr, patterns in linear_unary_replace_patterns.items():
                _register_qlinear_post_op_fusion_pass(
                    patterns,
                    3,  # pass_number
                    computation_op,
                    unary_attr,  # unary_attr
                )

            # Priority 2 to match: QLinear Unary pattern with FP32/BF16 output
            linear_unary_replace_float_out_patterns = {
                PostOpAttr("none", None, "relu", [], ""): generate_pattern_with_unary(
                    qlinear_pattern, aten.relu.default
                ),
                PostOpAttr(
                    "none", None, "gelu", [], "none"
                ): _may_generate_pattern_with_dtype_convert(
                    _unary_fusion_pattern(
                        _gelu_fusion_erf,
                        get_qlinear_pt2e_pattern(
                            x_scale_zp_are_tensors, 1 if is_bf16 else 2
                        ),
                        2,
                        is_bf16,
                    ),
                    Arg(),
                    is_bf16,
                ),
                PostOpAttr(
                    "none", None, "gelu", [], "tanh"
                ): _may_generate_pattern_with_dtype_convert(
                    _unary_fusion_pattern(
                        _gelu_fusion_tanh,
                        get_qlinear_pt2e_pattern(
                            x_scale_zp_are_tensors, 1 if is_bf16 else 4
                        ),
                        4,
                        is_bf16,
                    ),
                    Arg(),
                    is_bf16,
                ),
            }

            for unary_attr, patterns in linear_unary_replace_float_out_patterns.items():
                _register_qlinear_post_op_fusion_pass(
                    patterns,
                    4,  # pass_number
                    computation_op,
                    unary_attr,  # unary_attr
                )


def _register_qlinear_binary_fusion():
    r"""
    Supported linear-binary(-unary) patterns

        linear(X)   extra input
               \   /
                Add
                 |
            Optional(relu)
                 |
                 Y

    1. int8-mixed-fp32
    +---+---------------+-----------+------------------------------+---------+
    | # | Add type      | Quant out | Pattern                      | Post op |
    +---+---------------+-----------+------------------------------+---------+
    | 1 | In-/out-place | Yes       | linear + fp32 -> (relu) -> q | add     |
    +---+---------------+-----------+------------------------------+---------+
    | 2 | In-/out-place | No        | linear + fp32 -> (relu)      | sum     |
    +---+---------------+-----------+------------------------------+---------+

    2. int8-mixed-bf16
    +---+----------+---------------+-----------+-----------------------------------------+---------+
    | # | X2 dtype | Add type      | Quant out | Pattern                                 | Post op |
    +---+----------+---------------+-----------+-----------------------------------------+---------+
    | 1 | BF16     | In-/out-place | Yes       | linear + bf16 -> (relu) -> q            | add     |
    +---+----------+---------------+-----------+-----------------------------------------+---------+
    | 2 | BF16     | In-/out-place | No        | linear + bf16 -> (relu)                 | sum     |
    +---+----------+---------------+-----------+-----------------------------------------+---------+
    | 3 | FP32     | Out-place     | Yes       | linear + fp32 -> (relu) -> q            | add     |
    |   |          | In-place right|           |                                         |         |
    +---+----------+---------------+-----------+-----------------------------------------+---------+
    | 4 | FP32     | Out-place     | No        | linear + fp32 -> (relu)                 | sum     |
    |   |          | In-place right|           |                                         |         |
    +---+----------+---------------+-----------+-----------------------------------------+---------+
    | 5 | FP32     | In-place left | Yes       | linear + fp32 -> to_bf16 -> (relu) -> q | add     |
    +---+----------+---------------+-----------+-----------------------------------------+---------+
    | 6 | FP32     | In-place left | No        | linear + fp32 -> to_bf16 -> (relu)      | add     |
    +---+----------+---------------+-----------+-----------------------------------------+---------+

    Note
    (1) The positions of linear and the extra input can be swapped.
    (2) we don't insert q-dq before the extra input of linear-add by recipe. But if q-dq is found at the
    extra input, we don't match that pattern because we cannot match all these patterns in 3 passes.
    """
    for x_scale_zp_are_tensors in (False, True):
        qlinear_binary_op = (
            torch.ops.onednn.qlinear_pointwise.binary_tensor
            if x_scale_zp_are_tensors
            else torch.ops.onednn.qlinear_pointwise.binary
        )
        unary_postop_list = ["none", "relu"]
        unary_postop_dict = {
            "none": None,
            "relu": aten.relu.default,
        }
        convert_dtype_after_binary_list = [False, True]

        # Priority 1 to match: QLinear Binary or Binary-Unary pattern with int8 output
        # Covers case (1) of int8-mixed-fp32 and case (1)(3)(5) of int8-mixed-bf16,
        # totally 3 patterns (2 are identical)
        swap_binary_inputs_list = [False, True]
        int8_mixed_bf16_list = [False, True]
        combinations = itertools.product(
            unary_postop_list,
            int8_mixed_bf16_list,
            swap_binary_inputs_list,
            convert_dtype_after_binary_list,
        )
        qlinear_binary_replace_patterns = {}
        for unary_op, int8_mixed_bf16, swap_inputs, cvt_dtype_binary in combinations:
            if not int8_mixed_bf16 and cvt_dtype_binary:
                # No convert node after binary node if dtypes are all fp32
                continue
            qlinear_binary_replace_patterns.update(
                {
                    PostOpAttr(
                        "add", 1.0, unary_op, [], ""
                    ): generate_pattern_with_output_quant(
                        generate_pattern_with_unary(
                            generate_pattern_with_binary(
                                aten.add.Tensor,
                                get_qlinear_pt2e_pattern(x_scale_zp_are_tensors),
                                KeywordArg("other"),
                                # If fp32 extra input is inplace added to bf16 linear output,
                                # a to_bf16 node is inserted after binary
                                dtype_convert=cvt_dtype_binary,
                                swap_inputs=swap_inputs,
                            ),
                            unary_postop_dict[unary_op],
                        ),
                    )
                }
            )
        for binary_unary_attr, patterns in qlinear_binary_replace_patterns.items():
            _register_qlinear_post_op_fusion_pass(
                patterns,
                3,  # pass_number
                qlinear_binary_op,  # computation_op
                binary_unary_attr,
            )

        # Priority 2.1 to match: QLinear Binary-Unary pattern with fp32/bfloat16 output
        # Covers case (2) of int8-mixed-fp32 and case (2)(4) of int8-mixed-bf16,
        # totally 2 patterns (2 are identical)
        binary_replace_float_out_patterns = {}
        for swap_binary_inputs in swap_binary_inputs_list:
            binary_replace_float_out_patterns.update(
                {
                    PostOpAttr("sum", 1.0, "relu", [], ""): generate_pattern_with_unary(
                        generate_pattern_with_binary(
                            aten.add.Tensor,
                            get_qlinear_pt2e_pattern(x_scale_zp_are_tensors),
                            KeywordArg("accum"),
                            dtype_convert=False,
                            swap_inputs=swap_binary_inputs,
                        ),
                        aten.relu.default,
                    ),
                }
            )
        for (
            binary_unary_attr,
            patterns,
        ) in binary_replace_float_out_patterns.items():
            _register_qlinear_post_op_fusion_pass(
                patterns,
                4,  # pass_number
                qlinear_binary_op,  # computation_op
                binary_unary_attr,
            )
        # Priority 2.2 to match: QLinear Binary-Unary pattern with fp32/bfloat16 output
        # Covers case (6) of int8-mixed-bf16
        binary_replace_float_out_patterns = {}
        for swap_binary_inputs in swap_binary_inputs_list:
            binary_replace_float_out_patterns.update(
                {
                    PostOpAttr("add", 1.0, "relu", [], ""): generate_pattern_with_unary(
                        generate_pattern_with_binary(
                            aten.add.Tensor,
                            get_qlinear_pt2e_pattern(x_scale_zp_are_tensors),
                            KeywordArg("other"),
                            dtype_convert=True,
                            swap_inputs=swap_binary_inputs,
                        ),
                        aten.relu.default,
                    ),
                }
            )
        for (
            binary_unary_attr,
            patterns,
        ) in binary_replace_float_out_patterns.items():
            _register_qlinear_post_op_fusion_pass(
                patterns,
                4,  # pass_number
                qlinear_binary_op,  # computation_op
                binary_unary_attr,
            )

        # Priority 3.1: QLinear Binary pattern with fp32/bfloat16 output
        # Covers case (2) of int8-mixed-fp32 and case (2)(4) of int8-mixed-bf16,
        # totally 2 patterns (2 are identical)
        binary_replace_float_out_patterns = {}
        for swap_binary_inputs in swap_binary_inputs_list:
            binary_replace_float_out_patterns.update(
                {
                    PostOpAttr(
                        "sum", 1.0, "none", [], ""
                    ): generate_pattern_with_binary(
                        aten.add.Tensor,
                        get_qlinear_pt2e_pattern(x_scale_zp_are_tensors),
                        KeywordArg("accum"),
                        dtype_convert=False,
                        swap_inputs=swap_binary_inputs,
                    ),
                }
            )
        for (
            binary_unary_attr,
            patterns,
        ) in binary_replace_float_out_patterns.items():
            _register_qlinear_post_op_fusion_pass(
                patterns,
                5,  # pass_number
                qlinear_binary_op,  # computation_op
                binary_unary_attr,
            )
        # Priority 3.2: QLinear Binary pattern with fp32/bfloat16 output
        # Covers (6) of int8-mixed-bf16
        binary_replace_float_out_patterns = {}
        for swap_binary_inputs in swap_binary_inputs_list:
            binary_replace_float_out_patterns.update(
                {
                    PostOpAttr(
                        "add", 1.0, "none", [], ""
                    ): generate_pattern_with_binary(
                        aten.add.Tensor,
                        get_qlinear_pt2e_pattern(x_scale_zp_are_tensors),
                        KeywordArg("other"),
                        dtype_convert=True,
                        swap_inputs=swap_binary_inputs,
                    ),
                }
            )
        for (
            binary_unary_attr,
            patterns,
        ) in binary_replace_float_out_patterns.items():
            _register_qlinear_post_op_fusion_pass(
                patterns,
                5,  # pass_number
                qlinear_binary_op,  # computation_op
                binary_unary_attr,
            )


@functools.lru_cache(None)
def _register_quantization_weight_pack_pass():
    # Step 1: Dequant promotion for int8-mixed-fp32/bf16
    _register_dequant_promotion()

    # Step 2: QConv weight prepack
    _register_qconv_weight_prepack()

    # Step 3: QLinear weight prepack
    _register_qlinear_weight_prepack()
    _register_linear_dynamic_fp16_weight_prepack()

    # Step 4: weight prepack for SmoothQuant from Torchao
    _register_smooth_quant_int_mm_pattern()

    # Step 5: QLinear post op Fusion
<<<<<<< HEAD
    _register_qconv_unary_fusion()
    _register_qlinear_unary_fusion()
    _register_qlinear_binary_fusion()
=======
    if not torch.ops.mkldnn._is_mkldnn_acl_supported():
        # skip fusion on ARM
        _register_qlinear_unary_fusion()
        _register_qlinear_binary_fusion()
>>>>>>> dde9e9da


def quant_lift_up(graph_module: torch.fx.GraphModule):
    """
    Lift up the quant node before view like nodes. It can benefit performance
    of Attention like block. For example, we have the pattern as:

             DQ
    DQ       LINEAR
    LINEAR   VIEW
    VIEW     PERMUTE
    PERMUTE  TRANSPOSE
    Q        Q
    DQ       DQ
       Matmul
        DIV
        ADD
      SOFTMAX

    We want to lift up the the quant nodes from matmul before view like nodes
    as the output of Linear node.

             DQ
    DQ       LINEAR
    LINEAR   Q
    Q        VIEW
    VIEW     PERMUTE
    PERMUTE  TRANSPOSE
    DQ       DQ
       Matmul
        DIV
        ADD
      SOFTMAX

    It produces a DQ->LINEAR->Q pattern which can be fused by backend.
    """

    def is_view_op(node):
        return node.op == "call_function" and node.target in _VIEW_OPS

    for node in graph_module.graph.nodes:
        # <TODO> Leslie: Here we verify that the quant node has exactly
        # one input FX node, with constant scalar value for scale and zero point.
        # For the case input of quant node has more than one input FX nodes,
        # extend the implementation to lift up all the connected nodes
        # before the view nodes to keep the topological order.
        if (
            node.op == "call_function"
            and node.target in _PER_TENSOR_QUANTIZE_OPS
            and len(node.all_input_nodes) == 1
            and is_view_op(node.all_input_nodes[0])
        ):
            quant_node = node
            input_node_of_quant = quant_node.args[0]

            # Check the nodes along lift up path has only 1 user node
            # Propagate view like node to find where to insert the new quant node
            could_lift_up = True
            current_node = quant_node
            input_node = current_node.args[0]
            while is_view_op(input_node):
                if len(input_node.users) != 1:
                    could_lift_up = False
                    break
                current_node = input_node
                input_node = current_node.args[0]

            # Further check the input node of the first view node has only 1 user node
            if could_lift_up and len(input_node.users) == 1:
                # Replace dequant's input from quant to quant's input
                quant_node.replace_all_uses_with(input_node_of_quant)
                # Insert the new quant node
                with graph_module.graph.inserting_before(current_node):
                    new_quant_node = graph_module.graph.node_copy(quant_node)
                    input_node.replace_all_uses_with(new_quant_node)

                    # Update inputs of new_quant_node
                    def maybe_replace_node(n: torch.fx.Node) -> torch.fx.Node:
                        if n == input_node_of_quant:
                            return input_node
                        else:
                            return n

                    new_args = map_arg(new_quant_node.args, maybe_replace_node)
                    new_kwargs = map_arg(new_quant_node.kwargs, maybe_replace_node)
                    new_quant_node.args = new_args  # type: ignore[assignment]
                    new_quant_node.kwargs = new_kwargs  # type: ignore[assignment]
                    graph_module.graph.erase_node(quant_node)

    graph_module.graph.lint()
    graph_module.recompile()<|MERGE_RESOLUTION|>--- conflicted
+++ resolved
@@ -3444,16 +3444,11 @@
     _register_smooth_quant_int_mm_pattern()
 
     # Step 5: QLinear post op Fusion
-<<<<<<< HEAD
-    _register_qconv_unary_fusion()
-    _register_qlinear_unary_fusion()
-    _register_qlinear_binary_fusion()
-=======
     if not torch.ops.mkldnn._is_mkldnn_acl_supported():
         # skip fusion on ARM
+        _register_qconv_unary_fusion()
         _register_qlinear_unary_fusion()
         _register_qlinear_binary_fusion()
->>>>>>> dde9e9da
 
 
 def quant_lift_up(graph_module: torch.fx.GraphModule):
