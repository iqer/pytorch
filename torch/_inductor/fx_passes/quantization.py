# mypy: allow-untyped-decorators
# mypy: allow-untyped-defs
import copy
import functools
import itertools
import math
import operator
from typing import Any

import torch
from torch._dynamo.utils import counters
from torch.fx.experimental.symbolic_shapes import has_free_symbols
from torch.fx.node import map_arg

from ..lowering import lowerings as L, require_channels_last
from ..pattern_matcher import Arg, CallFunction, filter_nodes, KeywordArg, ListOf, Match
from ..utils import pad_listlike
from .freezing_patterns import register_freezing_graph_pattern
from .post_grad import register_lowering_pattern


aten = torch.ops.aten
prims = torch.ops.prims
quantized_decomposed = torch.ops.quantized_decomposed
quantized = torch.ops.quantized

# Only for per tensor quant since permute may changes the channel idx
_PER_TENSOR_QUANTIZE_OPS = [
    quantized_decomposed.quantize_per_tensor.default,
    quantized_decomposed.quantize_per_tensor.tensor,
]

_VIEW_OPS = [
    aten.transpose.int,
    aten.permute.default,
    aten.view.default,
]

"""
The quantization.py file primarily incorporates passes related to quantization fusion
in inductor, includes:
1. Dequant Promotion;
2. Conv/GEMM weight prepack with oneDNN Library;
3. Conv/GEMM quantization fusion with output quant node (if have);
4. Other pointwise operators' quantization fusion like: qmaxpool2d, qcat and more;

It also involves int8-mixed-fp32 and int8-mixed-bf16 quantization. The main difference
of patterns for int8-mixed-bf16, comparing with int8-mixed-fp32, is
1. There is to(dtype=torch.bfloat16) node at the inputs of activation and weight for Conv/GEMM.
2. There is to(dtype=torch.float32) node at the outputs of Conv/GEMM before inputs to next quant node.
Refer to: https://github.com/pytorch/pytorch/issues/111640 for detail design of int8-mixed-bf16
quantization.
"""


def _get_pattern_output_dtype(match: Match):
    """
    Get the pattern's output dtype from node's meta
    Assume only 1 output node in this matched pattern.
    """
    pattern_output_nodes = match.output_nodes()
    assert len(pattern_output_nodes) == 1
    output_node = pattern_output_nodes[0]
    assert isinstance(output_node, torch.fx.Node)
    output_dtype = output_node.meta["val"].dtype
    assert output_dtype in [torch.int8, torch.uint8, torch.float32, torch.bfloat16]
    return output_dtype


def _may_generate_pattern_with_dtype_convert(
    pattern, dtype=Arg(), with_dtype_convert=True, users=1
):
    if with_dtype_convert:
        return CallFunction(
            prims.convert_element_type.default,
            pattern,
            dtype,
            _users=users,
        )
    else:
        return pattern


def _may_generate_pattern_with_reshape(pattern, reshape_size=Arg(), with_reshape=True):
    if with_reshape:
        return CallFunction(
            torch.ops.aten.reshape.default,
            pattern,
            reshape_size,
        )
    else:
        return pattern


def _generate_linear_t_pattern(
    _dequant_per_channel_pattern,
    dtype,
):
    assert dtype in [torch.float32, torch.bfloat16]
    t_pattern = CallFunction(
        aten.permute.default,
        _may_generate_pattern_with_dtype_convert(
            _dequant_per_channel_pattern,
            KeywordArg("autocast_wgt_dtype"),
            dtype == torch.bfloat16,
        ),
        KeywordArg("permute_axes"),
    )
    return t_pattern


def _unary_fusion_pattern(unary_fusion, call_fn, users, is_bf16):
    # only insert to_dtype if is_bf16 is True
    computation_call = _may_generate_pattern_with_dtype_convert(
        call_fn, dtype=KeywordArg("to_float"), with_dtype_convert=is_bf16, users=users
    )
    return unary_fusion(computation_call)


def get_dequantize_per_tensor_activation_pattern(is_tensor_overload=False):
    dequantize_per_tensor_activation_pattern = CallFunction(
        quantized_decomposed.dequantize_per_tensor.tensor
        if is_tensor_overload
        else quantized_decomposed.dequantize_per_tensor.default,
        KeywordArg("x"),
        KeywordArg("x_scale"),
        KeywordArg("x_zp"),
        KeywordArg("x_quant_min"),
        KeywordArg("x_quant_max"),
        KeywordArg("x_dq_dtype"),
    )
    return dequantize_per_tensor_activation_pattern


dequantize_per_channel_weight_pattern = CallFunction(
    quantized_decomposed.dequantize_per_channel.default,
    KeywordArg("q_weight"),
    KeywordArg("w_scale"),
    KeywordArg("w_zp"),
    KeywordArg("w_axis"),
    KeywordArg("w_quant_min"),
    KeywordArg("w_quant_max"),
    KeywordArg("w_dtype"),
)

dequantize_per_channel_to_bf16_weight_pattern = (
    _may_generate_pattern_with_dtype_convert(
        dequantize_per_channel_weight_pattern,
        KeywordArg("autocast_wgt_dtype"),
    )
)

dequantize_per_channel_clone_weight_pattern = CallFunction(
    aten.clone.default,
    dequantize_per_channel_weight_pattern,
    memory_format=KeywordArg("memory_format"),
)

dequantize_per_channel_to_bf16_clone_weight_pattern = CallFunction(
    aten.clone.default,
    dequantize_per_channel_to_bf16_weight_pattern,
    memory_format=KeywordArg("memory_format"),
)


def get_dequantize_qconv_pt2e_pattern(users=1):
    return CallFunction(
        torch.ops.onednn.qconv2d_pointwise.default,
        KeywordArg("x"),
        KeywordArg("x_scale"),  # x_scale
        KeywordArg("x_zp"),  # x_zp
        KeywordArg("packed_weight"),  # packed_weight
        KeywordArg("w_scale"),  # w_scale
        KeywordArg("w_zp"),  # w_zp
        KeywordArg("b"),  # bias
        KeywordArg("stride"),
        KeywordArg("padding"),
        KeywordArg("dilation"),
        KeywordArg("groups"),
        KeywordArg("output_scale"),  # output_scale = 1.0
        KeywordArg("output_zero_point"),  # output_zero_point = 0
        KeywordArg("output_dtype"),  # output_dtype = None
        KeywordArg("attr"),  # attr = "none"
        Arg(),  # scalars
        Arg(),  # algorithm
        _users=users,
    )


def get_qlinear_pt2e_pattern(x_scale_zp_are_tensors, users=1):
    qlinear_op = (
        torch.ops.onednn.qlinear_pointwise.tensor
        if x_scale_zp_are_tensors
        else torch.ops.onednn.qlinear_pointwise.default
    )
    return CallFunction(
        qlinear_op,
        KeywordArg("x"),
        KeywordArg("x_scale"),
        KeywordArg("x_zp"),
        KeywordArg("packed_weight"),
        KeywordArg("w_scale"),
        KeywordArg("w_zp"),
        KeywordArg("b"),
        KeywordArg("output_scale"),
        KeywordArg("output_zero_point"),
        KeywordArg("output_dtype"),
        KeywordArg("postop_name"),
        KeywordArg("postop_args"),
        KeywordArg("postop_algorithm"),
        _users=users,
    )


dequantize_accum_pattern = CallFunction(
    quantized_decomposed.dequantize_per_tensor.default,
    KeywordArg("accum"),
    KeywordArg("accum_scale"),
    KeywordArg("accum_zp"),
    Arg(),
    Arg(),
    KeywordArg("accum_dq_dtype"),
)


def generate_pattern_with_binary(
    binary_post_op,
    computation_call,
    extra_input_pattern,
    dtype_convert=False,
    swap_inputs=False,
):
    binary_pattern = (
        CallFunction(
            binary_post_op,
            extra_input_pattern,
            computation_call,
        )
        if swap_inputs
        else CallFunction(
            binary_post_op,
            computation_call,
            extra_input_pattern,
        )
    )
    return _may_generate_pattern_with_dtype_convert(
        binary_pattern,
        KeywordArg("convert_dtype_after_inplace_add"),
        dtype_convert,
    )


def generate_pattern_with_unary(computation_call, unary_post_op):
    if unary_post_op is not None:
        return CallFunction(
            unary_post_op,
            computation_call,
        )
    return computation_call


def generate_pattern_with_output_quant(computation_call, with_dtype_convert=False):
    quantized_op_output_pattern_pt2e = CallFunction(
        quantized_decomposed.quantize_per_tensor.default,
        _may_generate_pattern_with_dtype_convert(
            computation_call,
            Arg(),
            with_dtype_convert,
        ),
        KeywordArg("o_inv_scale"),
        KeywordArg("o_zp"),
        KeywordArg("o_qmin"),
        KeywordArg("o_qmax"),
        KeywordArg("o_dtype"),
    )
    return quantized_op_output_pattern_pt2e


def _check_node_kwarg_arg_value(check_node, kwarg_name, args_index, expected_value):
    if kwarg_name in check_node.kwargs:
        actual_value = check_node.kwargs[kwarg_name]
        return actual_value == expected_value
    else:
        assert len(check_node.args) >= (args_index + 1)
        actual_value = check_node.args[args_index]
        return actual_value == expected_value


def _is_valid_quantized_conv2d_optimization_pattern():
    def fn(match):
        output_dtype = _get_pattern_output_dtype(match)
        if output_dtype in [torch.float32, torch.bfloat16]:
            # Only keep matched pattern with same output_dtype
            qconv_node_after_weight_prepack = filter_nodes(
                match.nodes, torch.ops.onednn.qconv2d_pointwise
            )[0]
            return _check_node_kwarg_arg_value(
                qconv_node_after_weight_prepack, "output_dtype", 13, output_dtype
            )
        return True

    return fn


def _register_quantized_conv_lowering(
    pattern,
    pass_number,
    computation_op,
    unary_attr,
):
    @register_lowering_pattern(
        pattern,
        extra_check=_is_valid_quantized_conv2d_optimization_pattern(),
        pass_number=pass_number,
    )
    def qconv(match: Match, *args, **kwargs):
        # Activation QParams
        x, x_scale, x_zp = (
            kwargs["x"],
            kwargs["x_scale"],
            kwargs["x_zp"],
        )
        # Weight QParams
        packed_weight, w_scale, w_zp = (
            kwargs["packed_weight"],
            kwargs["w_scale"],
            kwargs["w_zp"],
        )
        # Conv Params
        b, stride, padding, dilation, groups = (
            kwargs["b"],
            kwargs["stride"],
            kwargs["padding"],
            kwargs["dilation"],
            kwargs["groups"],
        )
        output_dtype = _get_pattern_output_dtype(match)
        assert output_dtype in [torch.int8, torch.uint8, torch.float32, torch.bfloat16]
        # Output QParams
        o_inv_scale = (
            kwargs["o_inv_scale"]
            if (output_dtype == torch.uint8 or output_dtype == torch.int8)
            else 1.0
        )
        o_zero_point = (
            kwargs["o_zp"]
            if (output_dtype == torch.uint8 or output_dtype == torch.int8)
            else 0
        )
        assert (
            kwargs["attr"] == "none"
        )  # Expected no post op fused in weight prepack phase
        if unary_attr.op_name == "hardtanh":
            min_value = kwargs.get("min_value")
            max_value = kwargs.get("max_value")
            unary_attr.scalars_attr = [min_value, max_value]

        computation_args = (
            x,
            x_scale,
            x_zp,
            packed_weight,
            w_scale,
            w_zp,
            b,
            stride,
            padding,
            dilation,
            groups,
            o_inv_scale,
            o_zero_point,
            output_dtype,
            unary_attr.op_name,
            unary_attr.scalars_attr,
            unary_attr.algorithm_attr,
        )
        counters["inductor"]["qconv2d_unary_matcher_count"] += 1
        counters["inductor"]["qconv2d_unary_matcher_nodes"] += len(match.nodes)
        return L[computation_op](*computation_args)

    return qconv


def _is_valid_quantized_linear_optimization_pattern():
    def fn(match):
        output_dtype = _get_pattern_output_dtype(match)
        if output_dtype in [torch.float32, torch.bfloat16]:
            # Only keep matched pattern with same output_dtype
            qlinear_node_after_weight_prepack = filter_nodes(
                match.nodes, torch.ops.onednn.qlinear_pointwise
            )[0]
            return _check_node_kwarg_arg_value(
                qlinear_node_after_weight_prepack, "output_dtype", 9, output_dtype
            )
        return True

    return fn


def _register_quantized_linear_lowering(
    pattern,
    pass_number,
    computation_op,
    unary_attr,
):
    @register_lowering_pattern(
        pattern,
        extra_check=_is_valid_quantized_linear_optimization_pattern(),
        pass_number=pass_number,
    )
    def qlinear(match: Match, *args, **kwargs):
        output_dtype = _get_pattern_output_dtype(match)
        # Activation QParams
        x, x_scale, x_zp = (
            kwargs["x"],
            kwargs["x_scale"],
            kwargs["x_zp"],
        )
        # Weight QParams
        packed_weight, w_scale, w_zp = (
            kwargs["packed_weight"],
            kwargs["w_scale"],
            kwargs["w_zp"],
        )

        # bias
        b = kwargs["b"] if "b" in kwargs else None

        # Output QParams
        o_inv_scale = kwargs["o_inv_scale"] if output_dtype == torch.uint8 else 1.0
        o_zero_point = kwargs["o_zp"] if output_dtype == torch.uint8 else 0
        assert (
            kwargs["postop_name"] == "none"
        )  # Expected no post op fused in weight prepack phase

        computation_args = (
            x,
            x_scale,
            x_zp,
            packed_weight,
            w_scale,
            w_zp,
            b,
            o_inv_scale,
            o_zero_point,
            output_dtype,
            unary_attr.op_name,
            unary_attr.scalars_attr,
            unary_attr.algorithm_attr,
        )
        counters["inductor"]["qlinear_unary_matcher_count"] += 1
        counters["inductor"]["qlinear_unary_matcher_nodes"] += len(match.nodes)
        return L[computation_op](*computation_args)

    return qlinear


def _register_quantized_linear_binary_lowering(
    pattern,
    pass_number,
    computation_op,
    binary_unary_attr,
):
    @register_lowering_pattern(
        pattern,
        extra_check=_is_valid_qlinear_binary_optimization_pattern(),
        pass_number=pass_number,
    )
    def qlinear_binary(match: Match, *args, **kwargs):
        output_dtype = _get_pattern_output_dtype(match)
        assert output_dtype is not None
        # Activation QParams
        x, x_scale, x_zp = (
            kwargs["x"],
            kwargs["x_scale"],
            kwargs["x_zp"],
        )
        x2 = (
            kwargs["accum"]
            if binary_unary_attr.binary_op_name == "sum"
            else kwargs["other"]
        )
        x2_scale = 1.0
        x2_zp = 0
        # Weight QParams
        packed_weight, w_scale, w_zp = (
            kwargs["packed_weight"],
            kwargs["w_scale"],
            kwargs["w_zp"],
        )
        # bias
        b = kwargs["b"] if "b" in kwargs else None
        # Output QParams
        o_inv_scale = kwargs["o_inv_scale"] if output_dtype == torch.uint8 else 1.0
        o_zero_point = kwargs["o_zp"] if output_dtype == torch.uint8 else 0

        x2.realize()
        from .mkldnn_fusion import _can_be_inplace

        binary_op_name = binary_unary_attr.binary_op_name

        if binary_op_name == "sum" and not _can_be_inplace(x2):
            # When we enable the GEMM Template, the output of QLinear
            # will be reshaped from 2D back to 3D if the input is 3D.
            # This causes _can_be_inplace(x2) to return False if x2 happens
            # to be the output of QLinear in this scenario.
            # Change the post op from sum to binary add for this case.
            # Refer to test case:
            #   test_mkldnn_pattern_matcher.py::test_qlinear_dequant_promotion_cpu_input_dim_exceeds_2
            binary_op_name = "add"

        computation_args = (
            x,
            x_scale,
            x_zp,
            packed_weight,
            w_scale,
            w_zp,
            x2,
            b,
            o_inv_scale,
            o_zero_point,
            output_dtype,
            x2_scale,
            x2_zp,
            binary_op_name,
            binary_unary_attr.alpha,
            binary_unary_attr.unary_op_name,
            binary_unary_attr.scalars_attr,
            binary_unary_attr.algorithm_attr,
        )
        counters["inductor"]["qlinear_binary_matcher_count"] += 1
        counters["inductor"]["qlinear_binary_matcher_nodes"] += len(match.nodes)
        return L[computation_op](*computation_args)

    return qlinear_binary


def _is_valid_qconv_binary_optimization_pattern():
    return _is_valid_quantized_op_binary_optimization_pattern(
        torch.ops.onednn.qconv2d_pointwise
    )


def _is_valid_qlinear_binary_optimization_pattern():
    return _is_valid_quantized_op_binary_optimization_pattern(
        torch.ops.onednn.qlinear_pointwise,
        # we don't insert q-dq for extra input due to accuracy issues
        extra_input_from_dequant=False,
    )


def _is_valid_quantized_op_binary_optimization_pattern(
    qop, extra_input_from_dequant=True
):
    # Check if it's a valid Binary Pattern for qconv2d and qlinear:
    # * qop_pointwise should only has one users
    # * If extra_input_from_dequant is True, extra input of binary node should come from dequant pattern
    # * the two inputs of binary node should have attribute "meta" and should be tensors
    # * the two inputs of binary node should have the same shape
    # * All users of the extra input in this pattern should be
    #   ancestor nodes of the compute node, except for the binary node
    #   connected to the compute node.
    def fn(match):
        output_dtype = _get_pattern_output_dtype(match)
        compute_node = filter_nodes(match.nodes, qop)[0]
        # qop_pointwise should only have one user
        if len(compute_node.users) != 1:
            return False
        binary_node_inputs = next(iter(compute_node.users)).args
        assert len(binary_node_inputs) == 2, "Expects binary node with 2 inputs"
        if output_dtype in [torch.float32, torch.bfloat16]:
            extra_input_of_binary_node = None
            for arg in binary_node_inputs:
                if arg != compute_node:
                    extra_input_of_binary_node = arg
                    break
            assert extra_input_of_binary_node is not None
            # Extra input of binary node comes from dequant pattern
            if extra_input_from_dequant and (
                (not isinstance(extra_input_of_binary_node, torch.fx.Node))
                or (
                    extra_input_of_binary_node.target
                    != quantized_decomposed.dequantize_per_tensor.default
                )
            ):
                return False

        # the two inputs of binary node should have attribute "meta" and should be tensors
        if not (
            hasattr(binary_node_inputs[0], "meta")
            and isinstance(binary_node_inputs[0].meta.get("val", None), torch.Tensor)  # type: ignore[union-attr]
        ) or not (
            hasattr(binary_node_inputs[1], "meta")
            and isinstance(binary_node_inputs[1].meta.get("val", None), torch.Tensor)  # type: ignore[union-attr]
        ):
            return False
        # the two inputs of binary node should have the same shape
        if (
            binary_node_inputs[0].meta["val"].size()  # type: ignore[union-attr]
            != binary_node_inputs[1].meta["val"].size()  # type: ignore[union-attr]
        ):
            return False

        # All users of the extra input in this pattern should be
        # ancestor nodes of the compute node, except for the binary node
        # connected to the compute node.

        from .mkldnn_fusion import _get_remaining_users

        extra_input_of_pattern = (
            match.kwargs["other"]
            if "other" in match.kwargs
            else (
                match.kwargs["accum"]
                if output_dtype == torch.uint8 or (not extra_input_from_dequant)
                else match.kwargs["accum_after_dequant"]
            )
        )
        if (
            len(_get_remaining_users(extra_input_of_pattern, compute_node)) > 1
            or extra_input_of_pattern == compute_node.args[0]
        ):
            return False
        return True

    return fn


def _register_quantized_conv_binary_lowering(
    pattern,
    pass_number,
    computation_op,
    binary_unary_attr,
):
    @register_lowering_pattern(
        pattern,
        extra_check=_is_valid_qconv_binary_optimization_pattern(),
        pass_number=pass_number,
    )
    def qconv_binary(match: Match, *args, **kwargs):
        output_dtype = _get_pattern_output_dtype(match)
        assert output_dtype is not None
        x, x_scale, x_zp = kwargs["x"], kwargs["x_scale"], kwargs["x_zp"]
        accum = (
            kwargs["accum"]
            if output_dtype == torch.uint8
            else kwargs["accum_after_dequant"]
        )
        accum_scale = kwargs["accum_scale"] if output_dtype == torch.uint8 else 1.0
        accum_zp = kwargs["accum_zp"] if output_dtype == torch.uint8 else 0
        packed_weight, w_scale, w_zp = (
            kwargs["packed_weight"],
            kwargs["w_scale"],
            kwargs["w_zp"],
        )
        b, stride, padding, dilation, groups = (
            kwargs["b"],
            kwargs["stride"],
            kwargs["padding"],
            kwargs["dilation"],
            kwargs["groups"],
        )
        # Output QParams
        o_inv_scale = kwargs["o_inv_scale"] if output_dtype == torch.uint8 else 1.0
        o_zero_point = kwargs["o_zp"] if output_dtype == torch.uint8 else 0

        accum.realize()
        from .mkldnn_fusion import _can_be_inplace

        assert _can_be_inplace(
            accum
        ), "QConv Binary Inplace Fusion requires accum is not an alias or mutation."

        computation_args = (
            x,
            x_scale,
            x_zp,
            packed_weight,
            w_scale,
            w_zp,
            accum,
            b,
            stride,
            padding,
            dilation,
            groups,
            o_inv_scale,
            o_zero_point,
            output_dtype,
            accum_scale,
            accum_zp,
            binary_unary_attr.binary_op_name,
            binary_unary_attr.alpha,
            binary_unary_attr.unary_op_name,
            binary_unary_attr.scalars_attr,
            binary_unary_attr.algorithm_attr,
        )
        counters["inductor"]["qconv2d_binary_matcher_count"] += 1
        counters["inductor"]["qconv2d_binary_matcher_nodes"] += len(match.nodes)
        return L[computation_op](*computation_args)

    return qconv_binary


def _register_quantization_unary_fusion():
    from .mkldnn_fusion import (
        _gelu_fusion_1 as _gelu_fusion_erf,
        _gelu_fusion_2 as _gelu_fusion_tanh,
        _hardswish_fusion,
        _hardtanh_fusion,
        _silu_fusion,
    )

    class UnaryAttr:
        def __init__(
            self, op_name: str, scalars_attr=None, algorithm_attr=None
        ) -> None:
            self.op_name = op_name
            self.scalars_attr = scalars_attr if scalars_attr else []
            self.algorithm_attr = algorithm_attr if algorithm_attr else ""

    for original_pattern_output_dtype in [torch.float32, torch.bfloat16]:
        # QConv2d
        # Priority 1 to match: QConv2d Unary pattern with int8 output
        # If a pattern1 is a sub-set of pattern2, we should try to match pattern2 firstly.
        # For example: pattern1 is qconv_fp32 -> relu, pattern2 is qconv_fp32 -> relu -> quant
        is_bf16 = original_pattern_output_dtype == torch.bfloat16
        conv_unary_replace_patterns = {
            UnaryAttr("none", [], ""): generate_pattern_with_output_quant(
                get_dequantize_qconv_pt2e_pattern(1),
            ),
            UnaryAttr("relu", [], ""): generate_pattern_with_output_quant(
                generate_pattern_with_unary(
                    get_dequantize_qconv_pt2e_pattern(1), aten.relu.default
                ),
            ),
            UnaryAttr("hardtanh", [], ""): generate_pattern_with_output_quant(
                _unary_fusion_pattern(
                    _hardtanh_fusion,
                    get_dequantize_qconv_pt2e_pattern(1),
                    1,
                    is_bf16,
                ),
                with_dtype_convert=is_bf16,
            ),
            UnaryAttr("hardswish", [], ""): generate_pattern_with_output_quant(
                _unary_fusion_pattern(
                    _hardswish_fusion,
                    get_dequantize_qconv_pt2e_pattern(1 if is_bf16 else 2),
                    2,
                    is_bf16,
                ),
                with_dtype_convert=is_bf16,
            ),
            UnaryAttr("swish", [], ""): generate_pattern_with_output_quant(
                _unary_fusion_pattern(
                    _silu_fusion,
                    get_dequantize_qconv_pt2e_pattern(1 if is_bf16 else 2),
                    2,
                    is_bf16,
                ),
                with_dtype_convert=is_bf16,
            ),
        }

        for unary_attr, patterns in conv_unary_replace_patterns.items():
            # Register qconv2d pattern for ExternKernel Lowering
            _register_quantized_conv_lowering(
                patterns,
                1,  # pass_number
                torch.ops.onednn.qconv2d_pointwise,  # computation_op
                unary_attr,  # unary_attr
            )

        # Priority 2 to match: QConv2d Unary pattern with fp32/bfloat16 output
        conv_unary_replace_float_out_patterns = {
            UnaryAttr("relu", [], ""): generate_pattern_with_unary(
                get_dequantize_qconv_pt2e_pattern(1), aten.relu.default
            ),
            UnaryAttr("hardtanh", [], ""): _may_generate_pattern_with_dtype_convert(
                _unary_fusion_pattern(
                    _hardtanh_fusion,
                    get_dequantize_qconv_pt2e_pattern(1),
                    1,
                    is_bf16,
                ),
                Arg(),
                is_bf16,
            ),
            UnaryAttr("hardswish", [], ""): _may_generate_pattern_with_dtype_convert(
                _unary_fusion_pattern(
                    _hardswish_fusion,
                    get_dequantize_qconv_pt2e_pattern(1 if is_bf16 else 2),
                    2,
                    is_bf16,
                ),
                Arg(),
                is_bf16,
            ),
            UnaryAttr("swish", [], ""): _may_generate_pattern_with_dtype_convert(
                _unary_fusion_pattern(
                    _silu_fusion,
                    get_dequantize_qconv_pt2e_pattern(1 if is_bf16 else 2),
                    2,
                    is_bf16,
                ),
                Arg(),
                is_bf16,
            ),
        }

        for unary_attr, patterns in conv_unary_replace_float_out_patterns.items():
            # Register qconv2d pattern for ExternKernel Lowering
            _register_quantized_conv_lowering(
                patterns,
                2,  # pass_number
                torch.ops.onednn.qconv2d_pointwise,  # computation_op
                unary_attr,  # unary_attr
            )

        # QLinear
        for x_scale_zp_are_tensors in (False, True):
            qlinear_pattern = get_qlinear_pt2e_pattern(x_scale_zp_are_tensors)
            # Priority 1 to match: QLinear Unary pattern with int8 output
            linear_unary_replace_patterns = {
                UnaryAttr("none", [], ""): generate_pattern_with_output_quant(
                    qlinear_pattern,
                ),
                UnaryAttr("relu", [], ""): generate_pattern_with_output_quant(
                    generate_pattern_with_unary(qlinear_pattern, aten.relu.default),
                ),
                UnaryAttr("gelu", [], "none"): generate_pattern_with_output_quant(
                    _unary_fusion_pattern(
                        _gelu_fusion_erf,
                        get_qlinear_pt2e_pattern(
                            x_scale_zp_are_tensors, 1 if is_bf16 else 2
                        ),
                        2,
                        is_bf16,
                    ),
                    with_dtype_convert=is_bf16,
                ),
                UnaryAttr("gelu", [], "tanh"): generate_pattern_with_output_quant(
                    _unary_fusion_pattern(
                        _gelu_fusion_tanh,
                        get_qlinear_pt2e_pattern(
                            x_scale_zp_are_tensors, 1 if is_bf16 else 4
                        ),
                        4,
                        is_bf16,
                    ),
                    with_dtype_convert=is_bf16,
                ),
            }

            for unary_attr, patterns in linear_unary_replace_patterns.items():
                _register_quantized_linear_lowering(
                    patterns,
                    1,  # pass_number
                    torch.ops.onednn.qlinear_pointwise,  # computation_op
                    unary_attr,  # unary_attr
                )

            # Priority 2 to match: QLinear Unary pattern with FP32/BF16 output
            linear_unary_replace_float_out_patterns = {
                UnaryAttr("relu", [], ""): generate_pattern_with_unary(
                    qlinear_pattern, aten.relu.default
                ),
                UnaryAttr("gelu", [], "none"): _may_generate_pattern_with_dtype_convert(
                    _unary_fusion_pattern(
                        _gelu_fusion_erf,
                        get_qlinear_pt2e_pattern(
                            x_scale_zp_are_tensors, 1 if is_bf16 else 2
                        ),
                        2,
                        is_bf16,
                    ),
                    Arg(),
                    is_bf16,
                ),
                UnaryAttr("gelu", [], "tanh"): _may_generate_pattern_with_dtype_convert(
                    _unary_fusion_pattern(
                        _gelu_fusion_tanh,
                        get_qlinear_pt2e_pattern(
                            x_scale_zp_are_tensors, 1 if is_bf16 else 4
                        ),
                        4,
                        is_bf16,
                    ),
                    Arg(),
                    is_bf16,
                ),
            }

            for unary_attr, patterns in linear_unary_replace_float_out_patterns.items():
                _register_quantized_linear_lowering(
                    patterns,
                    2,  # pass_number
                    torch.ops.onednn.qlinear_pointwise,  # computation_op
                    unary_attr,  # unary_attr
                )


def _register_quantization_binary_fusion():
    class BinaryUnaryAttr:
        def __init__(
            self,
            binary_op_name: str,
            alpha=None,
            unary_op_name: str = "none",
            scalars_attr=None,
            algorithm_attr=None,
        ) -> None:
            self.binary_op_name = binary_op_name
            self.alpha = alpha if alpha else 1.0
            self.unary_op_name = unary_op_name
            self.scalars_attr = scalars_attr if scalars_attr else []
            self.algorithm_attr = algorithm_attr if algorithm_attr else ""

    for int8_mixed_bf16_with_inplace_add in [False, True]:
        # Priority 1 to match: QConv2d Binary or Binary-Unary pattern with int8 output
        swap_binary_inputs_list = [False, True]
        binary_replace_patterns = {}
        for swap_inputs in swap_binary_inputs_list:
            binary_replace_patterns.update(
                {
                    BinaryUnaryAttr(
                        "sum", 1.0, "none", [], ""
                    ): generate_pattern_with_output_quant(
                        generate_pattern_with_binary(
                            aten.add.Tensor,
                            get_dequantize_qconv_pt2e_pattern(1),
                            dequantize_accum_pattern,
                            int8_mixed_bf16_with_inplace_add,
                            swap_inputs=swap_inputs,
                        ),
                    ),
                    BinaryUnaryAttr(
                        "sum", 1.0, "relu", [], ""
                    ): generate_pattern_with_output_quant(
                        generate_pattern_with_unary(
                            generate_pattern_with_binary(
                                aten.add.Tensor,
                                get_dequantize_qconv_pt2e_pattern(1),
                                dequantize_accum_pattern,
                                int8_mixed_bf16_with_inplace_add,
                                swap_inputs=swap_inputs,
                            ),
                            aten.relu.default,
                        ),
                    ),
                }
            )

        for binary_unary_attr, patterns in binary_replace_patterns.items():
            _register_quantized_conv_binary_lowering(
                patterns,
                0,  # pass_number
                torch.ops.onednn.qconv2d_pointwise.binary,  # computation_op
                binary_unary_attr,  # binary_unary_attr
            )

        # Priority 2 to match: QConv2d Binary-Unary pattern with fp32/bfloat16 output
        binary_replace_float_out_patterns = {}
        for swap_inputs in swap_binary_inputs_list:
            binary_replace_float_out_patterns.update(
                {
                    BinaryUnaryAttr(
                        "sum", 1.0, "relu", [], ""
                    ): generate_pattern_with_unary(
                        generate_pattern_with_binary(
                            aten.add.Tensor,
                            get_dequantize_qconv_pt2e_pattern(1),
                            KeywordArg("accum_after_dequant"),
                            int8_mixed_bf16_with_inplace_add,
                            swap_inputs=swap_inputs,
                        ),
                        aten.relu.default,
                    )
                }
            )

        for (
            binary_unary_attr,
            patterns,
        ) in binary_replace_float_out_patterns.items():
            if int8_mixed_bf16_with_inplace_add:
                _register_quantized_conv_binary_lowering(
                    patterns,
                    0,  # pass_number
                    torch.ops.onednn.qconv2d_pointwise.binary,  # computation_op
                    binary_unary_attr,  # binary_unary_attr
                )
            else:
                _register_quantized_conv_binary_lowering(
                    patterns,
                    1,  # pass_number
                    torch.ops.onednn.qconv2d_pointwise.binary,  # computation_op
                    binary_unary_attr,  # binary_unary_attr
                )

        # Priority 3: QConv2d Binary pattern with fp32/bfloat16 output
        binary_replace_float_out_patterns = {}
        for swap_inputs in swap_binary_inputs_list:
            binary_replace_float_out_patterns.update(
                {
                    BinaryUnaryAttr(
                        "sum", 1.0, "none", [], ""
                    ): generate_pattern_with_binary(
                        aten.add.Tensor,
                        get_dequantize_qconv_pt2e_pattern(1),
                        KeywordArg("accum_after_dequant"),
                        int8_mixed_bf16_with_inplace_add,
                        swap_inputs=swap_inputs,
                    ),
                }
            )

        for (
            binary_unary_attr,
            patterns,
        ) in binary_replace_float_out_patterns.items():
            _register_quantized_conv_binary_lowering(
                patterns,
                1 if int8_mixed_bf16_with_inplace_add else 2,  # pass_number
                torch.ops.onednn.qconv2d_pointwise.binary,  # computation_op
                binary_unary_attr,  # binary_unary_attr
            )

    # QLinear
    r"""
    Supported linear-binary(-unary) patterns

        linear(X)   extra input
               \   /
                Add
                 |
            Optional(relu)
                 |
                 Y

    1. int8-mixed-fp32
    +---+---------------+-----------+------------------------------+---------+
    | # | Add type      | Quant out | Pattern                      | Post op |
    +---+---------------+-----------+------------------------------+---------+
    | 1 | In-/out-place | Yes       | linear + fp32 -> (relu) -> q | add     |
    +---+---------------+-----------+------------------------------+---------+
    | 2 | In-/out-place | No        | linear + fp32 -> (relu)      | sum     |
    +---+---------------+-----------+------------------------------+---------+

    2. int8-mixed-bf16
    +---+----------+---------------+-----------+-----------------------------------------+---------+
    | # | X2 dtype | Add type      | Quant out | Pattern                                 | Post op |
    +---+----------+---------------+-----------+-----------------------------------------+---------+
    | 1 | BF16     | In-/out-place | Yes       | linear + bf16 -> (relu) -> q            | add     |
    +---+----------+---------------+-----------+-----------------------------------------+---------+
    | 2 | BF16     | In-/out-place | No        | linear + bf16 -> (relu)                 | sum     |
    +---+----------+---------------+-----------+-----------------------------------------+---------+
    | 3 | FP32     | Out-place     | Yes       | linear + fp32 -> (relu) -> q            | add     |
    |   |          | In-place right|           |                                         |         |
    +---+----------+---------------+-----------+-----------------------------------------+---------+
    | 4 | FP32     | Out-place     | No        | linear + fp32 -> (relu)                 | sum     |
    |   |          | In-place right|           |                                         |         |
    +---+----------+---------------+-----------+-----------------------------------------+---------+
    | 5 | FP32     | In-place left | Yes       | linear + fp32 -> to_bf16 -> (relu) -> q | add     |
    +---+----------+---------------+-----------+-----------------------------------------+---------+
    | 6 | FP32     | In-place left | No        | linear + fp32 -> to_bf16 -> (relu)      | add     |
    +---+----------+---------------+-----------+-----------------------------------------+---------+

    Note
    (1) The positions of linear and the extra input can be swapped.
    (2) we don't insert q-dq before the extra input of linear-add by recipe. But if q-dq is found at the
    extra input, we don't match that pattern because we cannot match all these patterns in 3 passes.
    """
    for x_scale_zp_are_tensors in (False, True):
        qlinear_binary_op = (
            torch.ops.onednn.qlinear_pointwise.binary_tensor
            if x_scale_zp_are_tensors
            else torch.ops.onednn.qlinear_pointwise.binary
        )
        unary_postop_list = ["none", "relu"]
        unary_postop_dict = {
            "none": None,
            "relu": aten.relu.default,
        }
        convert_dtype_after_binary_list = [False, True]

        # Priority 1 to match: QLinear Binary or Binary-Unary pattern with int8 output
        # Covers case (1) of int8-mixed-fp32 and case (1)(3)(5) of int8-mixed-bf16,
        # totally 3 patterns (2 are identical)
        swap_binary_inputs_list = [False, True]
        int8_mixed_bf16_list = [False, True]
        combinations = itertools.product(
            unary_postop_list,
            int8_mixed_bf16_list,
            swap_binary_inputs_list,
            convert_dtype_after_binary_list,
        )
        qlinear_binary_replace_patterns = {}
        for unary_op, int8_mixed_bf16, swap_inputs, cvt_dtype_binary in combinations:
            if not int8_mixed_bf16 and cvt_dtype_binary:
                # No convert node after binary node if dtypes are all fp32
                continue
            qlinear_binary_replace_patterns.update(
                {
                    BinaryUnaryAttr(
                        "add", 1.0, unary_op, [], ""
                    ): generate_pattern_with_output_quant(
                        generate_pattern_with_unary(
                            generate_pattern_with_binary(
                                aten.add.Tensor,
                                get_qlinear_pt2e_pattern(x_scale_zp_are_tensors),
                                KeywordArg("other"),
                                # If fp32 extra input is inplace added to bf16 linear output,
                                # a to_bf16 node is inserted after binary
                                dtype_convert=cvt_dtype_binary,
                                swap_inputs=swap_inputs,
                            ),
                            unary_postop_dict[unary_op],
                        ),
                    )
                }
            )
        for binary_unary_attr, patterns in qlinear_binary_replace_patterns.items():
            _register_quantized_linear_binary_lowering(
                patterns,
                0,  # pass_number
                qlinear_binary_op,  # computation_op
                binary_unary_attr,  # binary_unary_attr
            )

        # Priority 2.1 to match: QLinear Binary-Unary pattern with fp32/bfloat16 output
        # Covers case (2) of int8-mixed-fp32 and case (2)(4) of int8-mixed-bf16,
        # totally 2 patterns (2 are identical)
        binary_replace_float_out_patterns = {}
        for swap_binary_inputs in swap_binary_inputs_list:
            binary_replace_float_out_patterns.update(
                {
                    BinaryUnaryAttr(
                        "sum", 1.0, "relu", [], ""
                    ): generate_pattern_with_unary(
                        generate_pattern_with_binary(
                            aten.add.Tensor,
                            get_qlinear_pt2e_pattern(x_scale_zp_are_tensors),
                            KeywordArg("accum"),
                            dtype_convert=False,
                            swap_inputs=swap_binary_inputs,
                        ),
                        aten.relu.default,
                    ),
                }
            )
        for (
            binary_unary_attr,
            patterns,
        ) in binary_replace_float_out_patterns.items():
            _register_quantized_linear_binary_lowering(
                patterns,
                1,  # pass_number
                qlinear_binary_op,  # computation_op
                binary_unary_attr,
            )
        # Priority 2.2 to match: QLinear Binary-Unary pattern with fp32/bfloat16 output
        # Covers case (6) of int8-mixed-bf16
        binary_replace_float_out_patterns = {}
        for swap_binary_inputs in swap_binary_inputs_list:
            binary_replace_float_out_patterns.update(
                {
                    BinaryUnaryAttr(
                        "add", 1.0, "relu", [], ""
                    ): generate_pattern_with_unary(
                        generate_pattern_with_binary(
                            aten.add.Tensor,
                            get_qlinear_pt2e_pattern(x_scale_zp_are_tensors),
                            KeywordArg("other"),
                            dtype_convert=True,
                            swap_inputs=swap_binary_inputs,
                        ),
                        aten.relu.default,
                    ),
                }
            )
        for (
            binary_unary_attr,
            patterns,
        ) in binary_replace_float_out_patterns.items():
            _register_quantized_linear_binary_lowering(
                patterns,
                1,  # pass_number
                qlinear_binary_op,  # computation_op
                binary_unary_attr,
            )

        # Priority 3.1: QLinear Binary pattern with fp32/bfloat16 output
        # Covers case (2) of int8-mixed-fp32 and case (2)(4) of int8-mixed-bf16,
        # totally 2 patterns (2 are identical)
        binary_replace_float_out_patterns = {}
        for swap_binary_inputs in swap_binary_inputs_list:
            binary_replace_float_out_patterns.update(
                {
                    BinaryUnaryAttr(
                        "sum", 1.0, "none", [], ""
                    ): generate_pattern_with_binary(
                        aten.add.Tensor,
                        get_qlinear_pt2e_pattern(x_scale_zp_are_tensors),
                        KeywordArg("accum"),
                        dtype_convert=False,
                        swap_inputs=swap_binary_inputs,
                    ),
                }
            )
        for (
            binary_unary_attr,
            patterns,
        ) in binary_replace_float_out_patterns.items():
            _register_quantized_linear_binary_lowering(
                patterns,
                2,  # pass_number
                qlinear_binary_op,  # computation_op
                binary_unary_attr,
            )
        # Priority 3.2: QLinear Binary pattern with fp32/bfloat16 output
        # Covers (6) of int8-mixed-bf16
        binary_replace_float_out_patterns = {}
        for swap_binary_inputs in swap_binary_inputs_list:
            binary_replace_float_out_patterns.update(
                {
                    BinaryUnaryAttr(
                        "add", 1.0, "none", [], ""
                    ): generate_pattern_with_binary(
                        aten.add.Tensor,
                        get_qlinear_pt2e_pattern(x_scale_zp_are_tensors),
                        KeywordArg("other"),
                        dtype_convert=True,
                        swap_inputs=swap_binary_inputs,
                    ),
                }
            )
        for (
            binary_unary_attr,
            patterns,
        ) in binary_replace_float_out_patterns.items():
            _register_quantized_linear_binary_lowering(
                patterns,
                2,  # pass_number
                qlinear_binary_op,  # computation_op
                binary_unary_attr,
            )


def _is_valid_quantized_maxpool2d_optimization_pattern():
    def fn(match):
        # Only match the pattern which max_pool2d_with_indices returns value
        # instead of indices.
        get_item_node = filter_nodes(match.nodes, operator.getitem)[0]
        return get_item_node.args[1] == 0

    return fn


def _register_quantized_maxpool2d_lowering(
    pattern,
    computation_op,
):
    @register_lowering_pattern(
        pattern,
        extra_check=_is_valid_quantized_maxpool2d_optimization_pattern(),
    )
    def qmaxpool2d(match: Match, *args, **kwargs):
        x = kwargs["x"]
        kernel_size = kwargs["kernel_size"]
        stride = kwargs["stride"] if ("stride" in kwargs) else None
        padding = kwargs["padding"] if ("padding" in kwargs) else 0
        dilation = kwargs["dilation"] if ("dilation" in kwargs) else 1
        ceil_mode = kwargs["ceil_mode"] if ("ceil_mode" in kwargs) else False

        if padding == 0:
            padding = [0, 0]
        if dilation == 1:
            dilation = [1, 1]
        if not stride:
            stride = kernel_size
        kernel_size = pad_listlike(kernel_size, 2)
        stride = pad_listlike(stride, 2)
        padding = pad_listlike(padding, 2)
        dilation = pad_listlike(dilation, 2)

        assert len(kernel_size) == 2
        assert len(stride) == 2
        assert len(padding) == 2
        assert len(dilation) == 2

        computation_args = (
            x,
            kernel_size,
            stride,
            padding,
            dilation,
            ceil_mode,
        )
        computation_args, _ = require_channels_last(computation_op, *computation_args)
        counters["inductor"]["qmaxpool2d_matcher_count"] += 1
        counters["inductor"]["qmaxpool2d_matcher_nodes"] += len(match.nodes)
        return L[computation_op](*computation_args)

    return qmaxpool2d


def _register_quantization_maxpool2d():
    # Currently, the default parameters are not in FX Graph generated by Dynamo export.
    # So, if user defines nn.MaxPool2d with different assignment of default parameter,
    # it will generate graph with different number of input nodes and hence
    # different pattern to be matched.
    # Refer to the issue: https://github.com/pytorch/pytorch/issues/105901
    max_pool2d_args_list = [
        [
            KeywordArg("stride"),
        ],
        [
            KeywordArg("stride"),
            KeywordArg("padding"),
        ],
        [
            KeywordArg("stride"),
            KeywordArg("padding"),
            KeywordArg("dilation"),
        ],
        [
            KeywordArg("stride"),
            KeywordArg("padding"),
            KeywordArg("dilation"),
            KeywordArg("ceil_mode"),
        ],
    ]
    for max_pool2d_args in max_pool2d_args_list:
        dequantize_maxpool2d_pattern = CallFunction(
            aten.max_pool2d_with_indices.default,
            get_dequantize_per_tensor_activation_pattern(),
            KeywordArg("kernel_size"),
            *max_pool2d_args,
        )
        dequantize_lowmem_maxpool2d_pattern = CallFunction(
            prims._low_memory_max_pool2d_with_offsets.default,
            get_dequantize_per_tensor_activation_pattern(),
            KeywordArg("kernel_size"),
            *max_pool2d_args,
            KeywordArg("offset_dtype"),
        )
        dequantize_maxpool2d_get_item_pattern = CallFunction(
            operator.getitem,
            dequantize_maxpool2d_pattern,
            Arg(),
        )
        dequantize_lowmem_maxpool2d_get_item_pattern = CallFunction(
            operator.getitem,
            dequantize_lowmem_maxpool2d_pattern,
            Arg(),
        )
        _register_quantized_maxpool2d_lowering(
            generate_pattern_with_output_quant(dequantize_maxpool2d_get_item_pattern),
            quantized.max_pool2d.default,
        )
        _register_quantized_maxpool2d_lowering(
            generate_pattern_with_output_quant(
                dequantize_lowmem_maxpool2d_get_item_pattern
            ),
            quantized.max_pool2d.default,
        )


def _is_input_output_same_scale_zp(check_node):
    def fn(match):
        # Ensure all the inputs and output has same scale and zero point
        # Step 1: Check inputs/output zero point
        # Get dequant nodes at input
        dequant_nodes = filter_nodes(
            match.nodes, quantized_decomposed.dequantize_per_tensor.default
        )
        zero_points = [node.args[2] for node in dequant_nodes]
        # Get quant nodes at output
        quant_nodes = filter_nodes(
            match.nodes, quantized_decomposed.quantize_per_tensor.default
        )
        assert len(quant_nodes) == 1, "expect only 1 add node at output quant pattern"
        zero_points.append(quant_nodes[0].args[2])
        if not all(zero_point == zero_points[0] for zero_point in zero_points):
            return False

        # Step 2: Check inputs/output scale
        scales = [node.args[1] for node in dequant_nodes]
        scales.append(quant_nodes[0].args[1])
        if not all(math.isclose(scale, scales[0], rel_tol=1e-5) for scale in scales):  # type: ignore[arg-type]
            return False

        return True

    return fn


def _register_quantized_cat_lowering(
    pattern,
    computation_op,
):
    @register_lowering_pattern(
        pattern,
        extra_check=_is_input_output_same_scale_zp(aten.cat.default),
    )
    def qcat(match: Match, inputs, dim, **kwargs):
        # inputs is with format: [[x1, x1_dq_dtype, x1_zp, x1_scale], ...]
        uint8_inputs = [input[0] for input in inputs]
        counters["inductor"]["qcat_matcher_count"] += 1
        counters["inductor"]["qcat_matcher_nodes"] += len(match.nodes)
        return L[computation_op](uint8_inputs, dim)

    return qcat


_raw_dequantize_per_tensor_activation_pattern = CallFunction(
    quantized_decomposed.dequantize_per_tensor.default,
    Arg(),
    Arg(),
    Arg(),
    Arg(),
    Arg(),
    Arg(),
)


def _register_quantization_cat():
    dequantize_cat_pattern = CallFunction(
        aten.cat.default,
        ListOf(_raw_dequantize_per_tensor_activation_pattern),
        KeywordArg("dim"),
    )
    _register_quantized_cat_lowering(
        generate_pattern_with_output_quant(dequantize_cat_pattern),
        aten.cat,
    )


def _register_quantized_reshape_lowering(
    pattern,
    computation_op,
):
    @register_lowering_pattern(
        pattern,
        extra_check=_is_input_output_same_scale_zp(aten.reshape.default),
    )
    def qreshape(match: Match, *args, **kwargs):
        qx = kwargs["x"]
        shape = kwargs["shape"]
        counters["inductor"]["qreshape_matcher_count"] += 1
        counters["inductor"]["qreshape_matcher_nodes"] += len(match.nodes)
        return L[computation_op](qx, shape)

    return qreshape


def _register_quantization_reshape():
    dequantize_reshape_pattern = CallFunction(
        torch.ops.aten.reshape.default,
        get_dequantize_per_tensor_activation_pattern(),
        KeywordArg("shape"),
    )
    _register_quantized_reshape_lowering(
        generate_pattern_with_output_quant(dequantize_reshape_pattern),
        aten.reshape,
    )


def _is_valid_woq_optimization_pattern():
    def fn(match):
        assert all(k in match.kwargs for k in ("x", "weight", "scales"))
        x = match.kwargs["x"].meta["val"]
        weight = match.kwargs["weight"].meta["val"]
        scales = match.kwargs["scales"].meta["val"]
        return (
            # For now, we only support woq mm kernels
            # with x.type=bfloat16 and w.type=int8
            x.dtype == torch.bfloat16
            and weight.dtype == torch.int8
            and scales.dtype == torch.bfloat16
            # _weight_int8pack_mm kernel only supports cpu now
            # TODO: add cuda kernel support instead of calling mul+sum
            and x.device.type == "cpu"
            and x.device == weight.device
            and x.device == scales.device
        )

    return fn


def _register_woq_lowering(pattern, computation_woq, computation_reshape):
    @register_lowering_pattern(
        pattern,
        extra_check=_is_valid_woq_optimization_pattern(),
    )
    def woq(match: Match, *args, **kwargs):
        x = kwargs["x"]
        weight = kwargs["weight"]
        scales = kwargs["scales"]
        counters["inductor"]["woq_matcher_count"] += 1
        counters["inductor"]["woq_matcher_nodes"] += len(match.nodes)
        out_features = weight.get_size()[0]
        origin_x_size = x.get_size()
        x_shape = [-1, origin_x_size[-1]]
        out_shape = origin_x_size[:-1] + [
            out_features,
        ]
        func1 = L[computation_reshape](x, x_shape)
        func2 = L[computation_woq](func1, weight, scales)
        return L[computation_reshape](func2, out_shape)

    return woq


def _register_woq_mm_int8_pattern1():
    # F.linear(x, weight.to(dtype=x.dtype)) * scales
    # case of dispatching to mm, with x reshape
    _woq_pattern = CallFunction(
        aten.mul.Tensor,
        CallFunction(
            aten.reshape.default,
            CallFunction(
                aten.mm.default,
                CallFunction(aten.reshape.default, KeywordArg("x"), Arg()),
                CallFunction(
                    aten.permute.default,
                    CallFunction(
                        prims.convert_element_type.default, KeywordArg("weight"), Arg()
                    ),
                    Arg(),
                ),
            ),
            Arg(),
        ),
        KeywordArg("scales"),
    )
    _register_woq_lowering(_woq_pattern, aten._weight_int8pack_mm.default, aten.reshape)


def _register_woq_mm_int8_pattern2():
    # F.linear(x, weight.to(dtype=x.dtype)) * scales
    # case of dispatching to mm, w/o x reshape
    _woq_pattern = CallFunction(
        aten.mul.Tensor,
        CallFunction(
            aten.reshape.default,
            CallFunction(
                aten.mm.default,
                KeywordArg("x"),
                CallFunction(
                    aten.permute.default,
                    CallFunction(
                        prims.convert_element_type.default, KeywordArg("weight"), Arg()
                    ),
                    Arg(),
                ),
            ),
            Arg(),
        ),
        KeywordArg("scales"),
    )
    _register_woq_lowering(_woq_pattern, aten._weight_int8pack_mm.default, aten.reshape)


def _register_woq_mm_int8_pattern3():
    # F.linear(x, weight.to(dtype=x.dtype)) * scales
    # case of dispatching to bmm
    _woq_pattern = CallFunction(
        aten.mul.Tensor,
        CallFunction(
            aten.bmm.default,
            CallFunction(aten.expand.default, KeywordArg("x"), Arg()),
            CallFunction(
                aten.expand.default,
                CallFunction(
                    aten.permute.default,
                    CallFunction(
                        prims.convert_element_type.default, KeywordArg("weight"), Arg()
                    ),
                    Arg(),
                ),
                Arg(),
            ),
        ),
        KeywordArg("scales"),
    )
    _register_woq_lowering(_woq_pattern, aten._weight_int8pack_mm.default, aten.reshape)


def _register_woq_mm_int8_pattern4():
    _woq_pattern = CallFunction(
        aten.mul.Tensor,
        CallFunction(
            aten.mm.default,
            KeywordArg("x"),
            CallFunction(
                prims.convert_element_type.default,
                CallFunction(
                    aten.permute.default,
                    KeywordArg("weight"),
                    Arg(),
                ),
                Arg(),
            ),
        ),
        KeywordArg("scales"),
    )
    _register_woq_lowering(_woq_pattern, aten._weight_int8pack_mm.default, aten.reshape)


def _register_quantization_lowerings():
    _register_quantization_unary_fusion()
    _register_quantization_binary_fusion()
    _register_quantization_maxpool2d()
    _register_quantization_cat()
    _register_quantization_reshape()


def _register_woq_lowerings():
    _register_woq_mm_int8_pattern1()
    _register_woq_mm_int8_pattern2()
    _register_woq_mm_int8_pattern3()
    _register_woq_mm_int8_pattern4()


def _is_valid_dequant_promotion_pattern(dtype=torch.float32):
    def _inner(match):
        assert dtype in [torch.float32, torch.bfloat16]
        dequant_pattern_end_node = match.output_node()
        if dequant_pattern_end_node.target not in [
            quantized_decomposed.dequantize_per_tensor.default,
            quantized_decomposed.dequantize_per_tensor.tensor,
            prims.convert_element_type.default,
            aten.reshape.default,
        ]:
            return False

        if dequant_pattern_end_node.target is aten.reshape.default:
            dequant_node = (
                dequant_pattern_end_node.args[
                    0
                ]  # pattern: linear <- reshape <- dequant
                if dtype == torch.float32
                else dequant_pattern_end_node.args[0].args[
                    0
                ]  # pattern: linear <- reshape <- to_bf16 <- dequant
            )
        else:
            dequant_node = (
                dequant_pattern_end_node  # pattern: linear <- dequant
                if dtype == torch.float32
                else dequant_pattern_end_node.args[
                    0
                ]  # pattern: linear <- to_bf16 <- dequant
            )

        if (
            dequant_node.target
            in [
                quantized_decomposed.dequantize_per_tensor.default,
                quantized_decomposed.dequantize_per_tensor.tensor,
            ]
            and len(list(dequant_pattern_end_node.users)) > 1
        ):
            # If dequant pattern has more than 1 users, then do dequant promoted
            return True
        return False

    return _inner


def _register_dequant_promotion_pass(pattern, pass_number, dtype=torch.float32):
    @register_freezing_graph_pattern(
        pattern,
        extra_check=_is_valid_dequant_promotion_pattern(dtype),
        pass_number=pass_number,
    )
    def dequant_promotion(match: Match, *args, **kwargs):
        # Dequant_promotion will transform
        # graph 1:
        #            quant
        #      + - - - | - - - +
        #      |    dequant    |
        #      |    /     \    |
        #      |  node1  node2 |
        #      + - | - - - | - +
        #        quant   quant
        # into:
        # graph 2:
        #            quant
        #      + - - / - \ - - +
        #      |dequant dequant|
        #      |    |      |   |
        #      | node1 node2   |
        #      + - | - - - | - +
        #        quant   quant
        # In graph 1, the dequant node is shared by node1 and node2,
        # as a result, neither node1 nor node2 could form an int8
        # fusion pattern.
        # After this transformation, the graph 2 could hit the int8
        # fusion pattern: dequant-node-quant, respectively for
        # node1 and node2.
        assert dtype in [torch.float32, torch.bfloat16]

        def clone_to_new_node(graph, source_node, user_node):
            # Clone the source_node to a new node
            # Replace user_node's input from source_node to new_node
            assert (
                source_node.op == "call_function"
            ), "clone_to_new_node only support node.op call_function"
            with graph.inserting_before(user_node):
                new_node = graph.call_function(
                    source_node.target,
                    args=source_node.args,
                    kwargs=source_node.kwargs,
                )
                new_node.meta = copy.copy(source_node.meta)
                user_node.replace_input_with(source_node, new_node)
            return new_node

        # Find the start node and end node of a dequant pattern
        # * End node should be the match.output_node()
        # * Start node should be the node of dequantize_per_tensor
        dequant_pattern_end_node = match.output_node()
        assert dequant_pattern_end_node.target in [
            quantized_decomposed.dequantize_per_tensor.default,
            quantized_decomposed.dequantize_per_tensor.tensor,
            prims.convert_element_type.default,
            aten.reshape.default,
        ]

        # For a dequant pattern, we should expect see the node list as:
        # * OPT(aten.reshape.default)
        # * OPT(prims.convert_element_type.default) (to_bf16)
        # * dequantize_per_tensor
        def _find_first_node_in_dequant_pattern(_node):
            if _node.target in [
                quantized_decomposed.dequantize_per_tensor.default,
                quantized_decomposed.dequantize_per_tensor.tensor,
            ]:
                # For a dequant pattern, we expect the start node is a dequantize_per_tensor node
                return _node
            else:
                assert (
                    len(_node.args) >= 1
                ), "In in dequant pattern, each node should have more than 1 arg."
                return _find_first_node_in_dequant_pattern(_node.args[0])

        dequant_pattern_start_node = _find_first_node_in_dequant_pattern(
            dequant_pattern_end_node
        )

        assert dequant_pattern_start_node.target in [
            quantized_decomposed.dequantize_per_tensor.default,
            quantized_decomposed.dequantize_per_tensor.tensor,
        ]

        # Clone the dequant pattern for each user node
        graph = match.graph
        user_node_list = list(dequant_pattern_end_node.users)
        for user_node in user_node_list[1:]:
            _source_node = dequant_pattern_end_node
            _user_node = user_node
            while _source_node != dequant_pattern_start_node.args[0]:
                _user_node = clone_to_new_node(graph, _source_node, _user_node)
                _source_node = _source_node.args[0]  # type: ignore[assignment]

        counters["inductor"]["dequant_promotion_matcher_count"] += 1
        counters["inductor"]["dequant_promotion_matcher_nodes"] += len(match.nodes)


def _is_valid_dequant_conv2d_pattern(dtype):
    def _inner(match):
        # Here we do some further check to ensure:
        # 1. It's a conv2d node with dim of 4, since we only support lowering of conv2d now.
        # 2. The dequant pattern has only 1 user of conv2d node.
        # If these conditions don't meet, we will not
        # insert weight prepack node into the matched pattern.
        conv_node = match.output_node()
        assert conv_node.target is aten.convolution.default
        input_meta_value = conv_node.args[0].meta.get("val")
        weight_meta_value = conv_node.args[1].meta.get("val")
        for meta_value in [input_meta_value, weight_meta_value]:
            if (
                meta_value is None
                or (meta_value.device.type != "cpu" and meta_value.device.type != "xpu")
                or meta_value.dim() != 4
                or (meta_value.device.type == "xpu" and match.kwargs["groups"] != 1)
            ):
                # Only support conv2d now
                # Grouped quantized convolution is not supported at XPU backend
                return False

        assert dtype in [torch.float32, torch.bfloat16]

        if dtype == torch.float32:
            dequant_node = conv_node.args[0]
        else:
            convert_to_bf16 = conv_node.args[0]
            dequant_node = convert_to_bf16.args[0]

        if len(list(dequant_node.users)) != 1:
            # Ensure the dequant pattern only has 1 user
            # since we will delete the dequant pattern here
            return False
        return True

    return _inner


def _register_qconv_weight_prepack_pass(pattern, pass_number, dtype=torch.float32):
    @register_freezing_graph_pattern(
        pattern,
        extra_check=_is_valid_dequant_conv2d_pattern(dtype),
        pass_number=pass_number,
    )
    def qconv_weight_prepack(match: Match, *args, **kwargs):
        """
        Match the pattern:
        int8 activation
          |
        dequant_per_tensor
          |
        Conv2d <- optional(aten.clone.default) <- dequant_per_channel <- int8_weight

        Insert weight prepack node and change the pattern to:
        int8 activation
          |
        onednn.qconv2d_pointwise <- onednn.qconv_prepack <- int8_weight
        """
        assert dtype in [torch.float32, torch.bfloat16]
        conv_node = match.output_node()
        assert conv_node.target is aten.convolution.default
        if dtype == torch.float32:
            dequant_node = conv_node.args[0]
        else:
            convert_to_bf16 = conv_node.args[0]
            dequant_node = convert_to_bf16.args[0]  # type: ignore[union-attr]
        has_clone_to_channel_last_node_in_pattern = (
            conv_node.args[1].target is aten.clone.default  # type: ignore[union-attr]
        )
        clone_node = (
            conv_node.args[1] if has_clone_to_channel_last_node_in_pattern else None
        )

        if dtype == torch.float32:
            dequant_per_channel = (
                clone_node.args[0]  # type: ignore[union-attr]
                if has_clone_to_channel_last_node_in_pattern
                else conv_node.args[1]
            )
        else:
            weight_to_bf16_node = (
                clone_node.args[0]  # type: ignore[union-attr]
                if has_clone_to_channel_last_node_in_pattern
                else conv_node.args[1]
            )
            dequant_per_channel = weight_to_bf16_node.args[0]  # type: ignore[union-attr]

        assert (
            dequant_per_channel.target  # type: ignore[union-attr]
            is quantized_decomposed.dequantize_per_channel.default
        )

        # Activation QParams
        qx, x_zp, x_scale = (
            kwargs["x"],
            kwargs["x_zp"],
            kwargs["x_scale"],
        )

        # Weight QParams
        qw, w_scale, w_zp = (
            kwargs["q_weight"],
            kwargs["w_scale"],
            kwargs["w_zp"],
        )

        # Conv Params
        bias, stride, padding, dilation, groups = (
            kwargs["b"],
            kwargs["stride"],
            kwargs["padding"],
            kwargs["dilation"],
            kwargs["groups"],
        )

        x_shape = qx.meta.get("tensor_meta").shape
        if has_free_symbols(x_shape):
            # For dynamic shape case, we can't get activation shape ahead of runtime.
            x_shape = None
        graph = match.graph
        with graph.inserting_before(conv_node):
            # Insert weight prepack node and the QConv node
            packed_weight_inputs = (
                qw,
                w_scale,
                x_scale,
                x_zp,
                stride,
                padding,
                dilation,
                groups,
                x_shape,
            )
            packed_weight_op = torch.ops.onednn.qconv_prepack
            prepack_weight_node = graph.call_function(
                packed_weight_op, args=packed_weight_inputs
            )

            new_args: tuple[Any, ...] = (
                qx,
                x_scale,
                x_zp,
                prepack_weight_node,
                w_scale,
                w_zp,
                bias,
                stride,
                padding,
                dilation,
                groups,
                1.0,  # output_scale
                0,  # output_zero_point
                dtype,  # output_dtype
                "none",  # attr
                [],  # scalars
                "",  # algorithm
            )
            new_conv_node = graph.call_function(
                torch.ops.onednn.qconv2d_pointwise.default, args=new_args
            )
            conv_node.replace_all_uses_with(new_conv_node)
            new_conv_node.meta.update(conv_node.meta)

            # Erase the original conv node
            graph.erase_node(conv_node)
            # Erase the dequant pattern
            if dtype == torch.bfloat16:
                graph.erase_node(convert_to_bf16)  # type: ignore[possibly-undefined, arg-type]
            graph.erase_node(dequant_node)  # type: ignore[arg-type]
            # Erase the dequant per channel pattern
            if clone_node is not None:
                graph.erase_node(clone_node)  # type: ignore[arg-type]
            if dtype == torch.bfloat16:
                graph.erase_node(weight_to_bf16_node)  # type: ignore[possibly-undefined, arg-type]
            graph.erase_node(dequant_per_channel)  # type: ignore[arg-type]
            counters["inductor"]["qconv2d_weight_prepack_matcher_count"] += 1
            counters["inductor"]["qconv2d_weight_prepack_matcher_nodes"] += len(
                match.nodes
            )


def _generate_dequant_convolution_node_pattern(
    _dequant_per_channel_pattern, dtype=torch.float32
):
    assert dtype in [torch.float32, torch.bfloat16]
    dequant_convolution_node_pattern = CallFunction(
        aten.convolution.default,
        _may_generate_pattern_with_dtype_convert(
            get_dequantize_per_tensor_activation_pattern(),
            KeywordArg("autocast_act_dtype"),
            dtype == torch.bfloat16,
        ),
        _dequant_per_channel_pattern,
        KeywordArg("b"),
        KeywordArg("stride"),
        KeywordArg("padding"),
        KeywordArg("dilation"),
        KeywordArg("is_transposed"),
        KeywordArg("out_padding"),
        KeywordArg("groups"),
    )
    return dequant_convolution_node_pattern


def _generate_qconv_weight_prepack_patterns(dtype=torch.float32):
    assert dtype in [torch.float32, torch.bfloat16]
    return (
        _generate_dequant_convolution_node_pattern(
            dequantize_per_channel_weight_pattern
            if dtype == torch.float32
            else dequantize_per_channel_to_bf16_weight_pattern,
            dtype,
        ),
        # There is another pattern due to the pass of convert_conv_weights_to_channels_last
        # https://github.com/pytorch/pytorch/blob/07107919297db3f8ab37f11c12666b6d6d5f692e/torch/_inductor/freezing.py#L338-L362.
        # Depend on some heuristics, it may or may not insert to(channel_last) node
        # between convolution and dequant_per_channel node
        _generate_dequant_convolution_node_pattern(
            dequantize_per_channel_clone_weight_pattern
            if dtype == torch.float32
            else dequantize_per_channel_to_bf16_clone_weight_pattern,
            dtype,
        ),
    )


def _get_linear_node(match, input_dim_exceeds_two, input_contiguous):
    output_reshape_node = None
    if input_dim_exceeds_two:
        if input_contiguous:
            output_reshape_node = match.output_node()
            assert output_reshape_node.target is aten.reshape.default
            linear_node = output_reshape_node.args[0]
        else:
            linear_nodes = filter_nodes(match.nodes, aten.bmm.default)
            assert len(linear_nodes) == 1
            linear_node = linear_nodes[0]
    else:
        linear_node = match.output_node()

    assert linear_node.target in (
        aten.addmm.default,
        aten.mm.default,
        aten.bmm.default,
    )
    return linear_node, output_reshape_node


def _get_linear_dq_node(
    linear_node, input_index, dtype, input_dim_exceeds_two, input_contiguous
):
    act_reshape_node = None
    activation_to_bf16_node = None
    act_expand_node = None
    if input_dim_exceeds_two:
        if input_contiguous:
            act_reshape_node = linear_node.args[input_index]
            assert act_reshape_node.target is aten.reshape.default
            if dtype == torch.float32:
                # pattern: linear -> reshape -> dequant
                dequant_node = act_reshape_node.args[0]
            else:
                # pattern: linear -> reshape -> to_bf16 -> dequant
                activation_to_bf16_node = act_reshape_node.args[0]
                dequant_node = activation_to_bf16_node.args[0]
        else:
            # bmm pattern decomposed from linear when input dim exceeds 2 and not contiguous
            act_expand_node = linear_node.args[input_index]
            assert act_expand_node.target is aten.expand.default
            if dtype == torch.float32:
                dequant_node = act_expand_node.args[0]
            else:
                activation_to_bf16_node = act_expand_node.args[0]
                dequant_node = activation_to_bf16_node.args[0]
    else:
        if dtype == torch.float32:
            # pattern: linear -> dequant
            dequant_node = linear_node.args[input_index]
        else:
            # pattern: linear -> to_bf16 -> dequant
            activation_to_bf16_node = linear_node.args[input_index]
            dequant_node = activation_to_bf16_node.args[0]
    return dequant_node, act_reshape_node, activation_to_bf16_node, act_expand_node


def _is_valid_dequant_linear_pattern(dtype, input_dim_exceeds_two, input_contiguous):
    def _inner(match):
        # Check dequant pattern has only 1 user.
        (
            linear_node,
            _,
        ) = _get_linear_node(match, input_dim_exceeds_two, input_contiguous)

        input_index = 1 if linear_node.target is aten.addmm.default else 0
        assert dtype in [torch.float32, torch.bfloat16]
        (
            dequant_node,
            _,
            _,
            _,
        ) = _get_linear_dq_node(
            linear_node, input_index, dtype, input_dim_exceeds_two, input_contiguous
        )

        assert dequant_node.target in [
            quantized_decomposed.dequantize_per_tensor.default,
            quantized_decomposed.dequantize_per_tensor.tensor,
        ]

        if len(list(dequant_node.users)) != 1:
            # Ensure the dequant pattern only has 1 user
            # since we will delete the dequant pattern here
            return False

        # Extra check for bmm pattern
        if input_dim_exceeds_two and not input_contiguous:
            # Check for act
            # Act expand size should be exactly same as act size
            act_expand_size = match.kwargs["act_expand_size"]
            act_node = match.kwargs["x"]
            if not (
                hasattr(act_node, "meta")
                and isinstance(act_node.meta.get("val", None), torch.Tensor)
                and (act_node.meta["val"].size() == torch.Size(act_expand_size))
            ):
                return False

            # Check for wgt
            # wgt permute dims should be [1, 0]
            wgt_permute_dims = match.kwargs["permute_axes"]
            if wgt_permute_dims != [1, 0]:
                return False

            # Check below wgt size items:
            # wgt before expand should with dim 2
            # Expand size should with dim 3
            # Expand size[0] should same as act size[0]
            # Expand size[1] should same as wgt size[1]
            # Expand size[2] should same as wgt size[0]
            qweight_node = match.kwargs["q_weight"]
            wgt_expand_size = match.kwargs["wgt_expand_size"]
            if not (
                hasattr(qweight_node, "meta")
                and isinstance(qweight_node.meta.get("val", None), torch.Tensor)
                and len(qweight_node.meta["val"].size()) == 2
                and len(wgt_expand_size) == 3
                and wgt_expand_size[0] == act_node.meta["val"].size()[0]
                and wgt_expand_size[1] == qweight_node.meta["val"].size()[1]
                and wgt_expand_size[2] == qweight_node.meta["val"].size()[0]
            ):
                return False

        return True

    return _inner


def _register_qlinear_weight_prepack_pass(
    pattern,
    pass_number,
    dtype=torch.float32,
    input_dim_exceeds_two=False,
    input_contiguous=True,
):
    @register_freezing_graph_pattern(
        pattern,
        extra_check=_is_valid_dequant_linear_pattern(
            dtype, input_dim_exceeds_two, input_contiguous
        ),
        pass_number=pass_number,
    )
    def qlinear_weight_prepack(match: Match, *args, **kwargs):
        """
        Match the pattern:
        int8 activation
          |
        dequant_per_tensor
          |
        mm/addmm <- t <- dequant_per_channel <- int8_weight

        Insert weight prepack node and change the pattern to:
        int8 activation
          |
        onednn.qlinear_pointwise <- onednn.qlinear_prepack <- int8_weight
        """
        assert dtype in [torch.float32, torch.bfloat16]
        (
            linear_node,
            output_reshape_node,
        ) = _get_linear_node(match, input_dim_exceeds_two, input_contiguous)
        input_index = 1 if linear_node.target is aten.addmm.default else 0
        weight_index = input_index + 1

        (
            dequant_node,
            act_reshape_node,
            activation_to_bf16_node,
            act_expand_node,
        ) = _get_linear_dq_node(
            linear_node, input_index, dtype, input_dim_exceeds_two, input_contiguous
        )

        if input_dim_exceeds_two and not input_contiguous:
            wgt_expand_node = linear_node.args[weight_index]
            assert wgt_expand_node.target is aten.expand.default
            t_node = wgt_expand_node.args[0]
        else:
            t_node = linear_node.args[weight_index]

        if dtype == torch.float32:
            dequant_per_channel = t_node.args[0]
        else:
            weight_to_bf16_node = t_node.args[0]
            dequant_per_channel = weight_to_bf16_node.args[0]
        assert (
            dequant_per_channel.target
            is quantized_decomposed.dequantize_per_channel.default
        )

        # Activation QParams
        qx, x_zp, x_scale = (
            kwargs["x"],
            kwargs["x_zp"],
            kwargs["x_scale"],
        )

        # Weight QParams
        qw, w_scale, w_zp = (
            kwargs["q_weight"],
            kwargs["w_scale"],
            kwargs["w_zp"],
        )

        # Params
        bias = kwargs["b"] if "b" in kwargs else None

        x_shape = qx.meta.get("tensor_meta").shape
        if has_free_symbols(x_shape):
            # For dynamic shape case, we can't get activation shape ahead of runtime.
            x_shape = None
        graph = match.graph
        with graph.inserting_before(linear_node):
            # Insert weight prepack node and the qlinear node
            packed_weight_inputs = (
                qw,
                x_shape,
            )
            packed_weight_op = torch.ops.onednn.qlinear_prepack
            prepack_weight_node = graph.call_function(
                packed_weight_op, args=packed_weight_inputs
            )

            new_args: tuple[Any, ...] = (
                qx,
                x_scale,
                x_zp,
                prepack_weight_node,
                w_scale,
                w_zp,
                bias,
                1.0,  # output_scale
                0,  # output_zero_point
                dtype,  # output_dtype
                "none",  # post op name
                [],  # post op args
                "",  # post op algorithm
            )
            Node = torch.fx.node.Node
            if isinstance(x_scale, Node) and isinstance(x_zp, Node):
                new_linear_node = graph.call_function(
                    torch.ops.onednn.qlinear_pointwise.tensor, args=new_args
                )
            else:
                new_linear_node = graph.call_function(
                    torch.ops.onednn.qlinear_pointwise.default, args=new_args
                )
            if input_dim_exceeds_two:
                if input_contiguous:
                    output_reshape_node.replace_all_uses_with(new_linear_node)
                    new_linear_node.meta.update(output_reshape_node.meta)
                else:
                    if bias:
                        output_add_node_for_bias = match.output_node()
                        assert output_add_node_for_bias.target is aten.add.Tensor
                        output_add_node_for_bias.replace_all_uses_with(new_linear_node)
                        new_linear_node.meta.update(output_add_node_for_bias.meta)
                    else:
                        linear_node.replace_all_uses_with(new_linear_node)
                        new_linear_node.meta.update(linear_node.meta)
            else:
                linear_node.replace_all_uses_with(new_linear_node)
                new_linear_node.meta.update(linear_node.meta)

            # Erase the original linear node
            if input_dim_exceeds_two:
                if input_contiguous:
                    graph.erase_node(output_reshape_node)
                elif not input_contiguous and bias:
                    graph.erase_node(output_add_node_for_bias)  # type: ignore[possibly-undefined]
            graph.erase_node(linear_node)
            if input_dim_exceeds_two:
                if input_contiguous:
                    graph.erase_node(act_reshape_node)
                else:
                    graph.erase_node(act_expand_node)
                    graph.erase_node(wgt_expand_node)  # type: ignore[possibly-undefined]
            if dtype == torch.bfloat16:
                graph.erase_node(activation_to_bf16_node)
            # Erase the dequant pattern
            graph.erase_node(dequant_node)
            # Erase the dequant per channel pattern
            graph.erase_node(t_node)
            if dtype == torch.bfloat16:
                graph.erase_node(weight_to_bf16_node)  # type: ignore[possibly-undefined]
            graph.erase_node(dequant_per_channel)

            counters["inductor"]["qlinear_weight_prepack_matcher_count"] += 1
            counters["inductor"]["qlinear_weight_prepack_matcher_nodes"] += len(
                match.nodes
            )


def _generate_dequant_linear_node_pattern(
    _dequant_per_channel_pattern,
    dtype=torch.float32,
    input_dim_exceeds_two=False,
    is_tensor_overload=False,
):
    assert dtype in [torch.float32, torch.bfloat16]
    t_pattern = _generate_linear_t_pattern(_dequant_per_channel_pattern, dtype)
    dequant_linear_bias_pattern = _may_generate_pattern_with_reshape(
        CallFunction(
            aten.addmm.default,
            KeywordArg("b"),
            _may_generate_pattern_with_reshape(
                _may_generate_pattern_with_dtype_convert(
                    get_dequantize_per_tensor_activation_pattern(is_tensor_overload),
                    KeywordArg("autocast_act_dtype"),
                    dtype == torch.bfloat16,
                ),
                KeywordArg("act_reshape_size"),
                input_dim_exceeds_two,
            ),
            t_pattern,
        ),
        KeywordArg("output_reshape_size"),
        input_dim_exceeds_two,
    )
    dequant_linear_no_bias_pattern = _may_generate_pattern_with_reshape(
        CallFunction(
            aten.mm.default,
            _may_generate_pattern_with_reshape(
                _may_generate_pattern_with_dtype_convert(
                    get_dequantize_per_tensor_activation_pattern(is_tensor_overload),
                    KeywordArg("autocast_act_dtype"),
                    dtype == torch.bfloat16,
                ),
                KeywordArg("act_reshape_size"),
                input_dim_exceeds_two,
            ),
            t_pattern,
        ),
        KeywordArg("output_reshape_size"),
        input_dim_exceeds_two,
    )
    return dequant_linear_bias_pattern, dequant_linear_no_bias_pattern


def _generate_dequant_bmm_node_pattern(
    _dequant_per_channel_pattern,
    dtype=torch.float32,
    with_bias=False,
    is_tensor_overload=False,
):
    # When activation of linear dim exceed 2 and not contiguous
    t_pattern = _generate_linear_t_pattern(_dequant_per_channel_pattern, dtype)

    assert dtype in [torch.float32, torch.bfloat16]
    dequant_bmm_pattern = CallFunction(
        aten.bmm.default,
        CallFunction(
            aten.expand.default,
            _may_generate_pattern_with_dtype_convert(
                get_dequantize_per_tensor_activation_pattern(is_tensor_overload),
                KeywordArg("autocast_act_dtype"),
                dtype == torch.bfloat16,
            ),
            KeywordArg("act_expand_size"),
        ),
        CallFunction(
            aten.expand.default,
            t_pattern,
            KeywordArg("wgt_expand_size"),
        ),
    )

    def _generate_pattern_with_output_add(_dequant_bmm_pattern, _with_bias):
        if _with_bias:
            return CallFunction(
                aten.add.Tensor,
                _dequant_bmm_pattern,
                KeywordArg("b"),
            )
        else:
            return _dequant_bmm_pattern

    return _generate_pattern_with_output_add(dequant_bmm_pattern, with_bias)


def _generate_qlinear_weight_prepack_patterns(
    dtype=torch.float32,
    input_dim_exceeds_two=False,
    input_contiguous=True,
    with_bias=False,
    is_tensor_overload=False,
):
    if input_dim_exceeds_two and not input_contiguous:
        return _generate_dequant_bmm_node_pattern(
            dequantize_per_channel_weight_pattern,
            dtype,
            with_bias,
            is_tensor_overload,
        )
    else:
        return _generate_dequant_linear_node_pattern(
            dequantize_per_channel_weight_pattern,
            dtype,
            input_dim_exceeds_two,
            is_tensor_overload,
        )


def _generate_linear_dynamic_fp16_pattern(
    _dequant_weight_pattern,
    input_dim_exceeds_two=False,
    input_contiguous=True,
    relu_fused=False,
):
    dtype = torch.float32
    t_pattern = _generate_linear_t_pattern(_dequant_weight_pattern, dtype)

    if input_dim_exceeds_two and not input_contiguous:
        # pattern is
        #                   x -> expand -> bmm (-> add) (-> relu)
        # w -> dequant -> permute -> expand /
        pattern_no_bias = CallFunction(
            aten.bmm.default,
            CallFunction(
                aten.expand.default,
                KeywordArg("x"),
                KeywordArg("act_expand_size"),
            ),
            CallFunction(
                aten.expand.default,
                t_pattern,
                KeywordArg("wgt_expand_size"),
            ),
        )
        pattern_with_bias = CallFunction(
            aten.add.Tensor,
            pattern_no_bias,
            KeywordArg("b"),
        )
        if relu_fused:
            pattern_with_bias = CallFunction(aten.relu.default, pattern_with_bias)
            pattern_no_bias = CallFunction(aten.relu.default, pattern_no_bias)
        return pattern_with_bias, pattern_no_bias

    x_pattern_with_reshape = _may_generate_pattern_with_reshape(
        KeywordArg("x"),
        KeywordArg("act_reshape_size"),
        input_dim_exceeds_two,
    )
    dequant_linear_bias_pattern = generate_pattern_with_unary(
        _may_generate_pattern_with_reshape(
            CallFunction(
                aten.addmm.default,
                KeywordArg("b"),
                x_pattern_with_reshape,
                t_pattern,
            ),
            KeywordArg("output_reshape_size"),
            input_dim_exceeds_two,
        ),
        aten.relu.default if relu_fused else None,
    )
    dequant_linear_no_bias_pattern = generate_pattern_with_unary(
        _may_generate_pattern_with_reshape(
            CallFunction(
                aten.mm.default,
                x_pattern_with_reshape,
                t_pattern,
            ),
            KeywordArg("output_reshape_size"),
            input_dim_exceeds_two,
        ),
        aten.relu.default if relu_fused else None,
    )
    return dequant_linear_bias_pattern, dequant_linear_no_bias_pattern


def _register_dequant_promotion():
    dequant_pattern_cases = itertools.product(
        [torch.float32, torch.bfloat16], [True, False], [True, False]
    )
    for dtype, input_dim_exceeds_two, is_tensor_overload in dequant_pattern_cases:
        # 4 dequantization patterns will be matched based on the dtype and input dimension size.
        # Case 1: int8-mixed-fp32, input dim size is 2
        # Case 2: int8-mixed-fp32, input dim size exceeds 2
        # Case 3: int8-mixed-bf16, input dim size is 2
        # Case 4: int8-mixed-bf16, input dim size exceeds 2
        #           quant
        #   + - - - - | - - - - +
        #   |      dequant      |
        #   |         |         |
        #   |    OPT(to_bf16)   |
        #   |         |         |
        #   |    OPT(reshape)   |
        #   |      /     \      |
        #   |    node1  node2   |
        #   + - - | - - - | - - +
        #  OPT(reshape) OPT(reshape)
        #   + - - | - - - | - - +
        #  OPT(to_fp32) OPT(to_fp32)
        #   + - - | - - - | - - +
        #       quant   quant
        _register_dequant_promotion_pass(
            _may_generate_pattern_with_reshape(
                _may_generate_pattern_with_dtype_convert(
                    get_dequantize_per_tensor_activation_pattern(
                        is_tensor_overload=is_tensor_overload
                    ),
                    KeywordArg("autocast_act_dtype"),
                    dtype == torch.bfloat16,
                ),
                KeywordArg("act_reshape_size"),
                with_reshape=input_dim_exceeds_two,
            ),
            pass_number=0,
            dtype=dtype,
        )  # pass_number=0 to run before weight prepack


def _register_qconv_weight_prepack():
    for dtype in [torch.float32, torch.bfloat16]:
        weight_prepack_patterns = _generate_qconv_weight_prepack_patterns(dtype)
        for weight_prepack_pattern in weight_prepack_patterns:
            # Register to pass_number 1, so we can do dequant promotion in pass_number 0.
            _register_qconv_weight_prepack_pass(
                weight_prepack_pattern, pass_number=1, dtype=dtype
            )


def _register_qlinear_weight_prepack():
    # 6 Linear related patterns will be matched based on the dtype, input dimension size and input contiguous.
    # Then convert the pattern into a QLinear node with int8_fp32/bf16.
    # Case 1: int8-mixed-fp32, input dim size is 2
    # Case 2: int8-mixed-fp32, input dim size exceeds 2 and contiguous
    # Case 3: int8-mixed-bf16, input dim size is 2
    # Case 4: int8-mixed-bf16, input dim size exceeds 2 and contiguous

    #   + - - - - | - - - - - - | - - - - - +
    #   |    dq_per_tensor  dq_per_channel  |
    #   |         |              |          |
    #   |    OPT(to_bf16)    OPT(to_bf16)   |
    #   |         |              |          |
    #   |     OPT(reshape)   permute        |
    #   |            \        /             |
    #   |             addmm/mm              |
    #   |                |                  |
    #   |           OPT(reshape)            |

    # Case 5: int8-mixed-fp32, input dim size exceeds 2 and not contiguous
    # Case 6: int8-mixed-bf16, input dim size exceeds 2 and not contiguous

    #   + - - - - | - - - - - - | - - - - - +
    #   |    dq_per_tensor  dq_per_channel  |
    #   |         |              |          |
    #   |    OPT(to_bf16)    OPT(to_bf16)   |
    #   |         |              |          |
    #   |       expand       permute        |
    #   |          \             |          |
    #   |                    expand         |
    #   |                    /              |
    #   |               bmm                 |
    #   |                |                  |
    #   |            OPT(add)               |

    linear_weight_prepack_cases = itertools.product(
        [torch.float32, torch.bfloat16], [True, False], [True, False]
    )

    # Step 1: register patterns from mm and addmm
    for dtype, input_dim_exceeds_two, is_tensor_overload in linear_weight_prepack_cases:
        weight_prepack_patterns = _generate_qlinear_weight_prepack_patterns(
            dtype,
            input_dim_exceeds_two,
            is_tensor_overload=is_tensor_overload,
        )
        for weight_prepack_pattern in weight_prepack_patterns:
            # Register to pass_number 1, so we can do dequant promotion in pass_number 0.
            _register_qlinear_weight_prepack_pass(
                weight_prepack_pattern,
                pass_number=1,
                dtype=dtype,
                input_dim_exceeds_two=input_dim_exceeds_two,
            )

    # Step 2: register patterns from bmm
    # Linear might be decomposed into bmm when input dim exceeds 2 and not contiguous
    # refer to:
    # https://github.com/pytorch/pytorch/blob/
    # 80c07df659362a95da7cd4f3ec367abfdace38c4/torch/_decomp/decompositions.py#L3965-L3968
    # in this case, we can convert it back to qlinear
    for dtype, with_bias, is_tensor_overload in itertools.product(
        [torch.float32, torch.bfloat16], [True, False], [True, False]
    ):
        bmm_pattern = _generate_qlinear_weight_prepack_patterns(
            dtype=dtype,
            input_dim_exceeds_two=True,
            input_contiguous=False,
            with_bias=with_bias,
            is_tensor_overload=is_tensor_overload,
        )
        _register_qlinear_weight_prepack_pass(
            bmm_pattern,
            pass_number=1
            if with_bias
            else 2,  # if with_bias, there is an output add, so we should try to match it firstly
            dtype=dtype,
            input_dim_exceeds_two=True,
            input_contiguous=False,
        )


<<<<<<< HEAD
=======
def _register_linear_dynamic_fp16_weight_prepack_pass(
    pattern,
    pass_number,
    input_dim_exceeds_two=False,
    input_contiguous=True,
    relu_fused=False,
):
    def _extra_check_fn(match: Match):
        return match.kwargs["dtype_fp16"] == torch.float16

    @register_freezing_graph_pattern(
        pattern,
        extra_check=_extra_check_fn,
        pass_number=pass_number,
    )
    def linear_dynamic_fp16_weight_prepack(match: Match, *args, **kwargs):
        """
        Match the pattern:
        fp32 activation
          |
        mm/addmm <- t <- to_fp32 <- to_fp16 <- weight
          |
        (reshape) <- (relu)

        OR

        fp32 activation
          |
        expand
          |
         bmm <- expand <- t <- to_fp32 <- to_fp16 <- weight
          |
        (add) <- (relu)

        Insert weight prepack node and change the pattern to:
        fp32 activation
          |
        onednn.linear_dynamic_fp16 <- onednn.linear_prepack_fp16 <- weight
        (or onednn.linear_relu_dynamic_fp16)
        """
        # find params
        x = kwargs["x"]
        w = kwargs["w"]
        bias = kwargs["b"] if "b" in kwargs else None

        # find linear node
        nodes_to_find = [aten.addmm.default, aten.mm.default, aten.bmm.default]
        linear_nodes = []
        for node in nodes_to_find:
            linear_nodes.extend(filter_nodes(match.nodes, node))
        assert len(linear_nodes) == 1
        linear_node = linear_nodes[0]
        assert isinstance(linear_node, torch.fx.node.Node)
        input_index = 1 if linear_node.target is aten.addmm.default else 0
        weight_index = input_index + 1

        # find relu node
        relu_node = None
        if relu_fused:
            relu_node = match.output_node()
            assert isinstance(relu_node, torch.fx.node.Node)

        # find reshape node, expand node and add node
        (
            act_reshape_node,
            output_reshape_node,
            expand_x_node,
            expand_w_node,
            add_bias_node,
        ) = (None, None, None, None, None)
        t_node = None
        if input_dim_exceeds_two:
            if input_contiguous:
                act_reshape_node = linear_node.args[input_index]
                t_node = linear_node.args[weight_index]
                output_reshape_node = next(iter(linear_node.users))
                assert output_reshape_node.target is aten.reshape.default
            else:
                expand_x_node = linear_node.args[input_index]
                expand_w_node = linear_node.args[weight_index]
                assert isinstance(expand_w_node, torch.fx.node.Node)
                t_node = expand_w_node.args[0]
                if bias:
                    add_bias_node = next(iter(linear_node.users))
                    assert add_bias_node.target is aten.add.Tensor
        else:
            t_node = linear_node.args[weight_index]
        assert isinstance(t_node, torch.fx.node.Node)

        w_to_fp32_node = t_node.args[0]
        assert (
            isinstance(w_to_fp32_node, torch.fx.node.Node)
            and w_to_fp32_node.target
            is quantized_decomposed.convert_element_type.no_fuse
        )
        w_to_fp16_node = w_to_fp32_node.args[0]
        assert (
            isinstance(w_to_fp16_node, torch.fx.node.Node)
            and w_to_fp16_node.target
            is quantized_decomposed.convert_element_type.no_fuse
        )

        x_shape = x.meta.get("tensor_meta").shape
        if has_free_symbols(x_shape):
            # For dynamic shape case, we can't get activation shape ahead of runtime.
            x_shape = None
        graph = match.graph
        with graph.inserting_before(linear_node):
            # Insert weight prepack node and the qlinear node
            packed_weight_inputs = (
                w,
                x_shape,
            )
            packed_weight_op = torch.ops.onednn.linear_prepack_fp16
            prepack_weight_node = graph.call_function(
                packed_weight_op, args=packed_weight_inputs
            )

            # create new linear node and insert on graph
            new_args: tuple[Any, ...] = (
                x,
                prepack_weight_node,
                bias,
            )
            linear_op = (
                torch.ops.onednn.linear_relu_dynamic_fp16.default
                if relu_fused
                else torch.ops.onednn.linear_dynamic_fp16.default
            )
            new_linear_node = graph.call_function(linear_op, args=new_args)
            out_node = match.output_node()
            out_node.replace_all_uses_with(new_linear_node)

            # Erase the original nodes in the reverse order
            new_linear_node.meta.update(out_node.meta)
            if relu_node is not None:
                graph.erase_node(relu_node)
            if output_reshape_node is not None:
                graph.erase_node(output_reshape_node)
            if add_bias_node is not None:
                graph.erase_node(add_bias_node)
            graph.erase_node(linear_node)
            if act_reshape_node is not None:
                assert isinstance(act_reshape_node, torch.fx.node.Node)
                graph.erase_node(act_reshape_node)
            if expand_x_node is not None:
                assert isinstance(expand_x_node, torch.fx.node.Node)
                graph.erase_node(expand_x_node)
            if expand_w_node is not None:
                assert isinstance(expand_w_node, torch.fx.node.Node)
                graph.erase_node(expand_w_node)
            graph.erase_node(t_node)
            graph.erase_node(w_to_fp32_node)
            graph.erase_node(w_to_fp16_node)

            counters["inductor"]["qlinear_weight_prepack_matcher_count"] += 1
            counters["inductor"]["qlinear_weight_prepack_matcher_nodes"] += len(
                match.nodes
            )


def _register_linear_dynamic_fp16_weight_prepack():
    to_dtype_op = torch.ops.quantized_decomposed.convert_element_type.no_fuse
    weight_pattern = CallFunction(
        to_dtype_op,
        CallFunction(
            to_dtype_op,
            KeywordArg("w"),
            KeywordArg("dtype_fp16"),
        ),
        KeywordArg("dtype_fp32"),
    )
    cases = itertools.product(
        [False, True],  # input_dim_exceeds_two
        [True, False],  # input_contiguous
        [False, True],  # relu fused
    )
    for input_dim_exceeds_two, input_contiguous, relu_fused in cases:
        patterns = _generate_linear_dynamic_fp16_pattern(
            weight_pattern,
            input_dim_exceeds_two,
            input_contiguous,
            relu_fused,
        )
        for pattern in patterns:
            _register_linear_dynamic_fp16_weight_prepack_pass(
                pattern,
                pass_number=0 if relu_fused else 1,
                input_dim_exceeds_two=input_dim_exceeds_two,
                input_contiguous=input_contiguous,
                relu_fused=relu_fused,
            )


def _register_smooth_quant_int_mm_pattern():
    """
    The pattern is:
      (no bias) reshape -> _int_mm -> convert_element_type -> (expand ->) mul -> mul -> reshape
    or
      (with bias) pattern_no_bias -> add (-> reshape -> reshape)
    """

    # When torch.compile'ing with dynamic=True, the expand node and the two tailing reshape nodes exist
    # When torch.compile'ing with dynamic=False, they don't exist
    def get_pattern_no_bias(expand_a_scale: bool, reshape_a: bool = True):
        return CallFunction(
            aten.mul.Tensor,
            CallFunction(
                aten.mul.Tensor,
                CallFunction(
                    prims.convert_element_type.default,
                    CallFunction(
                        aten._int_mm.default,
                        CallFunction(
                            aten.reshape.default,
                            KeywordArg("a"),
                            KeywordArg("in_shape"),
                        )
                        if reshape_a
                        else KeywordArg("a"),
                        KeywordArg("b"),
                    ),
                    KeywordArg("dtype"),
                ),
                (
                    CallFunction(
                        aten.expand.default,
                        KeywordArg("x_scale"),
                        Arg(),
                    )
                    if expand_a_scale
                    else KeywordArg("x_scale")
                ),
            ),
            KeywordArg("w_scale"),
        )

    def _with_outer_reshape(pattern):
        return CallFunction(
            aten.reshape.default, pattern, KeywordArg("out_shape_no_bias")
        )

    # for torch.compile(dynamic=False)
    pattern_no_bias_1 = _with_outer_reshape(get_pattern_no_bias(expand_a_scale=False))
    pattern_with_bias_1 = CallFunction(
        aten.add.Tensor,
        pattern_no_bias_1,
        KeywordArg("bias"),
    )
    # for torch.compile(dynamic=True)
    pattern_no_bias_2 = _with_outer_reshape(get_pattern_no_bias(expand_a_scale=True))
    pattern_with_bias_2 = CallFunction(
        aten.reshape.default,
        CallFunction(
            aten.reshape.default,
            CallFunction(
                aten.add.Tensor,
                pattern_no_bias_2,
                KeywordArg("bias"),
            ),
            Arg(),
        ),
        KeywordArg("out_shape_with_bias"),
    )

    # The following patterns are for torchao int8_dynamic_activation_int8_weight linear,
    # when both activation and weights are symmetrically quantized.
    # In practice, though, they may also match smooth-quant pattern when a 2D input shape would be used.
    # Since add is not currently being used as a oneDNN post-op, but is unfused, we don't need these patterns with bias.
    # Ideally, we should add mul + add post-op support in ATen int8 oneDNN linear op.
    pattern1_with_no_outer_or_act_reshape = get_pattern_no_bias(
        expand_a_scale=False, reshape_a=False
    )
    pattern2_with_no_outer_or_act_reshape = get_pattern_no_bias(
        expand_a_scale=True, reshape_a=False
    )

    def _validate_pattern(match: Match):
        if len(match.nodes) not in [4, 5, 6, 7, 10]:
            return False
        # Make sure weight is a constant
        aten_int_mm_node = filter_nodes(match.nodes, aten._int_mm.default)[0]
        if not isinstance(aten_int_mm_node.args[1], torch.fx.node.Node):
            return False
        if aten_int_mm_node.args[1].op != "get_attr":
            return False

        if len(match.nodes) == 10:
            # Check the two tailing reshape nodes can be fused
            if match.nodes[9].args[1] != match.nodes[6].args[1]:
                return False
        if len(match.nodes) == 10 or (
            len(match.nodes) == 7 and match.nodes[6].target is aten.add.Tensor
        ):
            bias_idx = 7 if len(match.nodes) == 10 else 6
            # Check bias shape
            bias_node = match.nodes[bias_idx].args[1]
            if not isinstance(bias_node, torch.fx.node.Node):
                return False
            if len(bias_node.meta.get("tensor_meta").shape) != 1:  # type: ignore[union-attr]
                return False
        return True

    pattern_to_pass_number = {
        pattern_no_bias_2: 0,
        pattern_with_bias_2: 0,
        pattern_no_bias_1: 1,
        pattern_with_bias_1: 1,
        pattern1_with_no_outer_or_act_reshape: 2,
        pattern2_with_no_outer_or_act_reshape: 2,
    }
    for pattern, pass_number in pattern_to_pass_number.items():

        @register_freezing_graph_pattern(
            pattern,
            extra_check=_validate_pattern,
            pass_number=pass_number,
        )
        def _int_mm_weight_prepack(match: Match, *args, **kwargs):
            bias = kwargs.get("bias", None)
            x = kwargs["a"]
            weight = kwargs["b"]
            dtype = kwargs["dtype"]
            x_scale = kwargs["x_scale"]
            w_scale = kwargs["w_scale"]
            x_shape = x.meta.get("tensor_meta").shape
            if has_free_symbols(x_shape):
                # For dynamic shape case, we can't get activation shape ahead of runtime.
                x_shape = None

            out_node = match.output_node()
            with match.graph.inserting_before(out_node):
                transpose_node = match.graph.call_function(
                    aten.permute.default, args=(weight, [1, 0])
                )
                contig_node = match.graph.call_function(
                    aten.contiguous.default, args=(transpose_node,)
                )
                packed_weight_inputs = (
                    contig_node,
                    x_shape,
                )
                packed_weight_op = torch.ops.onednn.qlinear_prepack
                prepack_weight_node = match.graph.call_function(
                    packed_weight_op, args=packed_weight_inputs
                )

                dummy_zp = match.graph.call_function(aten.empty, args=([0],))
                w_scale = match.graph.call_function(
                    prims.convert_element_type.default, args=(w_scale, torch.float32)
                )

                x_scale_shape = x_scale.meta.get("tensor_meta").shape
                x_scale_is_scalar = False
                if not has_free_symbols(x_scale_shape):
                    prod = 1
                    for d in x_scale_shape:
                        prod *= d
                    x_scale_is_scalar = prod == 1

                new_args: tuple[Any, ...]
                if x_scale_is_scalar:
                    # in this case, we can call onednn.qlinear directly
                    new_args = (
                        x,
                        x_scale,
                        dummy_zp,  # x_zp
                        prepack_weight_node,
                        w_scale,
                        dummy_zp,  # w_zp
                        bias,
                        1.0,  # output_scale
                        0,  # output_zero_point
                        dtype,  # output_dtype
                        "none",  # post op name
                        [],  # post op args
                        "",  # post op algorithm
                    )
                    new_linear_node = match.graph.call_function(
                        torch.ops.onednn.qlinear_pointwise.tensor, args=new_args
                    )
                    out_node.replace_all_uses_with(new_linear_node)
                    new_linear_node.meta.update(out_node.meta)
                else:
                    # onednn.qlinear does not support per-channel quantization of x
                    # so in this case, we have to apply x scale and add bias ourselves after qlinear
                    in_shape = kwargs.get("in_shape", None)
                    if in_shape is None:
                        x_reshaped = x
                    else:
                        x_reshaped = match.graph.call_function(
                            aten.reshape.default, args=(x, in_shape)
                        )
                    new_args = (
                        x_reshaped,
                        1.0,  # x_scale
                        0,  # x_zp
                        prepack_weight_node,
                        w_scale,
                        dummy_zp,  # w_zp
                        None,  # bias
                        1.0,  # output_scale
                        0,  # output_zero_point
                        dtype,  # output_dtype
                        "none",  # post op name
                        [],  # post op args
                        "",  # post op algorithm
                    )
                    new_linear_node = match.graph.call_function(
                        torch.ops.onednn.qlinear_pointwise, args=new_args
                    )
                    # apply x scale
                    new_out_node = match.graph.call_function(
                        aten.mul.Tensor, args=(new_linear_node, x_scale)
                    )

                    # Add bias and reshape
                    has_outer_reshape = (
                        kwargs.get("out_shape_with_bias", None) is not None
                        or kwargs.get("out_shape_no_bias", None) is not None
                    )

                    if has_outer_reshape:
                        out_shape = kwargs.get(
                            "out_shape_with_bias", kwargs["out_shape_no_bias"]
                        )
                    if bias is not None:
                        new_out_node = match.graph.call_function(
                            aten.add.Tensor, args=(new_out_node, bias)
                        )
                        if has_outer_reshape:
                            new_out_node = match.graph.call_function(
                                aten.reshape.default,
                                args=(new_out_node, out_shape),  # type: ignore[possibly-undefined]
                            )
                    else:
                        if has_outer_reshape:
                            new_out_node = match.graph.call_function(
                                aten.reshape.default,
                                args=(new_out_node, out_shape),  # type: ignore[possibly-undefined]
                            )
                    out_node.replace_all_uses_with(new_out_node)
                    new_out_node.meta.update(out_node.meta)
                for node in reversed(match.nodes):
                    match.graph.erase_node(node)
                counters["inductor"]["qlinear_weight_prepack_matcher_count"] += 1
                counters["inductor"]["qlinear_weight_prepack_matcher_nodes"] += len(
                    match.nodes
                )


>>>>>>> fcf9dc3b
@functools.lru_cache(None)
def _register_quantization_weight_pack_pass():
    # Step 1: Dequant promotion for int8-mixed-fp32/bf16
    _register_dequant_promotion()

    # Step 2: QConv weight prepack
    _register_qconv_weight_prepack()

    # Step 3: QLinear weight prepack
    _register_qlinear_weight_prepack()
    _register_linear_dynamic_fp16_weight_prepack()


def quant_lift_up(graph_module: torch.fx.GraphModule):
    """
    Lift up the quant node before view like nodes. It can benefit performance
    of Attention like block. For example, we have the pattern as:

             DQ
    DQ       LINEAR
    LINEAR   VIEW
    VIEW     PERMUTE
    PERMUTE  TRANSPOSE
    Q        Q
    DQ       DQ
       Matmul
        DIV
        ADD
      SOFTMAX

    We want to lift up the the quant nodes from matmul before view like nodes
    as the output of Linear node.

             DQ
    DQ       LINEAR
    LINEAR   Q
    Q        VIEW
    VIEW     PERMUTE
    PERMUTE  TRANSPOSE
    DQ       DQ
       Matmul
        DIV
        ADD
      SOFTMAX

    It produces a DQ->LINEAR->Q pattern which can be fused by backend.
    """

    def is_view_op(node):
        return node.op == "call_function" and node.target in _VIEW_OPS

    for node in graph_module.graph.nodes:
        # <TODO> Leslie: Here we verify that the quant node has exactly
        # one input FX node, with constant scalar value for scale and zero point.
        # For the case input of quant node has more than one input FX nodes,
        # extend the implementation to lift up all the connected nodes
        # before the view nodes to keep the topological order.
        if (
            node.op == "call_function"
            and node.target in _PER_TENSOR_QUANTIZE_OPS
            and len(node.all_input_nodes) == 1
            and is_view_op(node.all_input_nodes[0])
        ):
            quant_node = node
            input_node_of_quant = quant_node.args[0]

            # Check the nodes along lift up path has only 1 user node
            # Propagate view like node to find where to insert the new quant node
            could_lift_up = True
            current_node = quant_node
            input_node = current_node.args[0]
            while is_view_op(input_node):
                if len(input_node.users) != 1:
                    could_lift_up = False
                    break
                current_node = input_node
                input_node = current_node.args[0]

            # Further check the input node of the first view node has only 1 user node
            if could_lift_up and len(input_node.users) == 1:
                # Replace dequant's input from quant to quant's input
                quant_node.replace_all_uses_with(input_node_of_quant)
                # Insert the new quant node
                with graph_module.graph.inserting_before(current_node):
                    new_quant_node = graph_module.graph.node_copy(quant_node)
                    input_node.replace_all_uses_with(new_quant_node)

                    # Update inputs of new_quant_node
                    def maybe_replace_node(n: torch.fx.Node) -> torch.fx.Node:
                        if n == input_node_of_quant:
                            return input_node
                        else:
                            return n

                    new_args = map_arg(new_quant_node.args, maybe_replace_node)
                    new_kwargs = map_arg(new_quant_node.kwargs, maybe_replace_node)
                    new_quant_node.args = new_args  # type: ignore[assignment]
                    new_quant_node.kwargs = new_kwargs  # type: ignore[assignment]
                    graph_module.graph.erase_node(quant_node)

    graph_module.graph.lint()
    graph_module.recompile()<|MERGE_RESOLUTION|>--- conflicted
+++ resolved
@@ -2608,8 +2608,6 @@
         )
 
 
-<<<<<<< HEAD
-=======
 def _register_linear_dynamic_fp16_weight_prepack_pass(
     pattern,
     pass_number,
@@ -3061,7 +3059,6 @@
                 )
 
 
->>>>>>> fcf9dc3b
 @functools.lru_cache(None)
 def _register_quantization_weight_pack_pass():
     # Step 1: Dequant promotion for int8-mixed-fp32/bf16
@@ -3073,6 +3070,9 @@
     # Step 3: QLinear weight prepack
     _register_qlinear_weight_prepack()
     _register_linear_dynamic_fp16_weight_prepack()
+
+    # Step 4: weight prepack for SmoothQuant from Torchao
+    _register_smooth_quant_int_mm_pattern()
 
 
 def quant_lift_up(graph_module: torch.fx.GraphModule):
