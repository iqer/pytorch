--- conflicted
+++ resolved
@@ -1257,13 +1257,6 @@
 
                 return key, value
 
-<<<<<<< HEAD
-            # dict.__getitem__ ensures that we don't call user defined getitem
-            # here.
-            result = dict(
-                build_key_value(i, k, dict.__getitem__(value, k))
-                for i, k in enumerate(value.keys())
-=======
             # Ensure that we call dict.keys and not value.keys (which can call
             # overridden keys method). In the C++ guards, we relied on
             # PyDict_Next to traverse the dictionary, which uses the internal
@@ -1273,7 +1266,6 @@
             result = dict(
                 build_key_value(i, k, dict.__getitem__(value, k))
                 for i, k in enumerate(dict.keys(value))
->>>>>>> b9848706
             )
 
             # NB: This is deliberately kept ValueMutationNew because dict_vt is
