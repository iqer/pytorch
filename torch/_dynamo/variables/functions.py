--- conflicted
+++ resolved
@@ -368,10 +368,8 @@
     __repr__ = __str__
 
     def reconstruct(self, codegen):
+        from torch._dynamo.side_effects import disallow_side_effects_under_generator
         from torch._dynamo.symbolic_convert import InstructionTranslator
-
-<<<<<<< HEAD
-        from ..side_effects import disallow_side_effects_under_generator
 
         tx = InstructionTranslator.current_tx()
         with disallow_side_effects_under_generator(tx):
@@ -386,18 +384,6 @@
                 )
             finally:
                 tx.output.should_exit = prev
-=======
-        tx = InstructionTranslator.current_tx()
-        tracer = self._get_inline_tracer(tx)
-        try:
-            prev = tx.output.should_exit
-            tx.output.should_exit = False
-            if not tracer.generator_exhausted:
-                self.remaining_items = self.force_unpack_var_sequence(tx)
-            variables.ListIteratorVariable(self.remaining_items).reconstruct(codegen)
-        finally:
-            tx.output.should_exit = prev
->>>>>>> bd24d199
 
     def bind_args(self, tx, args, kwargs):
         return self.fn.bind_args(tx, args, kwargs)
@@ -667,7 +653,6 @@
             f_globals,
             inline_tracer,
             source=self.source,
-            mutation_type=ValueMutationNew(),
         )
 
 
