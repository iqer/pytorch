--- conflicted
+++ resolved
@@ -82,48 +82,24 @@
         ctx.__exit__(None, None, None)
 
 
-def diff_meta(tensor_vars1, tensor_vars2) -> str:
-    from torch._higher_order_ops.utils import diff_tensor_meta
+def diff_var_meta(vars1, vars2) -> str:
+    from torch._higher_order_ops.utils import diff_meta_pairs 
 
     from . import TensorVariable
-
-    all_diffs = []
-    for i, (var1, var2) in enumerate(zip(tensor_vars1, tensor_vars2)):
-<<<<<<< HEAD
-        assert var1.python_type() == var2.python_type()
-        if isinstance(var1, TensorVariable):
-            assert isinstance(var2, TensorVariable)
-            # We check the meta data associated with meta["example_value"]
-            meta1 = _extract_tensor_metadata(
-                var1.proxy.node.meta["example_value"], include_contiguity=False
-            )
-            meta2 = _extract_tensor_metadata(
-                var2.proxy.node.meta["example_value"], include_contiguity=False
-            )
-            # We cannot get accurate require_grad. See Note [invariants for node meta 'val']
-            pair_diffs = []
-            for meta_name in ("dtype", "shape", "stride", "memory_format"):
-                val1 = getattr(meta1, meta_name)
-                val2 = getattr(meta2, meta_name)
-                try:
-                    if val1 != val2:
-                        pair_diffs.append(f"'{meta_name}'")
-                except GuardOnDataDependentSymNode as _:
-                    pair_diffs.append(f"'{meta_name}'")
-                    continue
-=======
-        meta1 = _extract_tensor_metadata(var1.proxy.node.meta["example_value"])
-        meta2 = _extract_tensor_metadata(var2.proxy.node.meta["example_value"])
-        # We cannot get accurate require_grad. See Note [invariants for node meta 'val']
-        pair_diffs = diff_tensor_meta(meta1, meta2, check_grad=False)
->>>>>>> bad2f126
-
-            if len(pair_diffs) > 0:
-                fmt_str = ", ".join(pair_diffs)
-                all_diffs.append(
-                    f"pair[{i}] differ in {fmt_str}, where lhs is {meta1} and rhs is {meta2}"
-                )
-    return "\n".join(all_diffs)
+    def _unwrap_var(var):
+        if isinstance(var, TensorVariable):
+            return var.proxy.node.meta["example_value"]
+        elif isinstance(var, SymNodeVariable):
+            return var.sym_num
+        elif isinstance(var, ConstantVariable):
+            return var.as_python_constant()
+        else:
+            unimplemented(f"Cannot unwrap var {var}")
+    
+    unwrapped1 = [_unwrap_var(var) for var in vars1]
+    unwrapped2 = [_unwrap_var(var) for var in vars2]
+
+    return "\n".join(diff_meta_pairs(unwrapped1, unwrapped2))
 
 
 @contextlib.contextmanager
@@ -945,7 +921,7 @@
         if not same_treespec.as_python_constant():
             unimplemented("Expected branches to return the same pytree structure.")
 
-        if diffs := diff_meta(
+        if diffs := diff_var_meta(
             true_r.unpack_var_sequence(tx), false_r.unpack_var_sequence(tx)
         ):
             unimplemented(
@@ -1193,7 +1169,7 @@
             should_flatten_outputs=True,
         )
 
-        if diffs := diff_meta(operands_seq, body_r.unpack_var_sequence(tx)):
+        if diffs := diff_var_meta(operands_seq, body_r.unpack_var_sequence(tx)):
             unimplemented(
                 f"Expected carried_inputs and body outputs return tensors with same metadata but find:\n{diffs}"
             )
