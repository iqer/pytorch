--- conflicted
+++ resolved
@@ -221,13 +221,10 @@
         return self.value
 
     def var_getattr(self, tx: "InstructionTranslator", name):
-<<<<<<< HEAD
+        if not hasattr(self.value, name):
+            raise NotImplementedError
         if name == "__eq__":
             return variables.GetAttrVariable(self, name)
-=======
-        if not hasattr(self.value, name):
-            raise NotImplementedError
->>>>>>> 1dfcadc9
         member = getattr(self.value, name)
         source = self.source and AttrSource(self.source, name)
         return VariableTracker.build(tx, member, source=source)