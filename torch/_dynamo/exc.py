from __future__ import annotations

import logging
import os
import textwrap
import typing
from enum import auto, Enum
from traceback import extract_stack, format_exc, format_list, StackSummary
from typing import Any, NoReturn, Optional, TYPE_CHECKING

import torch._guards

from . import config
from .utils import counters


if TYPE_CHECKING:
    import types

    from torch._guards import CompileId

    from .types import DynamoFrameType


def exportdb_error_message(case_name: str) -> str:
    return (
        "For more information about this error, see: "
        + "https://pytorch.org/docs/main/generated/exportdb/index.html#"
        + case_name.replace("_", "-")
    )


log = logging.getLogger(__name__)
graph_breaks_log = torch._logging.getArtifactLogger(__name__, "graph_breaks")


class TorchDynamoException(RuntimeError):
    pass


class InternalTorchDynamoError(TorchDynamoException):
    pass


class RestartAnalysis(TorchDynamoException):
    restart_reason: Optional[str]

    def __init__(self, *args: Any, restart_reason: Optional[str] = None) -> None:
        self.restart_reason = restart_reason
        super().__init__(*args)


class SpeculationRestartAnalysis(RestartAnalysis):
    pass


class UnspecializeRestartAnalysis(RestartAnalysis):
    pass


class CompileCollectiveRestartAnalysis(RestartAnalysis):
    pass


class TensorifyScalarRestartAnalysis(RestartAnalysis):
    pass


class SkipFrame(TorchDynamoException):
    pass


class TorchRuntimeError(TorchDynamoException):
    pass


class InvalidBackend(TorchDynamoException):
    def __init__(self, name: str) -> None:
        super().__init__(
            f"Invalid backend: {name!r}, see `torch._dynamo.list_backends()` for available backends."
        )


class ResetRequired(TorchDynamoException):
    def __init__(self) -> None:
        super().__init__(
            textwrap.dedent(
                """
                Must call `torch._dynamo.reset()` before changing backends.  Detected two calls to
                `torch.compile()` with a different backend compiler arguments.
                """
            )
        )


class ShortenTraceback(TorchDynamoException):
    def __init__(
        self, *args: Any, first_useful_frame: Optional[types.FrameType], **kwargs: Any
    ) -> None:
        super().__init__(*args, **kwargs)
        self.first_useful_frame = first_useful_frame

    def remove_dynamo_frames(self) -> typing.Self:
        tb = self.__traceback__
        if (
            self.first_useful_frame is None
            or tb is None
            or os.environ.get("TORCHDYNAMO_VERBOSE") == "1"
        ):
            return self
        while tb.tb_frame is not self.first_useful_frame:
            tb = tb.tb_next
            assert tb is not None, "internal error, please report a bug"
        return self.with_traceback(tb)


class BackendCompilerFailed(ShortenTraceback):
    def __init__(
        self,
        backend_fn: Any,
        inner_exception: Exception,
        first_useful_frame: Optional[types.FrameType],
    ) -> None:
        self.backend_name = getattr(backend_fn, "__name__", "?")
        self.inner_exception = inner_exception
        msg = f"backend={self.backend_name!r} raised:\n{type(inner_exception).__name__}: {inner_exception}"
        super().__init__(msg, first_useful_frame=first_useful_frame)


class Unsupported(TorchDynamoException):
    def __init__(self, msg: str, *, case_name: Optional[str] = None) -> None:
        super().__init__(msg)
        self.real_stack = torch._guards.TracingContext.extract_stack()
        self.msg = msg
        self.category: Optional[str] = None
        self.add_to_stats()
        self.case_name: Optional[str] = case_name

    def remove_from_stats(self) -> None:
        assert self.category is not None
        counters[self.category][self.msg] -= 1
        if counters[self.category][self.msg] <= 0:
            del counters[self.category][self.msg]

    def add_to_stats(self, category: str = "unimplemented") -> None:
        self.category = category
        counters[category][self.msg] += 1


class RecompileError(TorchDynamoException):
    pass


class ArgsMismatchError(Unsupported):
    def __init__(self, msg: str) -> None:
        super().__init__(msg)


class AttributeMutationError(Unsupported):
    def __init__(self, msg: str) -> None:
        super().__init__(msg)


class InfiniteGeneratorError(Unsupported):
    # Raised when the number of yielded values is greater than MAX_ITERATOR_LIMIT
    def __init__(self, msg: str) -> None:
        super().__init__(msg)


class CondOpArgsMismatchError(ArgsMismatchError):
    """
    Internal error from cond() due to arguments mismatch.
    """

    def __init__(self, msg: str) -> None:
        super().__init__(msg)


class UserErrorType(Enum):
    DYNAMIC_CONTROL_FLOW = auto()
    ANTI_PATTERN = auto()
    STANDARD_LIBRARY = auto()
    CONSTRAINT_VIOLATION = auto()
    DYNAMIC_DIM = auto()
    INVALID_INPUT = auto()
    INVALID_OUTPUT = auto()
    UNSUPPORTED_ALIASED_MUTATED_DYNAMIC_INPUTS = auto()


class UserError(Unsupported):
    def __init__(
        self, error_type: UserErrorType, msg: str, case_name: Optional[str] = None
    ) -> None:
        """
        Type of errors that would be valid in Eager, but not supported in TorchDynamo.
        The error message should tell user about next actions.

        error_type: Type of user error
        msg: Actionable error message
        case_name: (Optional) Unique name (snake case) for the usage example in exportdb.
        """
        if case_name is not None:
            assert isinstance(case_name, str)
            if msg.endswith("."):
                msg += " "
            else:
                msg += "\n"
            msg += exportdb_error_message(case_name)
        super().__init__(msg)
        self.error_type = error_type
        self.message = msg


class SkipCodeRecursiveException(TorchDynamoException):
    pass


class RecompileLimitExceeded(Unsupported):
    pass


class UnsafeScriptObjectError(TorchDynamoException):
    pass


class UncapturedHigherOrderOpError(TorchDynamoException):
    pass


class IncorrectUsage(Exception):
    pass


# TODO: I'm a little uncertain about what error classification we should have
# for this.  This is potentially a user error, but regressions in
# specialization in PyTorch proper could also trigger this problem
class FailOnRecompileLimitHit(Exception):
    pass


class ObservedException(TorchDynamoException):
    # An exception observed during the tracing. This exception is used by Dynamo to handle exceptions.
    pass


class ObservedUserStopIteration(ObservedException):
    # An UserStopIteraion exception observed during the Dynamo tracing (e.g Dynamo tracing __next__)
    value: Optional[Any]

    # Reference `StopIteration_init` in CPython
    # https://github.com/python/cpython/blob/3.11/Objects/exceptions.c#L568-L584
    def __init__(self, *args: Any, **kwargs: Any) -> None:
        super().__init__("unhandled `raise StopIteration`")
        if len(args) > 0:
            self.value = args[0]
        else:
            self.value = None


class ObservedGeneratorExit(ObservedException):
    pass


class ObservedKeyError(ObservedException):
    # A KeyError exception to be raised from inside Dynamo tracing. This can happen on dict __getitem__
    pass


class ObservedAttributeError(ObservedException):
    # An AttributeError exception to be raised from inside Dynamo tracing. This can happen on user defined object __getattr__
    pass


class ObservedRuntimeError(ObservedException):
    # A RuntimeError exception to be raised from inside Dynamo tracing. This can happen on generator.throw(..) method
    pass


class ObservedTypeError(ObservedException):
    # A TypeError exception to be raised from inside Dynamo tracing. This can happen on generator.send(..) method
    pass


class ObservedNotImplementedError(ObservedException):
    pass


observed_exception_map = {
    StopIteration: ObservedUserStopIteration,
    GeneratorExit: ObservedGeneratorExit,
    KeyError: ObservedKeyError,
    AttributeError: ObservedAttributeError,
    RuntimeError: ObservedRuntimeError,
<<<<<<< HEAD
    TypeError: ObservedTypeError,
=======
    NotImplementedError: ObservedNotImplementedError,
>>>>>>> 0802e783
}


def raise_observed_exception(e: type[Exception], tx: Any) -> None:
    from .variables import BuiltinVariable

    # CPython here raises an exception. Since there is no python code, we have to manually setup the exception
    # stack and raise the exception.
    exception_vt = BuiltinVariable(e).call_function(tx, [], {})
    tx.exn_vt_stack.append(exception_vt)
    raise observed_exception_map[e]


def handle_observed_exception(tx: Any) -> None:
    # This is essentially exception handling code, equivalent of this pseudo code
    #
    # try:
    #     ... somebody raising StopIteration
    # except StopIteration
    #     pass
    #
    # If this was going through the python code, we would have called exception_handler method, but FOR_ITER
    # handles the exception completely in CPython. For example for 3.11, the resulting bytecode is
    #
    #
    #   6          46 LOAD_GLOBAL              2 (StopIteration)
    #              58 RAISE_VARARGS            1
    #         >>   60 PUSH_EXC_INFO

    #   7          62 LOAD_GLOBAL              2 (StopIteration)
    #              74 CHECK_EXC_MATCH
    #              76 POP_JUMP_FORWARD_IF_FALSE     3 (to 84)
    #              78 POP_TOP

    #   8          80 POP_EXCEPT
    #

    # Fortunately this translates to a simple pop from the exn_vt_stack
    tx.exn_vt_stack.pop()


# These exceptions are ok to fallback to eager/graph_break.
exceptions_allowed_to_be_fallback = (
    torch._subclasses.fake_tensor.DataDependentOutputException,
    torch._subclasses.fake_tensor.DynamicOutputShapeException,
    torch._subclasses.fake_tensor.UnsupportedOperatorException,
    torch._subclasses.fake_tensor.UnsupportedFakeTensorException,
)


def unimplemented_with_warning(
    e: Exception, code: types.CodeType, msg: str
) -> NoReturn:
    # This function calls unimplemented internally and eventually graph breaks
    # or falls to eager. unimplemented itself does not print any user warnings,
    # i.e., its very silent. This helper function is intended when an error is
    # encountered in the torch.compile stack which is worth showing as warning
    # to the user. For example, if AOT Autograd backend fails with a fake tensor
    # exception, its ok to fallback to eager but not silently. Here, we can use
    # this function to log the message and the stack trace.
    graph_break_msg = format_error_msg_verbose(e, code)
    torch._logging.trace_structured(
        "artifact",
        metadata_fn=lambda: {
            "name": "dynamo_graph_break_reason",
            "encoding": "string",
        },
        payload_fn=lambda: graph_break_msg,
    )
    graph_breaks_log.debug("%s", graph_break_msg)
    log.warning(msg)
    unimplemented(msg, from_exc=e)


_NOTHING = object()


def unimplemented(
    msg: str, *, from_exc: Any = _NOTHING, case_name: Optional[str] = None
) -> NoReturn:
    assert msg != os.environ.get("BREAK", False)
    if from_exc is not _NOTHING:
        raise Unsupported(msg, case_name=case_name) from from_exc
    raise Unsupported(msg, case_name=case_name)


def warning(msg: str) -> None:
    counters["warnings"][msg] += 1
    assert msg != os.environ.get("BREAK", False)


# KeyError has special handling for its args
# see https://github.com/python/cpython/blob/3.11/Objects/exceptions.c#L2534 for details
class KeyErrorMsg:
    def __init__(self, value: Any) -> None:
        self.value = value

    def __str__(self) -> str:
        return str(self.value)

    def __repr__(self) -> str:
        return self.__str__()


def augment_exc_message(exc: Exception, msg: str = "\n", export: bool = False) -> None:
    import traceback

    exc.innermost_user_frame_summary = None  # type: ignore[attr-defined]

    real_stack = get_real_stack(exc)
    if real_stack is not None and len(real_stack) > 0:
        exc.innermost_user_frame_summary = real_stack[-1]  # type: ignore[attr-defined]
        msg += f"\nfrom user code:\n {''.join(traceback.format_list(real_stack))}"

    if config.replay_record_enabled and hasattr(exc, "record_filename"):
        msg += f"\nLast frame execution written to {exc.record_filename}. To run only this frame while debugging, run\
 torch._dynamo.replay('{exc.record_filename}').\n"

    if not config.verbose and hasattr(exc, "real_stack"):
        msg += '\nSet TORCH_LOGS="+dynamo" and TORCHDYNAMO_VERBOSE=1 for more information\n'

    if hasattr(exc, "inner_exception") and hasattr(
        exc.inner_exception, "minifier_path"
    ):
        if hasattr(exc.inner_exception, "buck_command"):
            msg += (
                f"\nMinifier script written to {exc.inner_exception.minifier_path}. Run "
                f"this buck command to find the smallest traced graph "
                f"which reproduces this error: {exc.inner_exception.buck_command}\n"
            )
        else:
            msg += (
                f"\nMinifier script written to {exc.inner_exception.minifier_path}. Run "
                "this script to find the smallest traced graph which reproduces this error.\n"
            )

    if not config.suppress_errors and not export:
        msg += (
            "\n\n"
            "You can suppress this exception and fall back to eager by setting:\n"
            "    import torch._dynamo\n"
            "    torch._dynamo.config.suppress_errors = True\n"
        )

    old_msg = "" if len(exc.args) == 0 else str(exc.args[0])

    if isinstance(exc, KeyError):
        exc.args = (KeyErrorMsg(old_msg + msg),) + exc.args[1:]
    else:
        new_msg = old_msg + msg
        exc.args = (new_msg,) + exc.args[1:]


def get_exc_message(
    e: Exception, compile_id: CompileId
) -> tuple[Optional[str], Optional[int]]:
    filename = None
    lineno = None
    if e.innermost_user_frame_summary is not None:  # type: ignore[attr-defined]
        filename = e.innermost_user_frame_summary.filename  # type: ignore[attr-defined]
        lineno = e.innermost_user_frame_summary.lineno  # type: ignore[attr-defined]
    e.compile_id = compile_id  # type: ignore[attr-defined]
    return filename, lineno


def get_real_stack(
    exc: Exception, frame: Optional[DynamoFrameType] = None
) -> Optional[StackSummary]:
    real_stack = getattr(exc, "real_stack", None)
    if real_stack is None:
        return None

    # NB: it's possible for real_stack to be []; we still attempt to
    # report a stack anyway because the stack_above_dynamo may still
    # be useful for debugging

    if frame is not None:
        # NB: frame is PyInterpreterFrame on Python 3.11 and later,
        # not a TRUE frame object.  You can't actually feed it
        # to traceback because it doesn't have enough information.
        # To solve this problem, we technically should just materialize
        # the frame, the same way _PyFrame_GetFrameObject would do
        # (but we cannot actually do this, because this populates
        # frame_obj field, which default eval frame doesn't like).
        #
        # Fortunately, in this case, we can hack it: there's no need
        # to actually use the truly top frame, we can just extract
        # from where we are right now and rely on filter_stack to
        # get rid of all the dynamo frames.  For ease of testing
        # we apply this behavior to ALL Python versions
        stack_above_dynamo = filter_stack(extract_stack())
    else:
        stack_above_dynamo = StackSummary()

    return StackSummary.from_list(stack_above_dynamo + real_stack)


# filter out all frames after entering dynamo
def filter_stack(stack: StackSummary) -> StackSummary:
    user_stack = StackSummary()
    for frame in stack:
        if frame.filename is None:
            continue
        if "convert_frame" in frame.filename:
            break
        if "eval_frame" in frame.filename or (
            frame.line and "torch._dynamo.optimize(" in frame.line
        ):
            continue
        user_stack.append(frame)

    return user_stack


def format_error_msg_verbose(
    exc: Exception,
    code: types.CodeType,
    record_filename: Optional[str] = None,
    frame: Optional[DynamoFrameType] = None,
) -> str:
    msg = (
        f"WON'T CONVERT {code.co_name} {code.co_filename} line {code.co_firstlineno}\n"
    )
    msg += "=" * 10 + " TorchDynamo Stack Trace " + "=" * 10 + "\n"
    msg += format_exc()
    real_stack = get_real_stack(exc, frame)
    if real_stack is not None:
        msg += (
            "\n"
            + "=" * 10
            + " The above exception occurred while processing the following code "
            + "=" * 10
            + "\n\n"
        )
        msg += "".join(format_list(real_stack))
        msg += "\n"
        msg += "=" * 10

    return msg


def format_error_msg(
    exc: Exception,
    code: types.CodeType,
    record_filename: Optional[str] = None,
    frame: Optional[DynamoFrameType] = None,
) -> str:
    if config.verbose:
        return format_error_msg_verbose(exc, code, record_filename, frame)
    return f"WON'T CONVERT {code.co_name} {code.co_filename}\
 line {code.co_firstlineno} \ndue to: \n{format_exc()}"<|MERGE_RESOLUTION|>--- conflicted
+++ resolved
@@ -276,12 +276,12 @@
     pass
 
 
+class ObservedNotImplementedError(ObservedException):
+    pass
+
+
 class ObservedTypeError(ObservedException):
     # A TypeError exception to be raised from inside Dynamo tracing. This can happen on generator.send(..) method
-    pass
-
-
-class ObservedNotImplementedError(ObservedException):
     pass
 
 
@@ -291,11 +291,8 @@
     KeyError: ObservedKeyError,
     AttributeError: ObservedAttributeError,
     RuntimeError: ObservedRuntimeError,
-<<<<<<< HEAD
+    NotImplementedError: ObservedNotImplementedError,
     TypeError: ObservedTypeError,
-=======
-    NotImplementedError: ObservedNotImplementedError,
->>>>>>> 0802e783
 }
 
 
