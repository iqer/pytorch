--- conflicted
+++ resolved
@@ -1,10 +1,5 @@
 # mypy: allow-untyped-defs
-<<<<<<< HEAD
-=======
-import _collections_abc
-import _weakrefset
 import abc
->>>>>>> c8f58456
 import builtins
 import collections
 import copy
@@ -14,13 +9,11 @@
 import functools
 import importlib
 import inspect
-import multiprocessing
 import operator
 import os
 import random
 import re
 import sys
-import threading
 import traceback
 import types
 import typing
@@ -3159,12 +3152,9 @@
     enum,
     importlib,
     inspect,
-    multiprocessing,
-    operator,
     random,
-    threading,
+    types,
     traceback,
-    types,
     unittest,
 )
 
