--- conflicted
+++ resolved
@@ -3141,11 +3141,6 @@
 
 
 BUILTIN_SKIPLIST = (
-<<<<<<< HEAD
-    abc,
-=======
-    collections,
->>>>>>> a7966881
     copy,
     inspect,
     random,
