# mypy: allow-untyped-defs
import collections
import dataclasses
import enum
from typing import Any, Optional, Union

from torch._guards import ChainedSource, GuardSource, Source

from . import utils
from .bytecode_transformation import create_call_function, create_instruction


# It shouldn't be supported to construct an NNModuleVariable inside an FSDP module,
# so those cases are omitted intentionally

# represents nn.Modules tracked with NNModuleVariable (specialized is implicit in the variable name)
_GUARD_SOURCE_SPECIALIZED_NN_MODULE = {
    GuardSource.LOCAL: GuardSource.LOCAL_SPECIALIZED_NN_MODULE,
    GuardSource.GLOBAL: GuardSource.GLOBAL_SPECIALIZED_NN_MODULE,
    GuardSource.LOCAL_SPECIALIZED_NN_MODULE: GuardSource.LOCAL_SPECIALIZED_NN_MODULE,
    GuardSource.GLOBAL_SPECIALIZED_NN_MODULE: GuardSource.GLOBAL_SPECIALIZED_NN_MODULE,
    # Just to ensure that guard_source() works
    GuardSource.LOCAL_UNSPECIALIZED_NN_MODULE: GuardSource.LOCAL_UNSPECIALIZED_NN_MODULE,
    GuardSource.GLOBAL_UNSPECIALIZED_NN_MODULE: GuardSource.GLOBAL_UNSPECIALIZED_NN_MODULE,
    GuardSource.LOCAL_UNSPECIALIZED_BUILTIN_NN_MODULE: GuardSource.LOCAL_UNSPECIALIZED_BUILTIN_NN_MODULE,
    GuardSource.GLOBAL_UNSPECIALIZED_BUILTIN_NN_MODULE: GuardSource.GLOBAL_UNSPECIALIZED_BUILTIN_NN_MODULE,
    GuardSource.LOCAL_FSDP_MODULE: GuardSource.LOCAL_FSDP_MODULE,
    GuardSource.GLOBAL_FSDP_MODULE: GuardSource.GLOBAL_FSDP_MODULE,
}

# represents nn.Modules tracked with UnspecializedNNModuleVariable
_GUARD_SOURCE_UNSPECIALIZED_NN_MODULE = {
    GuardSource.LOCAL: GuardSource.LOCAL_UNSPECIALIZED_NN_MODULE,
    GuardSource.GLOBAL: GuardSource.GLOBAL_UNSPECIALIZED_NN_MODULE,
    GuardSource.LOCAL_UNSPECIALIZED_NN_MODULE: GuardSource.LOCAL_UNSPECIALIZED_NN_MODULE,
    GuardSource.GLOBAL_UNSPECIALIZED_NN_MODULE: GuardSource.GLOBAL_UNSPECIALIZED_NN_MODULE,
    # this happens for an UnspecializedNNModule submodule on a NNModuleVariable
    GuardSource.LOCAL_SPECIALIZED_NN_MODULE: GuardSource.LOCAL_UNSPECIALIZED_NN_MODULE,
    GuardSource.GLOBAL_SPECIALIZED_NN_MODULE: GuardSource.GLOBAL_UNSPECIALIZED_NN_MODULE,
    # Just to ensure that guard_source() works
    GuardSource.LOCAL_UNSPECIALIZED_BUILTIN_NN_MODULE: GuardSource.LOCAL_UNSPECIALIZED_BUILTIN_NN_MODULE,
    GuardSource.GLOBAL_UNSPECIALIZED_BUILTIN_NN_MODULE: GuardSource.GLOBAL_UNSPECIALIZED_BUILTIN_NN_MODULE,
    GuardSource.LOCAL_FSDP_MODULE: GuardSource.LOCAL_FSDP_MODULE,
    GuardSource.GLOBAL_FSDP_MODULE: GuardSource.GLOBAL_FSDP_MODULE,
}

# represents nn.Modules tracked with UnspecializedBuiltinNNModuleVariable
_GUARD_SOURCE_UNSPECIALIZED_BUILTIN_NN_MODULE = {
    GuardSource.LOCAL: GuardSource.LOCAL_UNSPECIALIZED_BUILTIN_NN_MODULE,
    GuardSource.GLOBAL: GuardSource.GLOBAL_UNSPECIALIZED_BUILTIN_NN_MODULE,
    GuardSource.LOCAL_UNSPECIALIZED_NN_MODULE: GuardSource.LOCAL_UNSPECIALIZED_BUILTIN_NN_MODULE,
    GuardSource.GLOBAL_UNSPECIALIZED_NN_MODULE: GuardSource.GLOBAL_UNSPECIALIZED_BUILTIN_NN_MODULE,
    GuardSource.LOCAL_SPECIALIZED_NN_MODULE: GuardSource.LOCAL_UNSPECIALIZED_BUILTIN_NN_MODULE,
    GuardSource.GLOBAL_SPECIALIZED_NN_MODULE: GuardSource.GLOBAL_UNSPECIALIZED_BUILTIN_NN_MODULE,
    # Just to ensure that guard_source() works
    GuardSource.LOCAL_UNSPECIALIZED_BUILTIN_NN_MODULE: GuardSource.LOCAL_UNSPECIALIZED_BUILTIN_NN_MODULE,
    GuardSource.GLOBAL_UNSPECIALIZED_BUILTIN_NN_MODULE: GuardSource.GLOBAL_UNSPECIALIZED_BUILTIN_NN_MODULE,
    GuardSource.LOCAL_FSDP_MODULE: GuardSource.LOCAL_FSDP_MODULE,
    GuardSource.GLOBAL_FSDP_MODULE: GuardSource.GLOBAL_FSDP_MODULE,
}

_GUARD_SOURCE_FSDP_MODULE = {
    GuardSource.LOCAL: GuardSource.LOCAL_FSDP_MODULE,
    GuardSource.GLOBAL: GuardSource.GLOBAL_FSDP_MODULE,
    GuardSource.LOCAL_SPECIALIZED_NN_MODULE: GuardSource.LOCAL_FSDP_MODULE,
    GuardSource.GLOBAL_SPECIALIZED_NN_MODULE: GuardSource.GLOBAL_FSDP_MODULE,
    GuardSource.LOCAL_FSDP_MODULE: GuardSource.LOCAL_FSDP_MODULE,
    GuardSource.GLOBAL_FSDP_MODULE: GuardSource.GLOBAL_FSDP_MODULE,
    GuardSource.LOCAL_UNSPECIALIZED_NN_MODULE: GuardSource.LOCAL_FSDP_MODULE,
    GuardSource.GLOBAL_UNSPECIALIZED_NN_MODULE: GuardSource.GLOBAL_FSDP_MODULE,
    GuardSource.LOCAL_UNSPECIALIZED_BUILTIN_NN_MODULE: GuardSource.LOCAL_FSDP_MODULE,
    GuardSource.GLOBAL_UNSPECIALIZED_BUILTIN_NN_MODULE: GuardSource.GLOBAL_FSDP_MODULE,
}


def is_constant_source(source):
    if isinstance(source, ConstantSource):
        return True
    try:
        if source.guard_source() == GuardSource.CONSTANT:
            return True
    except NotImplementedError:
        pass

    return False


<<<<<<< HEAD
def reconstruct_getitem(
    source: Union["GetItemSource", "ODictGetItemSource"], codegen, index_is_slice
):
    source.base.reconstruct(codegen)
    if isinstance(source.index, Source):
        source.index.reconstruct(codegen)
    else:
        if index_is_slice:
            assert isinstance(source, GetItemSource)
            codegen.append_output(codegen.create_load_const(source.unpack_slice()))
        else:
            codegen.append_output(codegen.create_load_const(source.index))


=======
>>>>>>> 62ce3e6e
@dataclasses.dataclass(frozen=True)
class LocalSource(Source):
    local_name: str

    # Whether this local is an input to the root frame.
    is_input: bool = False

    # Whether the item at this source is the _content_ of a cell that is
    # dereferenced from the root frame, i.e., it's a part of the `co_cellvars`
    # or `co_freevars`.
    is_derefed_cell_contents: bool = False

    def reconstruct(self, codegen):
        if self.is_derefed_cell_contents:
            codegen.load_deref(self.local_name)
        else:
            codegen.append_output(codegen.create_load(self.local_name))

    def guard_source(self):
        return GuardSource.LOCAL

    def name(self):
        return f"L[{repr(self.local_name)}]"


@dataclasses.dataclass(frozen=True)
class SyntheticLocalSource(Source):
    local_name: str

    def reconstruct(self, codegen):
        codegen.append_output(codegen.create_load(self.local_name))

    def guard_source(self):
        return GuardSource.SYNTHETIC_LOCAL

    def name(self):
        return f"SYNTHETIC_LOCAL[{self.local_name!r}]"


@dataclasses.dataclass(frozen=True)
class RandomValueSource(Source):
    random_call_index: int

    def guard_source(self):
        return GuardSource.RANDOM_VALUE

    def reconstruct(self, codegen):
        codegen.append_output(codegen.create_load(codegen.tx.output.random_values_var))
        codegen.append_output(codegen.create_load_const(self.random_call_index))
        codegen.append_output(create_instruction("BINARY_SUBSCR"))

    def name(self):
        return f"random_value_{self.random_call_index}"


@dataclasses.dataclass(frozen=True)
class GlobalSource(Source):
    global_name: str

    def reconstruct(self, codegen):
        codegen.append_output(codegen.create_load_global(self.global_name, add=True))

    def guard_source(self):
        return GuardSource.GLOBAL

    def name(self):
        return f"G[{repr(self.global_name)}]"


@dataclasses.dataclass(frozen=True)
class GlobalWeakRefSource(Source):
    global_name: str

    def reconstruct(self, codegen):
        codegen.add_push_null(
            lambda: codegen.append_output(
                codegen.create_load_global(self.global_name, add=True)
            )
        )
        codegen.extend_output(create_call_function(0, False))

    def guard_source(self):
        return GuardSource.GLOBAL

    def name(self):
        return f"G[{repr(self.global_name)}]()"


@dataclasses.dataclass(frozen=True)
class WeakRefCallSource(ChainedSource):
    def reconstruct(self, codegen):
        codegen.add_push_null(lambda: self.base.reconstruct(codegen))
        codegen.extend_output(create_call_function(0, False))

    def guard_source(self):
        return self.base.guard_source()

    def name(self):
        return f"{self.base.name()}()"


@dataclasses.dataclass(frozen=True)
class CallFunctionNoArgsSource(WeakRefCallSource):
    pass


@dataclasses.dataclass(frozen=True)
class AttrSource(ChainedSource):
    member: str

    def __post_init__(self):
        assert self.base, "Can't construct an AttrSource without a valid base source"
        if "." in self.member:
            member_parts = self.member.split(".")
            object.__setattr__(
                self, "base", AttrSource(self.base, ".".join(member_parts[:-1]))
            )
            object.__setattr__(self, "member", member_parts[-1])

    def reconstruct(self, codegen):
        self.base.reconstruct(codegen)
        codegen.extend_output(codegen.create_load_attrs(self.member))

    def guard_source(self):
        return self.base.guard_source()

    def name(self):
        if not self.member.isidentifier():
            return f"getattr({self.base.name()}, {self.member!r})"
        return f"{self.base.name()}.{self.member}"


@dataclasses.dataclass(frozen=True)
class LocalCellSource(Source):
    """
    Conceptually, this class is `LocalSource` for cell objects implicitly
    generated by Python (e.g., captured variables).
    """

    local_name: str

    def reconstruct(self, codegen):
        # Although `LOAD_FAST` and `LOAD_CLOSURE` have the same semantics,
        # Dynamo's bytecode transformation differentiates them slightly, so we
        # always emit `LOAD_CLOSURE` here.
        codegen.append_output(codegen.create_load_closure(self.local_name))

    # All the other methods are intentionally unimplemented because e.g., a
    # local cell object should never be used for guards.


# Represents tensor.grad source. It could be represented by AttrSource as well.
# But, we could access grad field on tensor directly in C++ without going
# through the Python bytecodes. Therefore, we use a separate source for grad
# field.
@dataclasses.dataclass(frozen=True)
class GradSource(ChainedSource):
    member: str = "grad"

    def reconstruct(self, codegen):
        self.base.reconstruct(codegen)
        codegen.extend_output(codegen.create_load_attrs(self.member))

    def guard_source(self):
        return self.base.guard_source()

    def name(self):
        return f"{self.base.name()}.{self.member}"


@dataclasses.dataclass(frozen=True)
class ParamBufferSource(AttrSource):
    def guard_source(self):
        return _GUARD_SOURCE_SPECIALIZED_NN_MODULE[self.base.guard_source()]


# Special AttrSource to differentiate module._buffers or module._parameters
@dataclasses.dataclass(frozen=True)
class UnspecializedParamBufferSource(AttrSource):
    pass


# This source is intended to be used in places where a source is needed but it is expected
# that the symbol will be simplified out later on. Symbols with ephemeral sources are
# prioritized to be simplified out when e.g. compared against a symbol without an ephemeral
# source. Guarding on this source is an error.
#
# Example: During subclass view fake-ification, any close-over ViewFunc state should be
# symbolicized / fake-ified to avoid invalid specialization during view replay. This source
# is useful for symbols utilized in the middle of the view chain that are not expected to be
# present within the final view shape metadata.
@dataclasses.dataclass(frozen=True)
class EphemeralSource(Source):
    desc: Optional[str] = None

    def guard_source(self):
        return GuardSource.EPHEMERAL

    def name(self):
        return f"<ephemeral{': ' + self.desc if self.desc is not None else ''}>"

    def make_guard(self, fn):
        raise NotImplementedError

    def is_ephemeral(self):
        return True


class TensorProperty(enum.Enum):
    SIZE = 0
    STRIDE = 1
    STORAGE_OFFSET = 2

    def method_name(self):
        if self is TensorProperty.SIZE:
            return "size"
        elif self is TensorProperty.STRIDE:
            return "stride"
        elif self is TensorProperty.STORAGE_OFFSET:
            return "storage_offset"


@dataclasses.dataclass(frozen=True)
class TensorPropertySource(ChainedSource):
    prop: TensorProperty
    idx: Optional[int] = None  # None for STORAGE_OFFSET

    def __post_init__(self):
        assert self.base is not None
        if self.prop is TensorProperty.STORAGE_OFFSET:
            assert self.idx is None
        else:
            assert self.idx is not None

    def reconstruct(self, codegen):
        codegen.add_push_null(
            lambda: codegen.load_import_from(
                utils.__name__, f"call_{self.prop.method_name()}"
            )
        )
        self.base.reconstruct(codegen)

        if self.idx is not None:
            codegen.append_output(codegen.create_load_const(self.idx))
        codegen.extend_output(
            create_call_function(2 if self.idx is not None else 1, False)
        )

    def guard_source(self):
        return self.base.guard_source()

    def name(self):
        if self.prop is TensorProperty.SIZE:
            return f"{self.base.name()}.size()[{self.idx}]"
        elif self.prop is TensorProperty.STRIDE:
            return f"{self.base.name()}.stride()[{self.idx}]"
        elif self.prop is TensorProperty.STORAGE_OFFSET:
            assert self.idx is None
            return f"{self.base.name()}.storage_offset()"
        else:
            raise AssertionError(f"unhandled {self.prop}")


@dataclasses.dataclass(frozen=True)
class NegateSource(ChainedSource):
    def __post_init__(self):
        assert self.base is not None

    def reconstruct(self, codegen):
        raise NotImplementedError

    def guard_source(self):
        return self.base.guard_source()

    def name(self):
        # NB: use method call so that function stripping regexes work
        return f"{self.base.name()}.__neg__()"


@dataclasses.dataclass(frozen=True)
class ConvertIntSource(ChainedSource):
    def __post_init__(self):
        assert self.base is not None

    def reconstruct(self, codegen):
        self.base.reconstruct(codegen)

    def guard_source(self):
        return self.base.guard_source()

    def name(self):
        return f"cast_symbool_to_symint_guardless({self.base.name()})"


@dataclasses.dataclass(frozen=True)
class FlattenScriptObjectSource(ChainedSource):
    def __post_init__(self):
        assert self.base is not None

    def reconstruct(self, codegen):
        self.base.reconstruct(codegen)

    def guard_source(self):
        return self.base.guard_source()

    def name(self):
        return f"{self.base.name()}.__obj_flatten__()"


@dataclasses.dataclass(frozen=True)
class ScriptObjectQualifiedNameSource(ChainedSource):
    def __post_init__(self):
        assert self.base is not None

    def reconstruct(self, codegen):
        self.base.reconstruct(codegen)

    def guard_source(self):
        return self.base.guard_source()

    def name(self):
        return f"{self.base.name()}._type().qualified_name()"


class AttrProxySource(ChainedSource):
    def reconstruct(self, codegen):
        self.base.reconstruct(codegen)

    def guard_source(self):
        return self.base.guard_source()

    def name(self):
        return f"{self.base.name()}.get_base()"


@dataclasses.dataclass(frozen=True)
class DefaultsSource(ChainedSource):
    idx_key: Union[int, str]
    is_kw: bool = False
    field: str = dataclasses.field(init=False, repr=False, compare=False)
    _name: str = dataclasses.field(init=False, repr=False, compare=False)

    def __post_init__(self):
        assert (
            self.base
        ), "Base must be a valid source in order to properly track and guard this Defaults to its origin."
        if self.is_kw:
            assert isinstance(self.idx_key, str)
            object.__setattr__(self, "field", "__kwdefaults__")
            object.__setattr__(
                self, "_name", f"{self.base.name()}.{self.field}['{self.idx_key}']"
            )
        else:
            assert isinstance(self.idx_key, int)
            object.__setattr__(self, "field", "__defaults__")
            object.__setattr__(
                self, "_name", f"{self.base.name()}.{self.field}[{self.idx_key}]"
            )

    def reconstruct(self, codegen):
        self.base.reconstruct(codegen)
        codegen.extend_output(codegen.create_load_attrs(self.field))
        codegen.append_output(codegen.create_load_const(self.idx_key))
        codegen.append_output(create_instruction("BINARY_SUBSCR"))

    def guard_source(self):
        return self.base.guard_source()

    def name(self):
        return self._name


@dataclasses.dataclass(frozen=True)
class GetItemSource(ChainedSource):
    index: Any
    index_is_slice: bool = False

    def __post_init__(self):
        assert self.base is not None
        if isinstance(self.index, slice):
            # store the hashable version of the slice so the whole GetItemSource is hashable
            super().__setattr__("index", self.index.__reduce__())
            super().__setattr__("index_is_slice", True)

    def reconstruct(self, codegen):
        self.base.reconstruct(codegen)
        if self.index_is_slice:
            codegen.append_output(codegen.create_load_const(self.unpack_slice()))
        else:
            codegen.append_output(codegen.create_load_const(self.index))
        codegen.append_output(create_instruction("BINARY_SUBSCR"))

    def guard_source(self):
        return self.base.guard_source()

    def unpack_slice(self):
        assert self.index_is_slice
        slice_class, slice_args = self.index
        return slice_class(*slice_args)

    def name(self):
        # Index can be of following types
<<<<<<< HEAD
        # 1) ConstDictKeySource
        # 2) enum.Enum
        # 3) index is a slice - example 1:4
        # 4) index is a constant - example string, integer
        if isinstance(self.index, Source):
            if not isinstance(self.index, ConstDictKeySource):
                raise ValueError(
                    "GetItemSource index must be a constant, enum or ConstDictKeySource"
                )
            return f"{self.base.name()}[{self.index.name()}]"
        elif self.index_is_slice:
=======
        # 1) index is a slice - example 1:4
        # 2) index is a constant - example string, integer
        assert not isinstance(self.index, Source)
        if self.index_is_slice:
>>>>>>> 62ce3e6e
            return f"{self.base.name()}[{self.unpack_slice()!r}]"
        else:
            return f"{self.base.name()}[{self.index!r}]"


@dataclasses.dataclass(frozen=True)
class ConstDictKeySource(GetItemSource):
    def is_dict_key(self):
        return True

    def reconstruct(self, codegen):
        codegen.add_push_null(
            lambda: codegen.load_import_from(utils.__name__, "dict_keys_getitem")
        )
        self.base.reconstruct(codegen)
        codegen.append_output(codegen.create_load_const(self.index))
        codegen.extend_output(create_call_function(2, False))

    def name(self):
        # The list creation will be CSE'd by PyExprCSEPass
        return f"list({self.base.name()}.keys())[{self.index!r}]"


# Used to access an item from the dictionary
@dataclasses.dataclass(frozen=True)
class DictGetItemSource(ChainedSource):
    # Key to access in the dictionary. It can be one of the the following types
    # 1) ConstDictKeySource
    # 2) constant - like string, integer
    index: Any

    def __post_init__(self):
        from .variables import ConstantVariable

        assert isinstance(
            self.index, ConstDictKeySource
        ) or ConstantVariable.is_literal(self.index)

    def guard_source(self):
        return self.base.guard_source()

    def reconstruct(self, codegen):
        self.base.reconstruct(codegen)
        if isinstance(self.index, Source):
            self.index.reconstruct(codegen)
        else:
            codegen.append_output(codegen.create_load_const(self.index))
        codegen.append_output(create_instruction("BINARY_SUBSCR"))

    def name(self):
        if isinstance(self.index, ConstDictKeySource):
            return f"dict.__getitem__({self.base.name()}, {self.index.name()})"
        else:
            return f"{self.base.name()}[{self.index!r}]"


@dataclasses.dataclass(frozen=True)
class TupleIteratorGetItemSource(GetItemSource):
    def reconstruct(self, codegen):
        codegen.add_push_null(
            lambda: codegen.load_import_from(utils.__name__, "tuple_iterator_getitem")
        )
        self.base.reconstruct(codegen)
        codegen.append_output(codegen.create_load_const(self.index))
        codegen.extend_output(create_call_function(2, False))

    def name(self):
        return f"___tuple_iterator_getitem({self.base.name()}, {self.index!r})"


@dataclasses.dataclass(frozen=True)
class TypeSource(ChainedSource):
    def __post_init__(self):
        assert self.base is not None

    def reconstruct(self, codegen):
        codegen.add_push_null(lambda: codegen.load_import_from("builtins", "type"))
        self.base.reconstruct(codegen)
        codegen.extend_output(create_call_function(1, False))

    def guard_source(self):
        return self.base.guard_source()

    def name(self):
        return f"type({self.base.name()})"


@dataclasses.dataclass(frozen=True)
class ODictGetItemSource(ChainedSource):
    index: Any

    def __post_init__(self):
        assert self.base is not None

    def reconstruct(self, codegen):
        codegen.add_push_null(
            lambda: codegen.append_output(
                codegen.create_load_const_unchecked(collections.OrderedDict.__getitem__)
            )
        )
        reconstruct_getitem(self, codegen, index_is_slice=False)
        codegen.extend_output(create_call_function(2, False))

    def guard_source(self):
        return self.base.guard_source()

    def name(self):
        if isinstance(self.index, type):
            rep = f'__load_module("{self.index.__module__}").{self.index.__qualname__}'
            return f"___odict_getitem({self.base.name()}, {rep})"
        elif isinstance(self.index, Source):
            return f"___odict_getitem({self.base.name()}, {self.index.name()})"
        else:
            return f"___odict_getitem({self.base.name()}, {self.index!r})"


@dataclasses.dataclass(frozen=True)
class OptimizerSource(ChainedSource):
    def reconstruct(self, codegen):
        self.base.reconstruct(codegen)

    def guard_source(self):
        return self.base.guard_source()

    def name(self):
        return self.base.name()


@dataclasses.dataclass(frozen=True)
class NNModuleSource(ChainedSource):
    def reconstruct(self, codegen):
        self.base.reconstruct(codegen)

    def guard_source(self):
        return _GUARD_SOURCE_SPECIALIZED_NN_MODULE[self.base.guard_source()]

    def name(self):
        return self.base.name()


@dataclasses.dataclass(frozen=True)
class UnspecializedNNModuleSource(NNModuleSource):
    def guard_source(self):
        return _GUARD_SOURCE_UNSPECIALIZED_NN_MODULE[self.base.guard_source()]


@dataclasses.dataclass(frozen=True)
class UnspecializedBuiltinNNModuleSource(UnspecializedNNModuleSource):
    def guard_source(self):
        return _GUARD_SOURCE_UNSPECIALIZED_BUILTIN_NN_MODULE[self.base.guard_source()]


@dataclasses.dataclass(frozen=True)
class FSDPNNModuleSource(NNModuleSource):
    def guard_source(self):
        return _GUARD_SOURCE_FSDP_MODULE[self.base.guard_source()]


@dataclasses.dataclass(frozen=True)
class GlobalStateSource(Source):
    def name(self):
        return ""

    def guard_source(self):
        return GuardSource.GLOBAL


@dataclasses.dataclass(frozen=True)
class TorchFunctionModeStackSource(Source):
    ind: int

    def name(self):
        return f"___get_torch_function_mode_stack_at({self._get_index()})"

    def _get_index(self):
        from .variables.torch_function import TorchFunctionModeStackVariable

        return TorchFunctionModeStackVariable.get_mode_index(self.ind)

    def reconstruct(self, codegen):
        codegen.add_push_null(
            lambda: codegen.load_import_from(
                utils.__name__, "get_torch_function_mode_stack_at"
            )
        )
        codegen.extend_output([codegen.create_load_const(self._get_index())])
        codegen.extend_output(create_call_function(1, False))

    def guard_source(self):
        return GuardSource.GLOBAL


@dataclasses.dataclass(frozen=True)
class ConstantSource(Source):
    source_name: str

    def reconstruct(self, codegen):
        codegen.append_output(codegen.create_load_global(self.source_name, add=False))

    def guard_source(self):
        return GuardSource.CONSTANT

    def name(self):
        return self.source_name

    def make_guard(self, fn):
        raise NotImplementedError


@dataclasses.dataclass(frozen=True)
class NumpyTensorSource(ChainedSource):
    def name(self) -> str:
        return f"___from_numpy({self.base.name()})"

    def guard_source(self):
        return self.base.guard_source()

    def reconstruct(self, codegen):
        codegen.add_push_null(lambda: codegen.load_import_from("torch", "as_tensor"))
        self.base.reconstruct(codegen)
        codegen.extend_output(create_call_function(1, False))


@dataclasses.dataclass(frozen=True)
class SubclassAttrListSource(ChainedSource):
    def name(self) -> str:
        return f"{self.base.name()}.__tensor_flatten__()[0]"

    def guard_source(self):
        return self.base.guard_source()


# NB: We don't expect you to actually ever generate guards against this
# source, it is ephemeral
@dataclasses.dataclass(frozen=True)
class FloatTensorSource(ChainedSource):
    def name(self) -> str:
        return f"___as_tensor({self.base.name()})"

    def guard_source(self):
        return self.base.guard_source()


@dataclasses.dataclass(frozen=True)
class CallMethodItemSource(ChainedSource):
    def name(self) -> str:
        return f"{self.base.name()}.item()"

    def guard_source(self):
        return self.base.guard_source()


# This is a synthetic source that is associated with the singleton
# shape env guard we always register for all frames.  We get the actual
# guard contents from the ambient ShapeEnv
@dataclasses.dataclass(frozen=True)
class ShapeEnvSource(Source):
    def name(self):
        return ""

    def guard_source(self):
        return GuardSource.SHAPE_ENV


@dataclasses.dataclass(frozen=True)
class BackwardStateSource(Source):
    def name(self):
        return ""

    def guard_source(self):
        return GuardSource.BACKWARD_STATE


def is_from_local_source(source: Source, *, only_allow_input=False):
    if isinstance(source, ChainedSource):
        return is_from_local_source(source.base, only_allow_input=only_allow_input)
    if not isinstance(source, LocalSource):
        return False
    if only_allow_input and not source.is_input:
        return False
    return True


def is_from_unspecialized_param_buffer_source(source: Source):
    if isinstance(source, UnspecializedParamBufferSource):
        return True
    if isinstance(source, ChainedSource):
        return is_from_unspecialized_param_buffer_source(source.base)
    return False


def is_from_flatten_script_object_source(source: Source):
    if isinstance(source, FlattenScriptObjectSource):
        return True
    elif isinstance(source, ChainedSource):
        return is_from_flatten_script_object_source(source.base)
    return False


def is_from_optimizer_source(source: Source):
    if isinstance(source, OptimizerSource):
        return True
    if isinstance(source, ChainedSource):
        return is_from_optimizer_source(source.base)
    return False


# TODO: can probably write a generic "test this on everything in the chain"
# helper
def is_from_defaults(source: Source):
    if isinstance(source, DefaultsSource):
        return True
    if isinstance(source, ChainedSource):
        return is_from_defaults(source.base)
    return False<|MERGE_RESOLUTION|>--- conflicted
+++ resolved
@@ -1,5 +1,4 @@
 # mypy: allow-untyped-defs
-import collections
 import dataclasses
 import enum
 from typing import Any, Optional, Union
@@ -85,23 +84,6 @@
     return False
 
 
-<<<<<<< HEAD
-def reconstruct_getitem(
-    source: Union["GetItemSource", "ODictGetItemSource"], codegen, index_is_slice
-):
-    source.base.reconstruct(codegen)
-    if isinstance(source.index, Source):
-        source.index.reconstruct(codegen)
-    else:
-        if index_is_slice:
-            assert isinstance(source, GetItemSource)
-            codegen.append_output(codegen.create_load_const(source.unpack_slice()))
-        else:
-            codegen.append_output(codegen.create_load_const(source.index))
-
-
-=======
->>>>>>> 62ce3e6e
 @dataclasses.dataclass(frozen=True)
 class LocalSource(Source):
     local_name: str
@@ -504,33 +486,21 @@
 
     def name(self):
         # Index can be of following types
-<<<<<<< HEAD
-        # 1) ConstDictKeySource
-        # 2) enum.Enum
-        # 3) index is a slice - example 1:4
-        # 4) index is a constant - example string, integer
-        if isinstance(self.index, Source):
-            if not isinstance(self.index, ConstDictKeySource):
-                raise ValueError(
-                    "GetItemSource index must be a constant, enum or ConstDictKeySource"
-                )
-            return f"{self.base.name()}[{self.index.name()}]"
-        elif self.index_is_slice:
-=======
         # 1) index is a slice - example 1:4
         # 2) index is a constant - example string, integer
         assert not isinstance(self.index, Source)
         if self.index_is_slice:
->>>>>>> 62ce3e6e
             return f"{self.base.name()}[{self.unpack_slice()!r}]"
         else:
             return f"{self.base.name()}[{self.index!r}]"
 
 
 @dataclasses.dataclass(frozen=True)
-class ConstDictKeySource(GetItemSource):
-    def is_dict_key(self):
-        return True
+class ConstDictKeySource(ChainedSource):
+    index: Any
+
+    def guard_source(self):
+        return self.base.guard_source()
 
     def reconstruct(self, codegen):
         codegen.add_push_null(
@@ -542,7 +512,10 @@
 
     def name(self):
         # The list creation will be CSE'd by PyExprCSEPass
-        return f"list({self.base.name()}.keys())[{self.index!r}]"
+        return f"list(dict.keys({self.base.name()}))[{self.index!r}]"
+
+    def is_dict_key(self):
+        return True
 
 
 # Used to access an item from the dictionary
@@ -607,35 +580,6 @@
 
     def name(self):
         return f"type({self.base.name()})"
-
-
-@dataclasses.dataclass(frozen=True)
-class ODictGetItemSource(ChainedSource):
-    index: Any
-
-    def __post_init__(self):
-        assert self.base is not None
-
-    def reconstruct(self, codegen):
-        codegen.add_push_null(
-            lambda: codegen.append_output(
-                codegen.create_load_const_unchecked(collections.OrderedDict.__getitem__)
-            )
-        )
-        reconstruct_getitem(self, codegen, index_is_slice=False)
-        codegen.extend_output(create_call_function(2, False))
-
-    def guard_source(self):
-        return self.base.guard_source()
-
-    def name(self):
-        if isinstance(self.index, type):
-            rep = f'__load_module("{self.index.__module__}").{self.index.__qualname__}'
-            return f"___odict_getitem({self.base.name()}, {rep})"
-        elif isinstance(self.index, Source):
-            return f"___odict_getitem({self.base.name()}, {self.index.name()})"
-        else:
-            return f"___odict_getitem({self.base.name()}, {self.index!r})"
 
 
 @dataclasses.dataclass(frozen=True)
