#include <c10/core/SymIntArrayRef.h>
#include <c10/core/TensorImpl.h>
#include <c10/core/impl/PyInterpreter.h>

namespace c10::impl {

struct NoopPyInterpreterVTable final : public PyInterpreterVTable {
  std::string name() const override {
    return "<unloaded interpreter>";
  }

  void decref(PyObject* pyobj, bool has_pyobj_slot) const override {
  } // do nothing

#define PANIC(m)              \
  TORCH_INTERNAL_ASSERT(      \
      0,                      \
      "attempted to call " #m \
      " on a Tensor with nontrivial PyObject after corresponding interpreter died")

  c10::intrusive_ptr<TensorImpl> detach(const TensorImpl* self) const override {
    PANIC(detach);
  }

  void dispatch(const c10::OperatorHandle& op, torch::jit::Stack* stack)
      const override {
    PANIC(dispatch);
  }

  void reportErrorCallback(PyObject* callback, DispatchKey key) const override {
    PANIC(reportErrorCallback);
  }

  void python_op_registration_trampoline(
      const c10::OperatorHandle& op,
      c10::DispatchKey,
      torch::jit::Stack* stack) const override {
    PANIC(python_op_registration_trampoline);
  }

  void throw_abstract_impl_not_imported_error(
      std::string opname,
      const char* pymodule,
      const char* context) const override {
    PANIC(throw_abstract_impl_not_imported_error);
  }

  void python_dispatcher(
      const c10::OperatorHandle& op,
      c10::DispatchKeySet,
      torch::jit::Stack* stack) const override {
    PANIC(python_dispatcher);
  }

  bool is_contiguous(const TensorImpl* self, at::MemoryFormat) const override {
    PANIC(is_contiguous);
  }
  bool is_strides_like(const TensorImpl* self, at::MemoryFormat)
      const override {
    PANIC(is_strides_like);
  }
  bool is_non_overlapping_and_dense(const TensorImpl* self) const override {
    PANIC(is_non_overlapping_and_dense);
  }
  c10::Device device(const TensorImpl* self) const override {
    PANIC(device);
  }
  int64_t dim(const TensorImpl* self) const override {
    PANIC(dim);
  }
  c10::IntArrayRef strides(const TensorImpl* self) const override {
    PANIC(strides);
  }
  c10::IntArrayRef sizes(const TensorImpl* self) const override {
    PANIC(sizes);
  }
  c10::SymIntArrayRef sym_sizes(const TensorImpl* self) const override {
    PANIC(sym_sizes);
  }
  c10::Layout layout(const TensorImpl* self) const override {
    PANIC(layout);
  }
  int64_t numel(const TensorImpl* self) const override {
    PANIC(numel);
  }
  c10::SymInt sym_numel(const TensorImpl* self) const override {
    PANIC(sym_numel);
  }
  c10::SymIntArrayRef sym_strides(const TensorImpl* self) const override {
    PANIC(sym_strides);
  }
  c10::SymInt sym_storage_offset(const TensorImpl* self) const override {
    PANIC(sym_storage_offset);
  }

  // Just swallow the event, don't do anything
  void trace_gpu_event_creation(uintptr_t event) const override {}
  void trace_gpu_event_deletion(uintptr_t event) const override {}
  void trace_gpu_event_record(uintptr_t event, uintptr_t stream)
      const override {}
  void trace_gpu_event_wait(uintptr_t event, uintptr_t stream) const override {}
  void trace_gpu_memory_allocation(uintptr_t ptr) const override {}
  void trace_gpu_memory_deallocation(uintptr_t ptr) const override {}
  void trace_gpu_stream_creation(uintptr_t stream) const override {}
  void trace_gpu_device_synchronization() const override {}
  void trace_gpu_stream_synchronization(uintptr_t stream) const override {}
  void trace_gpu_event_synchronization(uintptr_t event) const override {}

  void reset_backward_hooks(const TensorImpl* self) const override {
    PANIC(reset_backward_hooks);
  };
};

// Construct this in Global scope instead of within `disarm`
// where it will be only initialized first time `disarm` is called.
// This increases the likelihood `noop_vtable` lives longer than
// any object that refers to it.

// If `noop_vtable` goes out of scope first, other objects will have dangling
// reference to it.
static NoopPyInterpreterVTable noop_vtable;

void PyInterpreter::disarm() noexcept {
  vtable_ = &noop_vtable;
}

<<<<<<< HEAD
namespace {
c10::impl::PyInterpreter* _global_pyinterpreter = nullptr;
}

void set_global_pyinterpreter(c10::impl::PyInterpreter* interp) {
  _global_pyinterpreter = interp;
}

c10::impl::PyInterpreter* get_global_pyinterpreter() {
  return _global_pyinterpreter;
}

} // namespace impl
} // namespace c10
=======
} // namespace c10::impl
>>>>>>> 0898ead2
<|MERGE_RESOLUTION|>--- conflicted
+++ resolved
@@ -124,7 +124,6 @@
   vtable_ = &noop_vtable;
 }
 
-<<<<<<< HEAD
 namespace {
 c10::impl::PyInterpreter* _global_pyinterpreter = nullptr;
 }
@@ -137,8 +136,4 @@
   return _global_pyinterpreter;
 }
 
-} // namespace impl
-} // namespace c10
-=======
 } // namespace c10::impl
->>>>>>> 0898ead2
