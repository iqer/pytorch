# Owner(s): ["module: inductor"]
import contextlib
import copy
import dataclasses
import functools
import gc
import itertools
import math
import operator
import os
import random
import re
import subprocess
import sys
import threading
import typing
import unittest
import weakref
from unittest.mock import patch

import numpy as np

import torch

import torch._dynamo.config as dynamo_config
import torch.nn as nn
from torch._dispatch.python import enable_python_dispatcher
from torch._dynamo.testing import (
    CompileCounterWithBackend,
    expectedFailureCodegenDynamic,
    rand_strided,
    same,
)

from torch._inductor import config, test_operators
from torch._inductor.codegen.common import DataTypePropagation, OptimizationContext

from torch._inductor.compile_fx import compile_fx, compile_fx_inner
from torch._inductor.utils import (
    add_scheduler_init_hook,
    has_torchvision_roi_align,
    run_and_get_code,
    run_and_get_triton_code,
)
from torch._inductor.virtualized import V
from torch.fx.experimental.proxy_tensor import make_fx
from torch.nn import functional as F
from torch.testing import FileCheck, make_tensor
from torch.testing._internal.common_cuda import (
    PLATFORM_SUPPORTS_FLASH_ATTENTION,
    SM80OrLater,
    TEST_CUDNN,
    with_tf32_off,
)

from torch.testing._internal.common_device_type import (
    _has_sufficient_memory,
    skipCUDAIf,
)
from torch.testing._internal.common_dtype import all_types

from torch.testing._internal.common_utils import (
    DeterministicGuard,
    IS_FBCODE,
    IS_X86,
    skipIfRocm,
    slowTest,
    TEST_WITH_ASAN,
<<<<<<< HEAD
    TEST_WITH_ROCM,
    TestCase as TorchTestCase,
=======
)
from torch.testing._internal.inductor_utils import (
    check_model,
    check_model_cuda,
    copy_tests,
    HAS_AVX2,
    HAS_CPU,
    HAS_CUDA,
    requires_cuda,
    requires_multigpu,
    run_and_get_cpp_code,
    skip_if_mac,
    skip_if_x86_mac,
    skipCUDAIf,
    TestCase,
    ToTuple,
>>>>>>> 1d9919c4
)
from torch.utils import _pytree as pytree
from torch.utils._python_dispatch import TorchDispatchMode
from torch.utils.weak import WeakTensorKeyDictionary

aten = torch.ops.aten


libfoo = None


def run_fw_bw_and_get_code(fn):
    def run_with_backward():
        result = fn()
        result.sum().backward()
        return result

    return run_and_get_code(run_with_backward)


@dataclasses.dataclass
class InputGen:
    n: int
    device: str

    def dense(self):
        return torch.randn((self.n, self.n), device=self.device)

    def transposed(self):
        return self.dense().transpose(0, 1)

    def strided(self):
        return torch.randn((self.n * 2, self.n * 3), device=self.device)[
            self.n :, self.n :: 2
        ]

    def broadcast1(self):
        return torch.randn((self.n,), device=self.device)

    def broadcast2(self):
        return torch.randn((1, self.n, 1), device=self.device)

    def broadcast3(self):
        return torch.randn((1,), device=self.device)

    def double(self):
        return torch.randn((self.n, self.n), device=self.device, dtype=torch.double)

    def int(self):
        return torch.arange(self.n, device=self.device, dtype=torch.int32)


def _run_and_assert_no_indirect_indexing(test_case, func, *args, **kwargs):
    result, source_codes = run_and_get_code(func, *args, **kwargs)

    for code in source_codes:
        for line in code.split("\n"):
            stmt = None
            # Find indexing expressions
            if ".load(" in line:
                stmt = line.split(".load")[-1]
            elif "tl.store" in line:
                stmt = line.split(".store")[-1]
                stmt = ",".join(stmt.split(",")[:-2])  # Remove store value and mask
            elif ".store" in line:
                stmt = line.split(".store")[-1]
            elif "[" in line:
                stmt = line.split("[")[-1].split("]")[0]

            if stmt is None:
                continue

            # indirect indexing involves a `tmp` variable
            test_case.assertTrue(
                "tmp" not in stmt,
                msg=f"Found indirect indexing in statement '{stmt}' from code:\n{code}",
            )

    return result


class SweepInputs2:
    input_gen_types1 = [
        "dense",
        "transposed",
        "strided",
        "broadcast1",
        "broadcast2",
        "broadcast3",
        "double",
        "int",
    ]
    input_gen_types2 = input_gen_types1
    gen = None

    @staticmethod
    def kernel(a, b):
        return (a + b,)

    @classmethod
    def gen_template(cls, name1, name2):
        def test(self):
            check_model(
                self,
                cls.kernel,
                (
                    getattr(cls.gen, name1)(),
                    getattr(cls.gen, name2)(),
                ),
            )

        test.__name__ = f"test_{cls.gen.device}_{name1}_{name2}"
        setattr(cls, test.__name__, test)

    @classmethod
    def populate(cls):
        for name1 in cls.input_gen_types1:
            for name2 in cls.input_gen_types2:
                cls.gen_template(name1, name2)


class CommonTemplate:
    def test_bool(self):
        def fn(a, b):
            return (
                a + b,
                a * b,
                a & b,
                a | b,
                a ^ b,
                torch.logical_and(a, b),
                torch.logical_or(a, b),
                torch.logical_not(a),
                torch.sign(b),
            )

        self.common(
            fn,
            (
                torch.tensor([True, False, True, False]),
                torch.tensor([False, False, True, True]),
            ),
        )

    def test_add_const_int(self):
        def fn(a):
            return (a + 1, torch.add(a, 1, alpha=2))

        self.common(fn, (torch.randn(32),))

    def test_add_const_float(self):
        def fn(a):
            return (a + 1.5,)

        self.common(fn, (torch.randn(32),))

    def test_add_inplace_permuted(self):
        def fn(x, y):
            return x.add_(y)

        x = torch.ones([2, 12, 13, 17]).transpose(1, 2)
        y = torch.randn([2, 13, 1, 17])

        self.common(fn, (x, y))

    def test_add_complex(self):
        def fn(a, b, alpha):
            return torch.add(a, b, alpha=alpha)

        x = torch.tensor([1 + 1j, -1 + 1j, -2 + 2j, 3 - 3j, 0, 1j, 1, -1])
        y = torch.tensor([1 + 1j, -1 + 1j, -2 + 2j, 3 - 3j, 0, 1j, 1, -1])

        self.common(fn, (x, y, 2))

    def test_add_complex2(self):
        @torch.compile
        def fn(a, b):
            c = a + b
            d = a + b
            return c + d

        x = torch.tensor([1 + 1j, -1 + 1j, -2 + 2j, 3 - 3j, 0, 1j, 1, -1])
        y = torch.tensor([1 + 1j, -1 + 1j, -2 + 2j, 3 - 3j, 0, 1j, 1, -1])

        _, code = run_and_get_code(fn, x, y)
        self.assertEqual(code[0].count("aten.view"), 3)

    def test_concat_add_inplace(self):
        def fn(x, y, z):
            return torch.cat([x, y], dim=1).add_(z)

        x = torch.randn([2, 12, 14, 14])
        y = torch.randn([2, 12, 14, 14])
        z = torch.randn([2, 24, 14, 14])

        self.common(fn, (x, y, z))

    def test_abs(self):
        def fn(a):
            return (a / (torch.abs(a) + 1),)

        self.common(fn, (torch.randn(17),))

    def test_angle(self):
        def fn(a, b, c):
            return torch.angle(a), torch.angle(b), torch.angle(c)

        complex_input = torch.tensor(
            [1 + 1j, -1 + 1j, -2 + 2j, 3 - 3j, 0, 1j, 1, -1, float("nan")]
        )
        real_input = torch.tensor([-1.0, 0.0, 1.0, float("nan")])
        interger_real_input = torch.tensor([-1, 0, 1])
        self.common(fn, (complex_input, real_input, interger_real_input))

    def test_sgn(self):
        def fn(a):
            return torch.sgn(a), torch.sgn(a + 1) - 1

        self.common(fn, [torch.linspace(-10, 10, 41)])

    def test_scatter_bf16(self):
        def fn(inp, src, index):
            return inp.scatter_add(0, index, src)

        for dtype in [torch.int64, torch.bool, torch.bfloat16]:
            self.common(
                fn,
                [
                    torch.zeros(3, 5, dtype=dtype),
                    torch.ones((2, 5), dtype=dtype),
                    torch.tensor([[0, 1, 2, 0, 0]]),
                ],
            )

    def test_randn_generator(self):
        def fn(a, generator):
            torch.randn([20, 20], generator=generator, device=a.device)

        self.common(fn, (torch.linspace(-10, 10, 41), None))

        # generator not yet supported in dynamo
        with self.assertRaisesRegex(torch._dynamo.exc.Unsupported, "Generator"):
            self.common(fn, (torch.linspace(-10, 10, 41), torch.Generator(self.device)))

    def test_sgn_extremal(self):
        def fn(a):
            return (torch.sgn(a),)

        self.common(fn, [torch.tensor([np.nan, np.inf, -np.inf, 0])])

    def test_max_min(self):
        def fn(a, b):
            return (torch.maximum(a, b), torch.minimum(a, b))

        self.common(fn, (torch.randn(8), torch.randn(8)))
        t1 = torch.randn(8)
        t1[0] = float("nan")
        t2 = torch.randn(8)
        t2[1] = float("nan")
        self.common(fn, (t1, t2))

    def test_neg_max_uint8(self):
        # https://github.com/pytorch/pytorch/issues/93380
        def fn(a, b):
            c = torch.neg(a)
            return torch.maximum(b, c)

        a = torch.randint(256, (1,), dtype=torch.uint8)
        b = torch.randint(256, (8390,), dtype=torch.uint8)
        self.common(fn, (a, b))

    def test_compar(self):
        def fn(x):
            return x.gt(3.5), x.ge(3.5), x.eq(3.5), x.le(2.5), x.lt(3.5), x.ne(3.5)

        a = torch.tensor([3])
        self.common(fn, (a,))

    def test_horizonal_fusion1(self):
        def fn(a, b, c):
            return (a + b, a - c, b * c)

        self.common(
            fn, (torch.randn(8, 16, 16), torch.randn(8, 16, 16), torch.randn(1, 16, 1))
        )

    def test_horizonal_fusion2(self):
        def fn(a, b, c):
            return a + 1, b + 2, c + 3

        self.common(fn, (torch.randn(8, 16, 8), torch.randn(8, 16), torch.randn(16, 8)))

    def test_vertical_fusion1(self):
        def fn(sa, ct, p):
            # From torchbench.pyhpc_equation_of_state
            v17 = -3.087032500374211e-7
            v18 = -1.988366587925593e-8
            v19 = -1.061519070296458e-11
            v20 = 1.550932729220080e-10
            t15 = v19 * ct
            t19 = v17 + ct * (v18 + t15) + v20 * sa
            t20 = 1.0 / t19
            t128 = t19 * p
            return t20 + t128

        self.common(
            fn,
            (
                torch.randn(204, 204, 26),
                torch.randn(204, 204, 26),
                torch.randn(26),
            ),
        )
        self.assertEqual(torch._inductor.metrics.generated_kernel_count, 1)

    def test_forced_buffer_realize(self):
        # Test torch._test_inductor_realize forces a buffer to be realized
        def fn(a):
            b = test_operators.realize(a * 2)
            return (b * 2,)

        self.common(fn, (torch.randn(10),))
        self.assertEqual(torch._inductor.metrics.ir_nodes_pre_fusion, 2)

    def test_scheduler_vertical_fusion1(self):
        realize = test_operators.realize

        def fn(sa, ct, p):
            # From torchbench.pyhpc_equation_of_state
            v17 = -3.087032500374211e-7
            v18 = -1.988366587925593e-8
            v19 = -1.061519070296458e-11
            v20 = 1.550932729220080e-10
            t15 = realize(v19 * ct)
            t19 = realize(v17 + ct * (v18 + t15) + v20 * sa)
            t20 = realize(1.0 / t19)
            t128 = realize(t19 * p)
            return t20 + t128

        self.common(
            fn,
            (
                torch.randn(204, 204, 26),
                torch.randn(204, 204, 26),
                torch.randn(26),
            ),
        )
        self.assertEqual(torch._inductor.metrics.ir_nodes_pre_fusion, 5)
        self.assertEqual(
            torch._inductor.metrics.generated_kernel_count,
            1 if self.device == "cuda" else 3,
        )

    def test_index_propagation(self):
        def flip(x):
            i = torch.arange(x.size(0) - 1, -1, -1, device=x.device)
            return x[i]

        x = torch.randn(8, device=self.device)
        flip_opt = torch._dynamo.optimize("inductor")(flip)

        expect = flip(x)
        actual = _run_and_assert_no_indirect_indexing(self, flip_opt, x)
        self.assertEqual(expect, actual)

    def test_index_propagation_floordiv(self):
        def repeat_interleave(x, n):
            # e.g. x=[1, 2, 3], n=2 => returns [1, 1, 2, 2, 3, 3]
            i = torch.arange(x.shape[0] * n, device=x.device)
            return x[i // n]

        x = torch.randn(8, device=self.device)
        repeat_interleave_opt = torch._dynamo.optimize("inductor")(repeat_interleave)
        # this should be collapsed to direct indexing
        actual = _run_and_assert_no_indirect_indexing(self, repeat_interleave_opt, x, 3)
        expect = torch.repeat_interleave(x, 3)
        self.assertEqual(expect, actual)
        self.assertEqual(actual, repeat_interleave(x, 3))

    def test_index_propagation_remainder(self):
        def repeat(x, n):
            # e.g. x=[1, 2, 3], n=2 => returns [1, 2, 3, 1, 2, 3]
            i = torch.arange(x.shape[0] * n, device=x.device)
            return x[i % x.shape[0]]

        x = torch.randn(8, device=self.device)
        repeat_opt = torch._dynamo.optimize("inductor")(repeat)

        # this should be collapsed to direct indexing
        actual = _run_and_assert_no_indirect_indexing(self, repeat_opt, x, 3)
        expect = x.repeat(3)
        self.assertEqual(expect, actual)
        self.assertEqual(actual, repeat(x, 3))

    @skipIfRocm
    @config.patch(debug_index_asserts=False)
    def test_neg_index(self):
        def test(fn, inps, has_assert: bool, has_wrapping: bool):
            for dynamic in (True, False):
                fn_opt = torch.compile(dynamic=dynamic)(fn)
                if self.device == "cpu":
                    _, code = run_and_get_cpp_code(fn_opt, *inps)
                    found = False
                    # match ternary operator
                    pattern = r"\?.*:"
                    if re.findall(pattern, code):
                        found = True
                    self.assertTrue(found is has_wrapping)
                    self.assertTrue(("TORCH_CHECK" in code) is has_assert)
                else:
                    code = run_and_get_triton_code(fn_opt, *inps)
                    self.assertTrue(("tl.where" in code) is has_wrapping)
                    self.assertTrue(("device_assert" in code) is has_assert)
                self.assertEqual(fn(*inps), fn_opt(*inps))

        def indirect(a, b):
            return a[b - 1]

        a = torch.rand(1024, device=self.device)
        b = torch.zeros(4, dtype=torch.long, device=self.device)
        test(indirect, (a, b), has_assert=True, has_wrapping=True)

        def direct(x):
            return x[:, -1]

        a = torch.rand(1, 64, 32, device=self.device)
        test(direct, (a,), has_assert=False, has_wrapping=False)

        def flip(a, b):
            return a[b]

        a = torch.rand(1024, device=self.device)
        b = torch.arange(start=-1, end=-a.numel() - 1, step=-1, device=self.device)
        test(flip, (a, b), has_assert=True, has_wrapping=True)

        # Constant propagate a constant that's negative
        def flip_with_index_constant(a):
            b = torch.arange(start=-1, end=-a.numel() - 1, step=-1, device=self.device)
            return a[b]

        # Wrapping is constant-folded
        test(flip_with_index_constant, (a,), has_assert=False, has_wrapping=False)

        # Operation where we can't prove that the index is always positive or negative
        def pos_and_neg(a):
            b = torch.arange(start=1, end=-a.numel() - 1, step=-1, device=self.device)
            return a[b]

        # It has wrapping but no assert
        test(pos_and_neg, (a,), has_assert=False, has_wrapping=True)

        # We currently don't do constant propagation with float constants
        def flip_with_index(a):
            b = 1.0 * torch.arange(
                start=-1, end=-a.numel() - 1, step=-1, device=self.device
            )
            b = b.int()
            return a[b]

        # Constant is propagated as we can prove that the result is always negative.
        test(flip_with_index_constant, (a,), has_assert=False, has_wrapping=False)

        def unsafe_index(a, b):
            return aten._unsafe_index(a, (b,))

        test(unsafe_index, (a, b), has_assert=False, has_wrapping=True)

    def test_computed_buffer_inlining(self):
        def flip(x):
            idx = torch.arange(x.size(0) - 1, -1, -1, device=x.device)
            return x[idx], idx

        flip_opt = torch._dynamo.optimize("inductor")(flip)
        x = torch.randn(8, device=self.device)

        expect = flip(x)
        actual = _run_and_assert_no_indirect_indexing(self, flip_opt, x)
        self.assertEqual(expect, actual)

    def test_sum1(self):
        def fn(a, b):
            return ((a + b).sum(-1),)

        self.common(fn, (torch.randn(8, 8), torch.randn(8, 8)))

    def test_sum2(self):
        def fn(a, b):
            return ((a + b).sum([1, 2]), (a + b).sum(-1))

        self.common(fn, (torch.randn(8, 9, 3, 21), torch.randn(8, 9, 3, 21)))

    def test_sum3(self):
        def fn(a, b):
            r1 = a + b
            r2 = r1.sum(-1)
            r3 = torch.squeeze(b) + 10
            return (r1, r2, r3)

        # Mismatched elements: 2 / 10 (20.0%)
        # Greatest absolute difference: 0.0029296875 at index (8,) (up to 1e-05 allowed)
        # Greatest relative difference: 0.0017482517482517483 at index (6,) (up to 0.001 allowed)
        self.common(fn, (torch.randn(10, 10), torch.randn(1, 10)), atol=1e-5, rtol=2e-3)

    def test_sum4(self):
        def fn(a):
            b = a + 1
            c = b.sum(-1)
            d = c + 3
            e = d.sum(-1)
            f = e + 5
            return (f, e, d, c, b)

        self.common(fn, (torch.randn(1, 16, 8, 8),))

    def test_sum5(self):
        def fn(a):
            b = a + 1
            c = b.sum(-1)
            d = c + 3
            e = d.sum(-1)
            f = e + 5
            return (f,)

        self.common(fn, (torch.randn(1, 17, 8, 9),))

    def test_reduction1(self):
        def fn(a):
            return (a.sum(), a.max(), a.min(), a.argmax(), a.argmin())

        self.common(fn, (torch.tensor([float("-inf"), 0.0, float("inf")]),))

    @skip_if_x86_mac()
    def test_reduction2(self):
        def fn(a):
            # FIXME: a.argmax
            return (a.sum(), a.max(), a.min(), a.argmin())

        self.common(fn, (torch.full((4,), float("inf")),))

    @skip_if_x86_mac()
    def test_reduction3(self):
        def fn(a):
            # FIXME: a.argmin
            return (a.sum(), a.max(), a.min(), a.argmax())

        self.common(fn, (torch.full((4,), float("-inf")),))

    def test_reduction4(self):
        if self.device == "cpu":
            raise unittest.SkipTest("Non-deterministic CPU results")

        def fn(a):
            return (a.argmax(-1), a.argmin(-1))

        inputs = (torch.ones(128), torch.ones(4, 4, 1))
        for i in inputs:
            self.common(fn, (i,))

    @config.patch(unroll_reductions_threshold=1)
    def test_reduction5(self):
        if self.device == "cpu":
            raise unittest.SkipTest("Non-deterministic CPU results")

        def fn(a):
            return (a.sum(), a.max(), a.min(), a.argmax())

        self.common(fn, (torch.full((4,), float("-inf")),))

    def test_prod(self):
        def fn(a):
            return a.prod(0), a.prod(1), a.prod()

        self.common(fn, (torch.rand((10, 10)),))
        self.common(fn, (torch.rand((1, 2050)),))

    def test_unroll_small_reduction(self):
        def fn(x):
            val1, index1 = x.min(-1)
            val2, index2 = x.max(-1)
            return (
                val1,
                index1,
                val2,
                index2,
                x.sum(-1),
                (x > 1).any(-1),
                (x > 0).all(-1),
                x.argmin(-1),
                x.argmax(-1),
                x.amin(-1),
                x.amax(-1),
                x.aminmax(),
            )

        with config.patch(unroll_reductions_threshold=8):
            # small sized reductions will get unrolled
            self.common(fn, (torch.randn(8, 3),))
        torch._dynamo.reset()
        with config.patch(unroll_reductions_threshold=1):
            # make sure things also work if they aren't unrolled
            self.common(fn, (torch.randn(8, 3),))

    def test_multilayer_sum_low_prec(self):
        # fp16 nyi for cpu
        if self.device == "cpu":
            raise unittest.SkipTest("requires CUDA")

        def fn(a):
            return torch.mean(a)

        self.common(fn, ((torch.rand((10, 3, 352, 352), dtype=torch.float16),)))

    def test_multilayer_prime_size(self):
        def fn(a):
            return torch.max(a), torch.sum(a)

        # Requires masked loading for the intermediate reduction
        sample = torch.full((3999971,), 0, dtype=torch.int64)
        sample[-1] = 1
        self.common(fn, (sample,))

    def test_multilayer_var(self):
        def fn(a):
            return torch.var(a)

        self.common(fn, ((torch.rand((10, 3, 352, 352), dtype=torch.float32),)))
        self.common(fn, ((torch.rand((14923), dtype=torch.float32),)))

    def test_embedding_bag_byte_unpack(self):
        if self.device != "cpu":
            raise unittest.SkipTest("No CUDA implementation (it returns empty)")

        def fn(a):
            return torch.ops.quantized.embedding_bag_byte_unpack(a)

        M, N = 32, 64
        scales = torch.randn(M, 1).view(torch.uint8)
        offsets = torch.randn(M, 1).view(torch.uint8)
        data = torch.randint(0, 255, (M, N), dtype=torch.uint8)
        packed = torch.cat([data, scales, offsets], dim=-1)
        self.common(fn, [packed])

    def test_expanded_reduction(self):
        if self.device == "cpu":
            raise unittest.SkipTest(
                "https://github.com/pytorch/torchdynamo/issues/1697"
            )

        def fn(x, y):
            z = x * y
            return z.sum((0, 1))

        self.common(fn, (torch.randn(2, 197, 256), torch.randn(2, 1, 256)))

    def test_min_max_reduction(self):
        def fn(a, b):
            return (
                (a + b).max(),
                (a + b).min(),
                torch.amax(a + 1, keepdim=True),
                torch.amin(b + 1, keepdim=True),
            )

        dtypes = [torch.float, torch.float16]
        if not (self.device == "cuda" and not SM80OrLater):
            dtypes += [torch.bfloat16]
        for dtype in dtypes:
            self.common(fn, (torch.randn(8, 8).to(dtype), torch.randn(8, 8).to(dtype)))

    @skip_if_mac()
    def test_min_max_reduction_nan(self):
        def fn(a):
            return (torch.max(a), torch.min(a))

        t1 = torch.randn(32)
        t1[16] = float("nan")
        self.common(fn, (t1,))

    def test_fmin_fmax(self):
        def fn(a, b):
            return (
                torch.fmin(a, b),
                torch.fmax(a, b),
                torch.fmax(a + 1, torch.tensor(0.0)),
            )

        self.common(
            fn,
            (
                torch.tensor(
                    [-10.0, 10.0, float("nan"), float("nan"), float("nan"), 3, 4]
                ),
                torch.tensor(
                    [float("nan"), float("nan"), -10.0, 10.0, float("nan"), 4, 3]
                ),
            ),
        )

    def test_sum_int(self):
        def fn(x):
            return 2 * x.sum(-1) + x.sum()

        dtypes = torch.bool, torch.uint8, torch.int
        inps = [torch.randint(2, (64,), dtype=dtype) for dtype in dtypes]
        for i in inps:
            self.common(fn, (i,), check_lowp=False)

    def test_sum_dtype(self):
        def fn(x):
            return x * x.sum(-1, dtype=torch.double) + x.sum(dtype=torch.double)

        self.common(fn, (torch.ones(32, 32) * 70,))

    def test_cumsum(self):
        def fn(x):
            return x.cumsum(0), x.cumsum(1)

        # Persistent reductions
        self.common(fn, (torch.rand(16, 32),), check_lowp=not TEST_WITH_ROCM)
        self.common(fn, (torch.rand(20, 30),), check_lowp=not TEST_WITH_ROCM)

        # Non-persistent reduction
        self.common(fn, (torch.rand(100, 4000),), check_lowp=not TEST_WITH_ROCM)

    def test_clamp(self):
        def fn(a, b):
            return (a.clamp(-0.1, 0.1), b.clamp(0), torch.clamp(a + b, max=0))

        self.common(fn, (torch.randn(8, 8), torch.randn(8, 8)))

    def test_clamp_type_promotion(self):
        def fn(a):
            b = torch.tensor(1.0, dtype=torch.double, device=self.device)
            c = torch.full((4,), 2, device=self.device)
            return a.clamp(min=b, max=c)

        self.common(fn, (torch.randint(4, (4,)),))

    def test_dist(self):
        def fn(a, b):
            return (
                torch.dist(a, b),
                torch.dist(a, b, p=1.2),
            )

        self.common(fn, (torch.randn(4, 4), torch.randn(4, 4)))

    @skipCUDAIf(not SM80OrLater, "Requires sm80")
    def test_dist_bf16(self):
        def fn(a, b):
            return torch.dist(a.to(torch.bfloat16), b.to(torch.bfloat16))

        self.common(fn, (torch.randn(4, 4), torch.randn(4, 4)))

    def test_arange1(self):
        def fn(x):
            rng1 = torch.arange(8 * 8, dtype=torch.float32, device=x.device).view(8, 8)
            rng2 = torch.arange(10, 18, device=x.device)
            tmp = x * rng1
            return tmp, tmp + rng2

        self.common(fn, (torch.randn(8, 8),))

    def test_arange2(self):
        def fn(x):
            rng1 = torch.arange(8, device=x.device)
            return (x + rng1,)

        self.common(fn, (torch.randint(4, (8, 8)),), check_lowp=False)

    def test_arange3(self):
        def fn(x):
            return x + torch.ops.aten.arange.start_step(
                0, 53, 4, dtype=torch.int64, device=x.device
            )

        self.common(fn, (torch.randn(14),))

    def test_arange4(self):
        def fn(x):
            return x - torch.arange(512, -512, -1.0, device=x.device)

        self.common(fn, (torch.randn(1024),))

    def test_arange5(self):
        def fn(step, device):
            return torch.arange(512, -512, step, device=device)

        compiled_fn = torch._dynamo.optimize()(fn)

        # NOTE: use assertEqual to check dtypes which self.common doesn't do
        for step in (-1, -1.0):
            expect = fn(step, self.device)
            actual = compiled_fn(step, self.device)
            self.assertEqual(expect, actual)
        self.assertEqual(expect, actual)

    def test_arange6(self):
        def fn(x):
            return torch.arange(0.1, 8.0001, 1, dtype=x.dtype, device=x.device)

        # Test that float arguments are truncated to int when dtype is set explicitly
        make_arg = functools.partial(make_tensor, device="cpu", requires_grad=False)
        self.common(fn, (make_arg(1, dtype=torch.float32),))
        self.common(fn, (make_arg(1, dtype=torch.int64),))

    def test_linspace1(self):
        def fn(x):
            return torch.linspace(0.125, 0.875, 7, device=x.device) + x

        self.common(fn, (torch.randn(1, 7),))

    def test_linspace2(self):
        def fn(x):
            return torch.linspace(0, 2, 1, device=x.device) + x

        self.common(fn, (torch.randn(1, 1),))

    def test_linspace3(self):
        def fn(x):
            return torch.linspace(0, 2, 0, device=x.device)

        self.common(fn, (torch.Tensor([]),))

    def test_tensor1(self):
        def fn(x):
            return torch.tensor([1], device=x.device) + x, torch.tensor(
                5, device=x.device
            )

        self.common(fn, (torch.randn(10),))

    def test_tensor2(self):
        def fn(x):
            return torch.tensor(list(range(2, 40, 2)), device=x.device) + x

        self.common(fn, (torch.randn(1),))

    def test_tensor3(self):
        def fn(x):
            return (
                torch.tensor([], device=x.device),
                torch.tensor([1, 2], device=x.device) + 1,
                torch.tensor([1, 2, 3], device=x.device) + 2,
                torch.tensor([1, 2, 3, 4], device=x.device) + x,
            )

        self.common(fn, [torch.randn(4)])

    def test_views1(self):
        def fn1(x, y):
            return (x.view(size2) + y,)

        def fn2(x, y):
            return ((x + 1).view(size2) + y,)

        views = [
            ([5 * 7], [5, 7]),
            ([2 * 3 * 4 * 5 * 6 * 7], [2, 3, 4, 5, 6, 7]),
            ([2 * 3, 4, 5, 6 * 7], [2, 3, 4, 5, 6, 7]),
            ([10 * 5, 20], [10, 5, 20]),
            ([1, 10, 1], [10]),
            ([10, 1, 10, 1, 10], [10, 100]),
            ([2, 2, 2, 2], [4, 4]),
        ]
        for size1, size2 in views:
            self.common(fn1, (torch.randn(size1), torch.randn(size2)))
            self.common(fn2, (torch.randn(size1), torch.randn(size2)))

        for size2, size1 in views:
            self.common(fn1, (torch.randn(size1), torch.randn(size2)))
            self.common(fn2, (torch.randn(size1), torch.randn(size2)))

    def test_views2(self):
        def fn1(x):
            return (x.view(size2) + 1,)

        def fn2(x):
            return ((x * 2).view(size2) + 1,)

        for size1, size2 in [
            ([2, 2, 2, 2], [4, -1]),
            ([10, 1, 10, 1, 10], [-1, 100]),
            ([10 * 5, 20], [10, -1, 20]),
        ]:
            self.common(fn1, (torch.randn(size1),))
            self.common(fn2, (torch.randn(size1),))

    def test_views3(self):
        # example taken from hf_BigBird
        def forward(arg1, arg2):
            index = torch.ops.aten.index(arg1, [arg2])
            view_1 = torch.ops.aten.view(index, [1, 2232, 64])
            view_2 = torch.ops.aten.view(view_1, [1, 12, 62, 192])
            return view_2

        self.common(
            forward,
            (
                rand_strided((64, 64), (64, 1), torch.float32),
                rand_strided((2232,), (1,), torch.int64),
            ),
        )

    def test_views4(self):
        # example taken from hf_BigBird
        def forward(arg1, arg2):
            arg1 = arg1.index_select(0, arg2)
            arg1 = torch.ops.aten.view(arg1, [2, 3, 4, 5, 5])
            arg1 = torch.ops.aten.view(arg1, [2, 3, 2, 10, -1])
            return arg1

        self.common(
            forward,
            (
                torch.randn(12, 5, 5),
                torch.randint(0, 11, (24,)),
            ),
        )

    def test_views5(self):
        # tensor with shape 0 in any dimension
        def forward(x):
            y = x[:, 4:]
            return y.view(len(y), -1, 4)

        self.common(
            forward,
            (torch.randn(4, 4, 4, 4),),
        )

    def test_views6(self):
        def forward(x):
            x = torch.ops.aten.relu(x)
            s = torch.ops.aten.slice(x, 0, 0, 9223372036854775807)
            s = torch.ops.aten.slice(s, 1, 0, 9223372036854775807)
            s = torch.ops.aten.slice(s, 3, 0, 0)
            y = torch.ops.aten.view(s, [4, 2, -1])
            return y

        self.common(
            forward,
            (torch.randn(4, 2, 4, 4),),
        )

    def test_views7(self):
        # x.view(dtype)
        def forward(x, y):
            x = (x + 1).to(torch.float32)
            y = (y + 1).to(torch.int32)
            return x.view(torch.int32), y.view(torch.float32)

        self.common(
            forward,
            (
                torch.rand(2, 3, dtype=torch.float32),
                torch.randint(10, (2, 3), dtype=torch.int32),
            ),
        )

    def test_relu(self):
        def fn(a, b):
            return (torch.relu(a), torch.relu(a + b) / 10)

        self.common(fn, (torch.randn(8, 8), torch.randn(8, 8)))

    def test_exp(self):
        def fn(a, b):
            return (torch.exp(a), torch.exp(a + b))

        self.common(fn, (torch.randn(8, 8), torch.randn(8, 8)))

    def test_exp2(self):
        def fn(a, b):
            return (torch.exp2(a), torch.exp2(a + b), torch.pow(2, -torch.abs(a - b)))

        self.common(fn, (torch.randn(8, 8), torch.randn(8, 8)))

    def test_sigmoid(self):
        def fn(a, b):
            return (torch.sigmoid(a), torch.sigmoid(a + b))

        self.common(fn, (torch.randn(8, 8), torch.randn(8, 8)))

    def test_round(self):
        def fn(a, b):
            return torch.round(a), torch.round(b + 1), torch.round(a, decimals=2)

        # without manual_seed, there is some chance this test fails due to:
        # https://github.com/openai/triton/issues/530
        torch.manual_seed(0)

        # with *100 we are always getting a number exactly at .5 which we don't do right in half
        self.common(fn, (torch.randn(8, 8) * 100, torch.randn(8, 8) * 10))

    def test_round_correctness(self):
        if self.device == "cuda":
            raise unittest.SkipTest("need to debug tl.libdevice on A100/V100")

        def fn(a):
            return torch.round(a)

        self.common(
            fn,
            [torch.arange(-10, 10, 0.1, dtype=torch.float64)],
            check_lowp=False,
        )

    def test_silu(self):
        def fn(a):
            return (torch.nn.functional.silu(a),)

        self.common(fn, (torch.randn(8, 8),))

    # TODO(voz): Re-enable this test ASAP https://github.com/pytorch/pytorch/issues/82763
    @unittest.skip("Skipping due to op bugs")
    def test_nan_to_num(self):
        def fn(a):
            return (
                torch.nan_to_num(a),
                torch.nan_to_num(a, nan=3.0),
                torch.nan_to_num(a, nan=None),
                torch.nan_to_num(a, posinf=4.0),
                torch.nan_to_num(a, neginf=5.0),
                torch.nan_to_num(a, nan=3.0, posinf=4.0, neginf=5.0),
            )

        self.common(
            fn,
            (torch.tensor((float("nan"), float("inf"), float("-inf"), 1.0)),),
            check_lowp=False,  # a much more elaborate test is required to match finfo max's for float and half
        )

    def test_div1(self):
        def fn(a, b):
            return (
                aten.div(a, b, rounding_mode=None),
                aten.div(a, b, rounding_mode="floor"),
                aten.div(a, b, rounding_mode="trunc"),
                a / b,
                a // b,
            )

        self.common(fn, (torch.randn(8, 8) * 100, torch.randn(8, 8) * 100))

    def test_div2(self):
        def fn(a, b):
            return (
                aten.div(a, b, rounding_mode=None),
                aten.div(a, b, rounding_mode="floor"),
                aten.div(a, b, rounding_mode="trunc"),
                a / b,
                a // b,
            )

        self.common(fn, (torch.randint(-100, 100, [8, 8]), 100 * torch.randn(8, 8)))

    def test_div3(self):
        def fn(a, b):
            return (
                aten.div(a, b, rounding_mode=None),
                aten.div(a, b, rounding_mode="floor"),
                aten.div(a, b, rounding_mode="trunc"),
                a / b,
                a // b,
            )

        a = torch.randint(1, 100, [8, 8])
        self.common(fn, (a * 2, a))

    def test_div4(self):
        def fn(a, b):
            return (
                aten.div(a, b, rounding_mode=None),
                aten.div(a, b, rounding_mode="floor"),
                aten.div(a, b, rounding_mode="trunc"),
                a / b,
                a // b,
            )

        self.common(
            fn,
            (torch.randint(-100, 0, [8, 8]), torch.randint(1, 10, [8, 8])),
        )

    def test_div5(self):
        def fn(a, b):
            return (
                aten.div(a, b, rounding_mode=None),
                aten.div(a, b, rounding_mode="floor"),
                aten.div(a, b, rounding_mode="trunc"),
                a / b,
                a // b,
            )

        # divide a scalar
        self.common(fn, (torch.randint(-100, 0, [8, 8]), 16))

    def test_div6(self):
        def fn(a, b):
            return (
                aten.div(a, b, rounding_mode=None),
                aten.div(a, b, rounding_mode="floor"),
                aten.div(a, b, rounding_mode="trunc"),
                a / b,
                a // b,
            )

        # treat boolean as integer
        self.common(
            fn,
            (torch.ones([8, 8], dtype=torch.bool), torch.randint(-100, -1, [8, 8])),
        )

    def test_div7(self):
        def fn(a, b):
            return (
                aten.div(a, b, rounding_mode=None),
                aten.div(a, b, rounding_mode="floor"),
                aten.div(a, b, rounding_mode="trunc"),
                a / b,
                a // b,
            )

        self.common(
            fn,
            (
                torch.randint(2**32, 2**40, [100, 100]),
                torch.randint(-10, -1, [100, 100]),
            ),
        )

    def test_div8(self):
        def fn(a, b):
            return (
                aten.div(a, b, rounding_mode=None),
                aten.div(a, b, rounding_mode="floor"),
                aten.div(a, b, rounding_mode="trunc"),
                a / b,
                a // b,
            )

        self.common(fn, (1024, 100))

    def test_div9(self):
        def fn(x):
            return (torch.div(42, x), aten.true_divide(42, x), aten.div.Tensor(42, x))

        self.common(fn, (torch.randn(8),))

    def test_div_zero_dim(self):
        def fn(a, b):
            return (
                aten.div(a, b, rounding_mode=None),
                aten.div(a, b, rounding_mode="floor"),
                aten.div(a, b, rounding_mode="trunc"),
                a / b,
                a // b,
            )

        for dtype in (torch.float32, torch.int64):
            self.common(
                fn,
                (
                    make_tensor(10, device="cpu", dtype=dtype),
                    make_tensor((), device="cpu", dtype=dtype, exclude_zero=True),
                ),
            )
            self.common(
                fn,
                (
                    make_tensor((), device="cpu", dtype=dtype),
                    make_tensor(10, device="cpu", dtype=dtype, exclude_zero=True),
                ),
            )

    def test_div_prim(self):
        def fn(a, b):
            return (torch.ops.prims.div(a, b),)

        for dtype in (torch.float32, torch.int64):
            self.common(
                fn,
                (
                    make_tensor(100, device="cpu", dtype=dtype),
                    make_tensor(100, device="cpu", dtype=dtype, exclude_zero=True),
                ),
            )

    def test_both_scalars(self):
        def fn(a, b):
            return (
                aten.add(a, b),
                aten.add(b, a),
                aten.sub(a, b),
                aten.sub(b, a),
                aten.mul(a, b),
                aten.mul(b, a),
            )

        self.common(fn, (4, 3.3), reference_in_float=False)

    def test_sum_keepdims(self):
        def fn(a, b):
            return (torch.sum(a + b, -1, keepdim=True),)

        self.common(fn, (torch.randn(8, 8), torch.randn(8, 8)))

    def test_large_tensor_reduction(self):
        if not _has_sufficient_memory(self.device, 4.5 * 1024**3):  # 4.5 GiB
            raise unittest.SkipTest("insufficient memory")

        if self.device == "cpu":
            raise unittest.SkipTest("Fails on CPU")

        # Test 64-bit indexing works correctly
        def fn(a):
            return torch.max(a)

        t = torch.ones(2**32, dtype=torch.int8, device=self.device)
        t[-1] = 2

        # self.common OOMs here because it copies inputs to check for mutations
        compiled_fn = torch._dynamo.optimize()(fn)
        actual = compiled_fn(t)
        expect = torch.tensor(2, dtype=torch.int8, device=self.device)
        self.assertEqual(actual, expect)

    def test_large_broadcast_reduction(self):
        if self.device == "cpu":
            raise unittest.SkipTest("Fails on CPU")

        # Test 64-bit indexing works correctly when inputs are less than 32-bit
        # but intermediate tensors require 64-bit indexing
        def fn(a, b):
            return torch.max(a + b)

        t1 = torch.ones(1, 2**16, dtype=torch.int8, device=self.device)
        t2 = torch.ones(2**16, 1, dtype=torch.int8, device=self.device)

        t1[-1, -1] = 2
        t2[-1, -1] = 2

        # self.common OOMs here because it copies inputs to check for mutations
        compiled_fn = torch._dynamo.optimize()(fn)
        actual = compiled_fn(t1, t2)
        expect = torch.tensor(4, dtype=torch.int8, device=self.device)
        self.assertEqual(actual, expect)

    def test_large_pointwise(self):
        if not _has_sufficient_memory(self.device, 2 * (2**31 + 1)):
            raise unittest.SkipTest("insufficient memory")

        def fn(a):
            return a + 1

        t = torch.ones(2**31 + 1, dtype=torch.int8, device=self.device)
        compiled_fn = torch._dynamo.optimize()(fn)
        actual = compiled_fn(t)

        # Can't use assertEqual as it expands broadcasted inputs
        del t
        if torch.device(self.device).type == "cuda":
            torch.cuda.empty_cache()
        self.assertTrue((actual == 2).all())

    def test_large_offset_pointwise(self):
        # Test 64-bit indexing is used when input views a tensor that can be
        # indexed with 32-bit strides but the storage offset pushes it over
        # INT_MAX
        if not _has_sufficient_memory(self.device, (2**31 + 1) + (2**30 + 1)):
            raise unittest.SkipTest("insufficient memory")

        def fn(a):
            return a + 4

        t = torch.ones(2**31 + 1, dtype=torch.int8, device=self.device)
        t[2**30 :] = 0
        compiled_fn = torch._dynamo.optimize()(fn)
        actual = compiled_fn(t[2**30 :])
        self.assertTrue((actual == 4).all())

    def test_large_strided_reduction(self):
        # Test 64-bit indexing is used when input numel is less than INT_MAX
        # but stride calculations go above INT_MAX
        if not _has_sufficient_memory(self.device, 2**31 + 2):
            raise unittest.SkipTest("insufficient memory")

        def fn(a):
            return torch.max(a)

        storage = torch.ones(2**31 + 1, dtype=torch.int8, device=self.device)
        view = storage[::32]
        view[-1] = 2

        compiled_fn = torch._dynamo.optimize()(fn)
        actual = compiled_fn(view)
        expect = torch.tensor(2, dtype=torch.int8, device=self.device)
        self.assertEqual(actual, expect)

    def test_softmax(self):
        def fn(a, b):
            return (torch.softmax(a + b, -1), torch.softmax(a, 0), torch.softmax(b, 1))

        self.common(fn, (torch.randn(8, 8), torch.randn(8, 8)))

    def test_log_softmax(self):
        def fn(a, b):
            return (F.log_softmax(a + b, -1), F.log_softmax(a, 0), F.log_softmax(b, 1))

        self.common(fn, (torch.randn(8, 8), torch.randn(8, 8)))

    def test_transpose(self):
        def fn(a, b):
            return (
                torch.t(a) + b,
                torch.transpose(b * 2, 0, 1) + 10,
            )

        self.common(fn, (torch.randn(8, 8), torch.randn(8, 8)))

    def test_permute1(self):
        def fn(a):
            return (
                torch.permute(a + 1, [2, 1, 4, 0, 3]) + 2,
                torch.permute(a, [2, 1, 4, 0, 3]) + 2,
            )

        self.common(fn, (torch.randn(2, 2, 2, 2, 2),))

    def test_permute2(self):
        def fn(a):
            a = a.unfold(0, 2, 1)
            a = torch.unsqueeze(a, 1)
            a = torch.permute(a, [0, 2, 3, -3])
            return (a,)

        self.common(fn, (torch.randn(4, 4),))

    def test_expand(self):
        def fn(a):
            return (
                (a + 1).expand(3, 4, 2, 3, 2) + 2,
                a.expand(2, 1, 2, 3, 2) + 2,
            ), a.expand(2, -1, 5, -1)

        self.common(fn, (torch.randn(2, 1, 2),))

    def test_squeeze1(self):
        def fn(a):
            return ((a + 1).squeeze() + 2, a.squeeze() + 2)

        self.common(fn, (torch.randn(1, 2, 1, 2, 2, 1, 1),))

    def test_squeeze2(self):
        def fn(a):
            return ((a + 1).squeeze(-1).squeeze(2) + 2, a.squeeze(0) + 2)

        self.common(fn, (torch.randn(1, 2, 1, 2, 2, 2, 1),))

    def test_squeeze_varargs(self):
        def fn(x):
            return x.squeeze(1, 2).clone()

        a = torch.randn(1024, 1, 1)
        self.common(fn, (a,))

    def test_simplify_loops(self):
        def fn(a, b):
            return a + b

        self.common(
            fn,
            (
                torch.randn(2, 3, 4, 5, 6),
                torch.randn(4, 2, 3, 5, 6).permute(1, 2, 0, 3, 4),
            ),
        )

    def test_unsqueeze(self):
        def fn(a):
            return (
                torch.unsqueeze(a + 1, -1) + 2,
                torch.unsqueeze(a, 2) + 2,
                torch.unsqueeze(a + 1, 0) + 2,
                torch.unsqueeze(a, -2) + 2,
            )

        self.common(
            fn,
            (
                torch.randn(
                    2,
                    2,
                    2,
                    2,
                ),
            ),
        )

    def test_unsqueeze_inplace(self):
        def fn(a):
            tmp1 = a + 1
            aten.unsqueeze_(tmp1, 2)
            tmp2 = aten.unsqueeze_(a + 1, 0) + 2
            return (tmp1, tmp2)

        self.common(
            fn,
            (
                torch.randn(
                    2,
                    2,
                    2,
                    2,
                ),
            ),
        )

    def test_addmm(self):
        def fn(a, b, c):
            return (torch.addmm(a + 1, b + 2, c + 3) + 4,)

        self.common(
            fn,
            (
                torch.randn(8, 8),
                torch.randn(8, 8),
                torch.randn(8, 8),
            ),
        )

    # https://github.com/pytorch/pytorch/issues/98979
    @skipCUDAIf(True, "cuda failed for float64 linear")
    def test_linear_float64(self):
        mod = torch.nn.Sequential(torch.nn.Linear(8, 16).to(torch.float64)).eval()
        with torch.no_grad():
            self.common(mod, (torch.randn(2, 8).to(torch.float64),))

    def test_linear1(self):
        mod = torch.nn.Sequential(
            torch.nn.Linear(8, 16),
            torch.nn.Sigmoid(),
            ToTuple(),
        )
        self.common(mod, (torch.randn(2, 8),))

    def test_linear2(self):
        mod = torch.nn.Sequential(
            torch.nn.Linear(8, 8),
            torch.nn.ReLU(),
            torch.nn.Linear(8, 8),
            torch.nn.ReLU(),
            torch.nn.Linear(8, 8),
            torch.nn.ReLU(),
            torch.nn.Linear(8, 8),
            torch.nn.ReLU(),
        )
        self.common(
            mod,
            (torch.randn(2, 8),),
            atol=1e-3,
            rtol=0.01,
        )

    def test_bmm1(self):
        def fn(a, b):
            return (
                torch.bmm(a, b),
                torch.bmm(a + 1, b + 2) + 3,
            )

        self.common(
            fn,
            (
                torch.randn(2, 8, 8),
                torch.randn(2, 8, 8),
            ),
            check_lowp=False,
        )
        self.common(
            fn,
            (
                torch.randn(1, 16, 8),
                torch.randn(1, 8, 10),
            ),
            check_lowp=False,
        )

    def test_bmm2(self):
        def fn(a, b):
            return torch.bmm(a.permute(0, 2, 1), b)

        self.common(
            fn,
            (
                torch.randn(1, 8, 8),
                torch.randn(1, 8, 8),
            ),
            check_lowp=False,
        )

    @config.patch(force_mixed_mm=True)
    def test_mixed_mm(self):
        def fn(a, b):
            return torch.mm(a, b.to(a.dtype))
            self.common(
                fn,
                (
                    torch.randn(8, 8),
                    torch.randint(-128, 127, (8, 8), dtype=torch.int8),
                ),
                check_lowp=True,
            )

    @config.patch(force_mixed_mm=True)
    def test_mixed_mm2(self):
        def fn(a, b, scale, bias):
            return torch.mm(a, b.to(a.dtype)) * scale + bias
            self.common(
                fn,
                (
                    torch.randn(8, 8),
                    torch.randint(-128, 127, (8, 8), dtype=torch.int8),
                    torch.randn(8),
                    torch.randn(8),
                ),
                check_lowp=True,
            )

    @config.patch(use_mixed_mm=True)
    def test_uint4x2_mixed_mm(self):
        def fn(a, b):
            return torch.mm(
                a,
                torch.cat((b & 0xF, b >> 4), 1)
                .reshape(-1, b.shape[1])
                .to(a.dtype)
                .sub(8),
            )

            self.common(
                fn,
                (
                    torch.randn(8, 8),
                    torch.randint(0, 255, (4, 8), dtype=torch.uint8),
                ),
                check_lowp=True,
            )

    def test_scalar_input(self):
        def fn(x, y):
            a = torch.div(x, y, rounding_mode="floor")
            return a

        self.common(fn, [torch.randint(5, (1, 8)), 5400])

    def test_shape_prop_torch_ones(self):
        class Model(torch.nn.Module):
            def forward(self, attention_scores):
                extended_attention_mask = torch.ones(
                    8, 1, 1, 512, device=attention_scores.device
                )
                attention_scores = attention_scores + extended_attention_mask

                return attention_scores

        mod = Model().eval()
        with torch.no_grad():
            self.common(
                mod,
                (torch.randn(8, 12, 512, 512),),
            )

    @slowTest
    @expectedFailureCodegenDynamic
    @config.patch({"freezing": True})
    def test_conv_bn_fuse(self):
        # For gpu path, there is an accuracy issue
        if self.device == "cuda":
            raise unittest.SkipTest("only support cpu conv bn test")

        # fails dynamic check which bn is fused, and there will not have loops vars.
        input_shapes = {1: (112,), 2: (112, 112), 3: (55, 55, 55)}
        conv_modules = {1: torch.nn.Conv1d, 2: torch.nn.Conv2d, 3: torch.nn.Conv3d}
        bn_modules = {
            1: torch.nn.BatchNorm1d,
            2: torch.nn.BatchNorm2d,
            3: torch.nn.BatchNorm3d,
        }
        options = itertools.product(
            [1, 2, 3],
            [True, False],
            [1, 3],
            [1, 2],
            [1, 4],
        )

        for (
            dim,
            bias,
            kernel_size,
            dilation,
            groups,
        ) in options:
            oC = 32 * groups
            iC = 3 * groups
            x_shape = (1, iC) + input_shapes[dim]
            mod = torch.nn.Sequential(
                conv_modules[dim](
                    iC,
                    oC,
                    kernel_size=kernel_size,
                    dilation=dilation,
                    groups=groups,
                    bias=bias,
                ),
                bn_modules[dim](oC),
            ).eval()
            test_memory_format = [torch.contiguous_format]
            # TODO: GPU path doesn't support channels_last now.
            if not HAS_CUDA and dim > 1:
                channels_last = (
                    torch.channels_last if dim == 2 else torch.channels_last_3d
                )
                test_memory_format.append(channels_last)
            for memory_format in test_memory_format:
                v = torch.randn(x_shape, dtype=torch.float32).to(
                    memory_format=memory_format
                )
                with torch.no_grad():
                    self.common(
                        mod,
                        (v,),
                    )

    def test_conv_functional_bn_fuse(self):
        # For gpu path, there is an accuracy issue
        if self.device == "cuda":
            raise unittest.SkipTest("only support cpu conv bn test")

        # Define a BatchNorm using functional BN.
        class BatchNorm(torch.nn.BatchNorm2d):
            def __init__(
                self,
                num_features,
                eps=1e-5,
                momentum=0.1,
                affine=True,
                track_running_stats=True,
                device=None,
                dtype=None,
            ):
                factory_kwargs = {"device": device, "dtype": dtype}
                super().__init__(
                    num_features,
                    eps=eps,
                    momentum=momentum,
                    affine=affine,
                    track_running_stats=track_running_stats,
                    **factory_kwargs,
                )

            def forward(self, x):
                if self.momentum is None:
                    exponential_average_factor = 0.0
                else:
                    exponential_average_factor = self.momentum

                if self.training and self.track_running_stats:
                    # TODO: if statement only here to tell the jit to skip emitting this when it is None
                    if self.num_batches_tracked is not None:  # type: ignore[has-type]
                        self.num_batches_tracked = self.num_batches_tracked + 1  # type: ignore[has-type]
                        if self.momentum is None:  # use cumulative moving average
                            exponential_average_factor = 1.0 / float(
                                self.num_batches_tracked
                            )
                        else:  # use exponential moving average
                            exponential_average_factor = self.momentum
                if self.training:
                    bn_training = True
                else:
                    bn_training = (self.running_mean is None) and (
                        self.running_var is None
                    )
                x = F.batch_norm(
                    x,
                    # If buffers are not to be tracked, ensure that they won't be updated
                    self.running_mean
                    if not self.training or self.track_running_stats
                    else None,
                    self.running_var
                    if not self.training or self.track_running_stats
                    else None,
                    self.weight,
                    self.bias,
                    bn_training,
                    exponential_average_factor,
                    self.eps,
                )
                return x

        v = torch.randn(1, 3, 556, 56, dtype=torch.float32)
        mod = torch.nn.Sequential(
            torch.nn.Conv2d(
                3,
                64,
                kernel_size=3,
                dilation=1,
                groups=1,
                bias=True,
            ),
            BatchNorm(64),
        ).eval()
        with torch.no_grad():
            self.common(
                mod,
                (v,),
            )

    def test_upsample_cat_conv(self):
        if self.device == "cuda":
            raise unittest.SkipTest("only support cpu upsample_cat_conv test")

        class M(torch.nn.Module):
            def __init__(
                self,
                **kwargs,
            ):
                super().__init__()
                self.upsample = torch.nn.UpsamplingNearest2d(scale_factor=2)
                self.conv = torch.nn.Conv2d(
                    8,
                    5,
                    kernel_size=1,
                    padding=0,
                    stride=1,
                    dilation=1,
                    **kwargs,
                )

            def forward(self, x, y):
                x = self.upsample(x)
                z = torch.cat([x, y], dim=1)
                z = self.conv(z)
                return z

        v1 = torch.randn([8, 2, 12, 26])
        v2 = torch.randn([8, 6, 24, 52])

        with torch.no_grad():
            self.common(
                M().eval(),
                (v1, v2),
            )

    def test_aliased_buffer_reuse(self):
        def fn(x, y):
            x = 2 * x
            y = 2 * y
            c = torch.cat([x, y], dim=-1)
            d = 1 + c
            m = torch.mm(d, d)
            return m[:, :2] + x

        self.common(fn, (torch.randn(4, 2), torch.randn(4, 2)), check_lowp=False)

    def test_view_detach(self):
        def fn(a):
            return a[0].detach()

        self.common(
            fn,
            (torch.randn([4, 4], requires_grad=True),),
        )

    def test_gather1(self):
        def fn(a, b):
            return (
                torch.gather(a.expand([4, 5, 10, 6]), 3, b + 1),
                torch.gather(a.expand([4, 5, 10, 6]), -1, b + 1),
            )

        self.common(
            fn,
            (
                torch.randn([1, 1, 10, 6]),
                torch.randint(5, [4, 5, 10, 1], dtype=torch.int64),
            ),
        )

    def test_gather2(self):
        # 0d tensor
        def fn(a, b):
            return torch.gather(a, 0, b) + torch.gather(a, -1, b)

        x = torch.tensor(123)
        y = torch.tensor(0)
        self.assertEqual(fn(x, y), x + x)

    def test_gather3(self):
        def fn(a, b):
            return torch.gather(a, 1, b, sparse_grad=True)

        self.common(
            fn,
            (
                torch.randn([4, 5, 10, 6], requires_grad=True),
                torch.randint(5, [4, 5, 10, 1], dtype=torch.int64),
            ),
        )

    def test_slice1(self):
        def fn(a):
            return (
                a[:, :10, 0] + a[:, 10:, 0],
                (a + 1)[:, :10, 0] + (a + 1)[:, 10:, 0],
                a[:, -30:, 0],  # negative index out of range
                a[:, :-30, 0],  # negative index out of range
            )

        self.common(
            fn,
            (torch.randn([2, 20, 2]),),
        )

    def test_slice2(self):
        def fn(a):
            return (
                a[:-1, ::2, -1] + a[-1:, 1::2, -2],
                (a + 1)[:-1, ::2, -1] + (a + 2)[-1:, 1::2, -2],
            )

        self.common(
            fn,
            (torch.randn([2, 20, 2]),),
        )

    def test_split_with_sizes(self):
        def fn(a, sizes):
            return [t + 1.0 for t in torch.split(a * 2.0, sizes, -1)]

        self.common(fn, (torch.randn(2, 2, 10), [3, 3, 4]))
        self.common(fn, (torch.randn(2, 2, 10), [4, 3, 3]))
        self.common(fn, (torch.randn(2, 2, 10), [1, 2, 3, 4]))

    def test_split_with_sizes_failed(self):
        @torch._dynamo.optimize("inductor")
        def fn(a):
            return torch.split(a, [2, 1, 1], dim=1)

        with self.assertRaisesRegex(RuntimeError, ""):
            fn(torch.randn(1, 5))

    def test_inductor_assert(self):
        @torch._dynamo.optimize("inductor", dynamic=True)
        def fn(a):
            assert a.shape[0] >= 2 and a.shape[1] >= 4
            return a.cos()

        inp = torch.randn(2, 4, 6)
        torch._dynamo.mark_dynamic(inp, 0)
        torch._dynamo.mark_dynamic(inp, 1)
        self.assertEqual(fn(inp), inp.cos())

    def test_split(self):
        def fn(a):
            t = torch.split(a, 3, -1)
            return (t[0], t[1], t[2], t[3])

        def fn2(a):
            return fn(a + 1)

        self.common(
            fn,
            (torch.randn([2, 2, 10]),),
        )

        self.common(
            fn2,
            (torch.randn([2, 2, 10]),),
        )

    def test_to_dtype(self):
        def fn(a, b):
            return (
                aten._to_copy(a, dtype=6),
                aten._to_copy(b + 1, dtype=6),
                aten.to(b, torch.float64),
                aten.to(b, torch.bool),
            )

        self.common(
            fn,
            (
                torch.randn([2, 2, 10]),
                torch.randn([2, 2, 10], dtype=torch.float64),
            ),
        )

    @requires_cuda()
    def test_to_device(self):
        def fn(a):
            if a.device.type == "cpu":
                return aten._to_copy(a, device=torch.device("cuda"), dtype=6, layout=0)
            else:
                return aten._to_copy(a, device=torch.device("cpu"), dtype=6, layout=0)

        self.common(
            fn,
            (torch.randn([2, 2, 10]),),
        )

    def test_to_memory_format(self):
        def fn(a, memory_format):
            return a.to(memory_format=memory_format)

        self.common(
            fn,
            (torch.randn([2, 2, 10, 10]), torch.channels_last),
        )
        self.common(
            fn,
            (
                torch.randn([2, 2, 10, 10]).to(memory_format=torch.channels_last),
                torch.contiguous_format,
            ),
        )

    @requires_cuda()
    def test_to_device_constant(self):
        def fn(a):
            d1 = a.device.type
            if d1 == "cpu":
                d2 = "cuda"
            else:
                d2 = "cpu"

            const1 = torch.as_tensor(list(range(64)), device=d2)
            return (
                torch.arange(10, device=d2).to(d1) + a,
                const1.to(d1),
                (const1 + 1).to(d1),
            )

        self.common(
            fn,
            (torch.randn([10]),),
        )

    @requires_cuda()
    def test_multi_device(self):
        def fn(x):
            x = x + 1
            x = x + 2
            x = x.cuda()
            x = x + 3
            x = x + 4
            x = x.cpu()
            x = x + 5
            x = x + 6
            x = x.cuda()
            x = x + 7
            x = x + 8
            x = x.cpu()
            x = x + 9
            x = x + 10
            return x

        self.common(
            fn,
            (torch.randn([2, 2, 10]),),
            check_lowp=False,  # cpu doesn't understand fp16, and there are explicit .cpu() calls
        )

    @requires_multigpu()
    def test_multi_gpu_device(self):
        # TODO: https://github.com/pytorch/pytorch/issues/92627
        x = torch.rand([4], device="cuda")

        def fn(x, y):
            r = torch.ops.aten.div(x, y)
            r = r.to("cuda:1")
            return 2 * r

        self.common(fn, (torch.randn(4), torch.randn(4)), check_lowp=False)

    @requires_multigpu()
    def test_multi_gpu_recompile_on_index(self):
        torch.set_float32_matmul_precision("high")

        def gemm(x, y):
            return x @ y

        failed_guard = None

        def fail(guard):
            nonlocal failed_guard
            failed_guard = guard

        gemm_opt = torch._dynamo.optimize("inductor", guard_fail_fn=fail)(gemm)

        x0 = torch.randn(1024, 1024, device="cuda:0")
        y0 = torch.randn(1024, 1024, device="cuda:0")

        gemm_opt(x0, y0)

        x1 = torch.randn(1024, 1024, device="cuda:1")
        y1 = torch.randn(1024, 1024, device="cuda:1")

        gemm_opt(x1, y1)
        self.assertTrue(failed_guard is not None)
        self.assertTrue(
            "tensor 'L['x']' Tensor device index mismatch. Expected device index to be"
            in failed_guard.reason
        )

    def test_unbind(self):
        def fn(a):
            return torch.unbind(a), torch.unbind(a, -1)

        self.common(
            fn,
            (torch.randn([4, 4, 4]),),
        )

    @skipIfRocm
    def test_convolution1(self):
        m = torch.nn.Sequential(
            torch.nn.Conv2d(5, 6, [3, 3]),
            torch.nn.ReLU(),
            ToTuple(),
        )

        self.common(
            m,
            (torch.randn([2, 5, 16, 16]),),
            # Mismatched elements: 10 / 2352 (0.4%)
            # Greatest absolute difference: 5.7220458984375e-05 at index (0, 3, 12, 12) (up to 1e-05 allowed)
            # Greatest relative difference: 0.06512477175897748 at index (0, 4, 11, 9) (up to 0.001 allowed)
            atol=6e-5,
            rtol=0.001,
        )

    def test_convolution2(self):
        def fn(x, w, b):
            # transposed conv
            return (aten.convolution(x, w, b, [4], [0], [1], True, [0], 1),)

        self.common(
            fn,
            (
                torch.randn([2, 32, 90]),
                torch.randn([32, 16, 8]),
                torch.randn([16]),
            ),
            check_lowp=False,
        )

    @skipIfRocm
    def test_convolution3(self):
        # Test stride or padding or dilation is 1 element list.
        m = torch.nn.Sequential(
            torch.nn.Conv2d(5, 6, [3, 3], stride=[1], padding=[0], dilation=[1]),
            torch.nn.ReLU(),
            ToTuple(),
        )

        self.common(
            m,
            (torch.randn([2, 5, 16, 16]),),
            atol=6e-5,
            rtol=0.001,
        )

    def test_conv2d_channels_last(self):
        if self.device == "cuda":
            raise unittest.SkipTest("only support cpu conv2d channels_last")

        m = torch.nn.Sequential(
            torch.nn.Conv2d(3, 3, 1, 1),
            ToTuple(),
        )
        # only weight is channels_last
        self.common(
            m.to(memory_format=torch.channels_last),
            (torch.randn([2, 3, 16, 16]),),
            check_lowp=False,
        )
        # only activation is channels_last
        self.common(
            m,
            (torch.randn([2, 3, 16, 16]).to(memory_format=torch.channels_last),),
            check_lowp=False,
        )
        # activation and weight are all channels_last
        self.common(
            m.to(memory_format=torch.channels_last),
            (torch.randn([2, 3, 16, 16]).to(memory_format=torch.channels_last),),
            check_lowp=False,
        )

    def test_conv2d_backward_channels_last(self):
        def fn(grad_output, inp, weight):
            convolution_backward_8 = torch.ops.aten.convolution_backward.default(
                grad_output,
                inp,
                weight,
                [320],
                [1, 1],
                [0, 0],
                [1, 1],
                False,
                [0, 0],
                1,
                [True, True, True],
            )
            return convolution_backward_8

        # only weight is channels_last
        self.common(
            fn,
            (
                torch.randn([2, 320, 8, 8]),
                torch.randn([2, 2048, 8, 8]),
                torch.randn([320, 2048, 1, 1]).to(memory_format=torch.channels_last),
            ),
            check_lowp=False,
        )

    def test_conv3d_channels_last(self):
        if self.device == "cuda":
            raise unittest.SkipTest("only support cpu conv3d channels_last")

        m = torch.nn.Sequential(
            torch.nn.Conv3d(3, 3, 1, 1),
            ToTuple(),
        )
        # only weight is channels_last
        self.common(
            m.to(memory_format=torch.channels_last_3d),
            (torch.randn([2, 3, 16, 16, 16]),),
        )
        # only activation is channels_last
        self.common(
            m,
            (torch.randn([2, 3, 16, 16, 16]).to(memory_format=torch.channels_last_3d),),
        )
        # activation and weight are all channels_last
        self.common(
            m.to(memory_format=torch.channels_last_3d),
            (torch.randn([2, 3, 16, 16, 16]).to(memory_format=torch.channels_last_3d),),
        )

    def test_adaptive_avg_pool2d1(self):
        def fn(x):
            return aten._adaptive_avg_pool2d(x, (6, 6)), aten._adaptive_avg_pool2d(
                x + 1, (2, 5)
            )

        self.common(
            fn,
            (torch.randn(2, 4, 16, 16),),
            check_lowp=False,
        )

        # lowering to avg_pool2d case
        self.common(
            fn,
            (torch.randn(2, 4, 3, 3),),
        )

        # no-op case
        self.common(
            fn,
            (torch.randn(2, 4, 6, 6),),
        )

    def test_adaptive_avg_pool2d2(self):
        # Big kernel size, use fallback
        def fn(x):
            return aten._adaptive_avg_pool2d(x, (4, 4))

        torch._inductor.metrics.generated_kernel_count = 0
        self.common(
            fn,
            (torch.randn(2, 4, 21, 21),),
            check_lowp=False,
        )
        self.assertEqual(torch._inductor.metrics.generated_kernel_count, 0)

    def test_multi_threading(self):
        model = torch.nn.Linear(2, 3).eval()
        inp = torch.randn(4, 2)

        num_run = 3

        def run_weights_sharing_model(m, inp):
            with torch.no_grad():
                for i in range(num_run):
                    y = m(inp)

        numb_instance = 2
        threads = []
        compiled_m = torch.compile(model)
        for i in range(1, numb_instance + 1):
            thread = threading.Thread(
                target=run_weights_sharing_model, args=(compiled_m, inp)
            )
            threads.append(thread)
            thread.start()
        for thread in threads:
            thread.join()

    @unittest.skipIf(config.is_fbcode(), "fbcode triton error, needs debugging")
    def test_adaptive_avg_pool2d_low_prec(self):
        class Model(torch.nn.Module):
            def __init__(self):
                super().__init__()
                self.avgpool = torch.nn.AdaptiveAvgPool2d((1, 1))

            def forward(self, x):
                x = self.avgpool(x)
                return x

        mod = Model()
        for dtype in [torch.half, torch.bfloat16]:
            x = torch.randn(4, 3, 7, 7).to(dtype=dtype)
            opt_mod = torch.compile(mod)
            res = opt_mod(x)
            expected = mod(x)
            self.assertTrue(torch.allclose(res, expected))

    def test_buffer_copied_in_graph(self):
        class MyModel(torch.nn.Module):
            def __init__(self):
                super().__init__()
                self.register_buffer("buf", torch.zeros(1))
                self.w1 = torch.nn.Parameter(torch.zeros(1))
                self.w2 = torch.nn.Parameter(torch.zeros(1))

            def forward(self, x):
                self.buf.add_(1)
                return (self.w1 * x * self.w2).sum() + self.buf.sum()

        model_for_eager = MyModel()
        model_for_compile = copy.deepcopy(model_for_eager)

        eager_version_counters = [
            buffer._version for _, buffer in model_for_eager.named_buffers()
        ]
        compile_version_counters = [
            buffer._version for _, buffer in model_for_compile.named_buffers()
        ]

        compiled_f = torch.compile(model_for_compile, backend="inductor")

        inp_ref = torch.ones(1, requires_grad=True)
        inp_test = torch.ones(1, requires_grad=True)

        out_ref = model_for_eager(inp_ref.clone())
        out_test = compiled_f(inp_test.clone())

        eager_version_counters_after = [
            buffer._version for _, buffer in model_for_eager.named_buffers()
        ]
        compile_version_counters_after = [
            buffer._version for _, buffer in model_for_compile.named_buffers()
        ]

        eager_delta = list(
            map(operator.sub, eager_version_counters_after, eager_version_counters)
        )
        compile_delta = list(
            map(operator.sub, compile_version_counters_after, compile_version_counters)
        )

        self.assertEqual(eager_delta, compile_delta)

    def test_buffer_copied_in_graph_with_different_shapes(self):
        class MyModel(torch.nn.Module):
            def __init__(self):
                super().__init__()
                self.register_buffer("buf", torch.ones(4, 4))
                self.w = torch.nn.Parameter(
                    torch.Tensor([[4, 5], [1, 2], [6, 7], [8, 9]])
                )

            def forward(self, x):
                self.buf.add_(1)
                return (self.w @ x).sum() + self.buf.sum()

        model_for_eager = MyModel()
        model_for_compile = copy.deepcopy(model_for_eager)

        eager_version_counters = [
            buffer._version for _, buffer in model_for_eager.named_buffers()
        ]
        compile_version_counters = [
            buffer._version for _, buffer in model_for_compile.named_buffers()
        ]

        compiled_f = torch.compile(model_for_compile, backend="inductor")

        inp_ref = torch.ones(2, 4, requires_grad=True)
        inp_test = torch.ones(2, 4, requires_grad=True)

        out_ref = model_for_eager(inp_ref.clone())
        out_test = compiled_f(inp_test.clone())

        eager_version_counters_after = [
            buffer._version for _, buffer in model_for_eager.named_buffers()
        ]
        compile_version_counters_after = [
            buffer._version for _, buffer in model_for_compile.named_buffers()
        ]

        eager_delta = list(
            map(operator.sub, eager_version_counters_after, eager_version_counters)
        )
        compile_delta = list(
            map(operator.sub, compile_version_counters_after, compile_version_counters)
        )

        self.assertEqual(eager_delta, compile_delta)

    def test_buffer_batch_norm(self):
        class MyModel(torch.nn.Module):
            def __init__(self):
                super().__init__()
                self.m = torch.nn.BatchNorm1d(100)

            def forward(self, x):
                return self.m(x)

        model_for_eager = MyModel()
        model_for_compile = copy.deepcopy(model_for_eager)

        eager_version_counters = [
            buffer._version for _, buffer in model_for_eager.named_buffers()
        ]
        compile_version_counters = [
            buffer._version for _, buffer in model_for_compile.named_buffers()
        ]

        compiled_f = torch.compile(model_for_compile, backend="inductor")

        inp_ref = torch.ones(20, 100, requires_grad=True)
        inp_test = torch.ones(20, 100, requires_grad=True)

        out_ref = model_for_eager(inp_ref.clone())
        out_test = compiled_f(inp_test.clone())

        eager_version_counters_after = [
            buffer._version for _, buffer in model_for_eager.named_buffers()
        ]
        compile_version_counters_after = [
            buffer._version for _, buffer in model_for_compile.named_buffers()
        ]

        eager_delta = list(
            map(operator.sub, eager_version_counters_after, eager_version_counters)
        )
        compile_delta = list(
            map(operator.sub, compile_version_counters_after, compile_version_counters)
        )

        self.assertEqual(eager_delta, compile_delta)

    def test_adaptive_avg_pool_with_output_size_0(self):
        m1 = nn.AdaptiveAvgPool1d(0)
        self.common(m1, (torch.randn(1, 2),))
        m2 = nn.AdaptiveAvgPool2d(0)
        self.common(m2, (torch.randn(1, 2, 3),))

    def test_max_pool2d1(self):
        def fn(x):
            return aten.max_pool2d_with_indices(x, [3, 3], [2, 2])

        self.common(
            fn,
            (torch.randn(2, 4, 16, 16),),
        )

    def test_max_pool2d2(self):
        def fn(x):
            return aten.max_pool2d_with_indices(x, [3, 3], [2, 2])

        self.common(
            fn,
            (torch.randn([16, 64, 55, 55]),),
        )

    def test_max_pool2d3(self):
        def fn(x):
            # with padding
            return (
                aten.max_pool2d_with_indices(x, [3, 3], [2, 2], [1, 1]),
                aten.max_pool2d_with_indices(
                    x,
                    [
                        3,
                    ],
                    [
                        2,
                    ],
                    [
                        1,
                    ],
                ),
            )

        self.common(
            fn,
            (-torch.arange(1 * 8 * 8, dtype=torch.float32).view(1, 1, 8, 8),),
        )

    def test_max_pool2d4(self):
        def fn(x):
            # with padding
            return aten.max_pool2d_with_indices(x, [3, 3], [2, 2], [0, 0], [1, 1], True)

        self.common(
            fn,
            (torch.randn([2, 8, 111, 111]),),
        )

    def test_max_pool2d5(self):
        def fn(x):
            return aten.max_pool2d_with_indices(x, [3, 3], [])

        self.common(
            fn,
            (torch.randn([16, 64, 55, 55]),),
        )

    def test_max_pool2d6(self):
        # Too big kernel size, use fallback
        def fn(x):
            return aten.max_pool2d_with_indices(x, [13, 13], [])

        torch._inductor.metrics.generated_kernel_count = 0
        self.common(
            fn,
            (torch.randn([16, 64, 55, 55]),),
        )
        self.assertEqual(torch._inductor.metrics.generated_kernel_count, 0)

    # From https://github.com/pytorch/pytorch/issues/94775
    def test_max_pool2d7(self):
        # ceil mode turns on
        def fn(x):
            return torch.nn.functional.max_pool2d(
                x, 1, stride=(2, 2), padding=0, ceil_mode=True
            )

        self.common(
            fn,
            (torch.randn([1, 1, 6, 7]),),
        )

    # From https://github.com/pytorch/pytorch/issues/93384
    def test_max_pool2d8(self):
        # dialtion is not 1, use fallback
        def fn(x):
            return aten.max_pool2d_with_indices(x, [3, 2], [2, 1], [1, 1], [1, 2])

        torch._inductor.metrics.generated_kernel_count = 0
        self.common(
            fn,
            (torch.randn([2, 2, 3, 6]),),
        )
        self.assertEqual(torch._inductor.metrics.generated_kernel_count, 0)

    def test_avg_pool2d1(self):
        def fn(x):
            return aten.avg_pool2d(x, [3, 3], [2, 2])

        self.common(
            fn,
            (torch.randn(2, 4, 16, 16),),
        )

    def test_avg_pool2d2(self):
        def fn(x):
            return aten.avg_pool2d(x, [3, 3], [2, 2])

        self.common(
            fn,
            (torch.randn([16, 64, 55, 55]),),
        )

    def test_avg_pool2d3(self):
        def fn(x):
            return (
                aten.avg_pool2d(x, [3, 3], [2, 2], [1, 1]),
                aten.avg_pool2d(
                    x,
                    [
                        3,
                    ],
                    [
                        2,
                    ],
                    [
                        1,
                    ],
                ),
            )

        self.common(
            fn,
            (-torch.arange(1 * 8 * 8, dtype=torch.float32).view(1, 1, 8, 8),),
        )

    def test_avg_pool2d4(self):
        def fn(x):
            return aten.avg_pool2d(x, [3, 3], [2, 2], [0, 0], True)

        self.common(
            fn,
            (torch.randn([2, 8, 111, 111]),),
        )

    def test_avg_pool2d5(self):
        def fn(x):
            return aten.avg_pool2d(x, [3, 3], [2, 2], [1, 1], count_include_pad=False)

        self.common(
            fn,
            (-torch.arange(1 * 8 * 8, dtype=torch.float32).view(1, 1, 8, 8),),
        )

    def test_avg_pool2d6(self):
        def fn(x):
            return aten.avg_pool2d(x, [3, 3], [2, 2], [1, 1], divisor_override=3)

        self.common(
            fn,
            (-torch.arange(1 * 8 * 8, dtype=torch.float32).view(1, 1, 8, 8),),
        )

    def test_avg_pool2d7(self):
        # Large kernel size, use fallback
        def fn(x):
            return aten.avg_pool2d(x, [13, 13], [1, 1], [0, 0])

        torch._inductor.metrics.generated_kernel_count = 0
        self.common(
            fn,
            (-torch.arange(1 * 24 * 24, dtype=torch.float32).view(1, 1, 24, 24),),
        )
        self.assertEqual(torch._inductor.metrics.generated_kernel_count, 0)

    def test_avg_pool2d8(self):
        # https://github.com/pytorch/pytorch/issues/100987
        def fn(x):
            return aten.avg_pool2d(
                x, kernel_size=3, stride=2, padding=1, ceil_mode=True
            )

        self.common(
            fn,
            (torch.randn(1, 3, 6, 6),),
        )

    def test_alexnet_prefix(self):
        def forward(arg6, arg7, arg16):
            convolution = torch.ops.aten.convolution(
                arg16, arg7, arg6, [4, 4], [2, 2], [1, 1], False, [0, 0], 1
            )
            relu = torch.ops.aten.relu(convolution)
            max_pool2d_with_indices = torch.ops.aten.max_pool2d_with_indices(
                relu, [3, 3], [2, 2]
            )
            getitem = max_pool2d_with_indices[0]
            return (getitem,)

        self.common(
            forward,
            (
                rand_strided((64,), (1,), torch.float32, "cpu"),
                rand_strided((64, 3, 11, 11), (363, 121, 11, 1), torch.float32, "cpu"),
                rand_strided(
                    (16, 3, 224, 224), (150528, 50176, 224, 1), torch.float32, "cpu"
                ),
            ),
            # Mismatched elements: 127 / 746496 (0.0%)
            # Greatest absolute difference: 0.0009765625 at index (1, 62, 7, 16) (up to 1e-05 allowed)
            # Greatest relative difference: 0.05187467899332306 at index (14, 18, 11, 0) (up to 0.001 allowed)
            atol=1e-3,
            rtol=0.001,
        )

    def test_elu(self):
        def fn(x):
            return aten.elu(x, 1.6732632423543772, 1.0507009873554805) + 2, aten.elu(
                x + 1, 2, 3, 4
            )

        self.common(
            fn,
            (torch.randn([16, 16]),),
        )

    def test_tan(self):
        def fn(x):
            return aten.tan(x) + 2, aten.tan(x + 1)

        self.common(
            fn,
            (torch.randn([16, 16]),),
        )

    def test_tanh(self):
        def fn(x):
            return aten.tanh(x) + 2, aten.tanh(x + 1)

        self.common(
            fn,
            (torch.randn([16, 16]),),
        )

    def test_lgamma(self):
        def fn(x):
            return aten.lgamma(x) + 2, aten.cos(x + 1)

        self.common(
            fn,
            (torch.randn([16, 16]),),
        )

    def test_cos(self):
        def fn(x):
            return aten.cos(x) + 2, aten.cos(x + 1)

        self.common(
            fn,
            (torch.randn([16, 16]),),
        )

    def test_sin(self):
        def fn(x):
            return aten.sin(x) + 2, aten.sin(x + 1)

        self.common(
            fn,
            (torch.randn([16, 16]),),
        )

    def test_repeat(self):
        def fn(x):
            return (
                x.repeat(0, 1, 1, 1),
                x.repeat(2, 2, 3, 1),
                x.repeat(8, 1, 1, 1),
                x.repeat(2, 1, 1, 1, 1, 1),
            )

        self.common(
            fn,
            (torch.randn([1, 2, 4, 8]),),
        )

    def test_repeat_interleave(self):
        def fn(x):
            return (
                x.repeat_interleave(2),
                x.repeat_interleave(3, dim=0),
                x.repeat_interleave(x.size(1), dim=1),
            )

        self.common(
            fn,
            (torch.randn([1, 2, 4, 8]),),
        )

    @config.patch(implicit_fallbacks=True)
    def test_repeat_interleave_2(self):
        def fn(x):
            return torch.ops.aten.repeat_interleave.Tensor(x, output_size=12)

        self.common(
            fn,
            (torch.tensor([2, 4, 6]),),
        )

    @config.patch(fallback_random=True)
    def test_randn_with_dtype_and_device(self):
        if self.device == "cuda":
            raise unittest.SkipTest("only support cpu randn_with_dtype_and_device test")

        def fn(vectors):
            rotations_shape = (12, vectors.shape[-1], 1, 64)
            random_rotations = torch.randn(
                rotations_shape, device=vectors.device, dtype=vectors.dtype
            )
            random_rotations += 1
            return random_rotations

        self.common(
            fn,
            (torch.randn([4, 12, 2, 64]),),
        )

    def test_embedding(self):
        m = torch.nn.Sequential(
            torch.nn.Embedding(10, 4, padding_idx=0),
            torch.nn.ReLU(),
            ToTuple(),
        )

        self.common(
            m,
            (torch.randint(10, [2, 8]),),
        )

    def test_mean(self):
        def fn(x):
            return (
                x.mean(),
                x.mean(-1),
                torch.mean(x, -2, keepdim=True),
                x.mean([0, 1]),
            )

        self.common(
            fn,
            (torch.randn([1, 2, 4, 8]),),
        )

    def test_var_mean(self):
        def fn(x):
            return (
                *torch.var_mean(x, -1),
                *torch.var_mean(x, [1, 3]),
            )

        self.common(
            fn,
            (torch.randn([1, 2, 4, 8]),),
        )

    def test_var_correction(self):
        def fn(x):
            dim = -1
            return (
                torch.var(x, dim=dim, correction=1.3),
                torch.var(x, dim=dim, correction=3),
                torch.var(x, dim=dim, correction=10),
            )

        self.common(fn, (torch.randn([2, 8]),))
        # Unrolled reduction
        self.common(fn, (torch.randn([2, 4]),))

    @config.patch(pick_loop_orders=True)
    def test_transposed_propagates(self):
        @torch._dynamo.optimize("inductor", nopython=True)
        def fn(x, y):
            return x + y

        a = torch.randn(1, 4, 4, 4, device=self.device).permute(0, 2, 3, 1)
        b = torch.randn(4, 4, 4, device=self.device).permute(1, 2, 0)
        c = fn(a, b)
        self.assertEqual(a.stride(), c.stride())
        self.assertEqual(c.stride()[2], 1)

    def test_std(self):
        def fn(x):
            return (
                torch.var(x, True),
                torch.var(x, False),
                torch.var(x, -1, True),
                torch.var(x, -1, False),
                torch.std(x, False),
                torch.std(x, [0, 1], True),
                torch.std(x, [0, 1], False),
                torch.std(x, -2, True, keepdim=True),
            )

        self.common(
            fn,
            (torch.randn([2, 4, 4, 8]),),
        )

    def test_embedding_bag(self):
        def fn(w, i, o):
            return aten._embedding_bag(w, i, o, False, 0, False, None)

        self.common(
            fn,
            (torch.randn([10, 4]), torch.randint(10, [8]), torch.tensor([0, 2, 6])),
        )

    def test_batch_norm_2d(self):
        m = torch.nn.Sequential(
            torch.nn.BatchNorm2d(10),
            torch.nn.ReLU(),
        )
        m.eval()
        self.common(m, (torch.randn([2, 10, 8, 8]),), check_lowp=False)
        self.common(
            m,
            (torch.randn([3, 10, 16, 16]),),
            check_lowp=False,  # too painful to match types of bn model
        )

    # From yolov3
    @with_tf32_off
    def test_batch_norm_2d_2(self):
        if self.device == "cpu":
            raise unittest.SkipTest("requires CUDA")

        class Repro(torch.nn.Module):
            def __init__(self):
                super().__init__()
                self.self_0 = torch.nn.Conv2d(
                    64,
                    128,
                    kernel_size=(3, 3),
                    stride=(2, 2),
                    padding=(1, 1),
                    bias=False,
                )
                self.self_1 = torch.nn.BatchNorm2d(
                    128,
                    eps=0.0001,
                    momentum=0.03,
                    affine=True,
                    track_running_stats=True,
                )
                self.self_2 = torch.nn.LeakyReLU(negative_slope=0.1, inplace=True)

            def forward(self, l_input_: torch.Tensor):
                self_0 = self.self_0(l_input_)
                self_1 = self.self_1(self_0)
                self_2 = self.self_2(self_1)
                return (self_2,)

        inp = torch.randn((4, 64, 192, 256), dtype=torch.float32, device="cuda")
        mod = Repro().cuda()
        o1 = mod(inp)
        o2 = torch.compile(mod)(inp)
        self.assertEqual(o1, o2)

    @patch.object(config.trace, "enabled", True)
    def test_layer_norm(self):
        m = torch.nn.Sequential(
            torch.nn.LayerNorm(32),
            torch.nn.ReLU(),
        )
        m.eval()
        with torch.no_grad():
            self.common(m, (torch.randn([16, 32]),), check_lowp=False)
        if self.device != "cpu":
            self.assertEqual(torch._inductor.metrics.generated_kernel_count, 1)

    def test_transpose_add(self):
        def fn(a, b):
            return a.t() + b

        self.common(
            fn, (torch.randn([16, 32]), torch.randn([32, 16])), check_lowp=False
        )
        if self.device != "cpu":
            self.assertEqual(torch._inductor.metrics.generated_kernel_count, 1)

    @patch.object(config.triton, "persistent_reductions", True)
    def test_softmax_one_kernel_persist(self):
        def fn(x):
            dim = 1
            x_max = torch.amax(x, dim, keepdim=True)
            unnormalized = torch.exp(x - x_max)
            result = unnormalized / torch.sum(unnormalized, dim, keepdim=True)
            return result

        self.common(fn, (torch.randn([16, 32]),), check_lowp=False)
        if self.device != "cpu":
            self.assertEqual(torch._inductor.metrics.generated_kernel_count, 1)

    @patch.object(config.triton, "persistent_reductions", False)
    def test_softmax_one_kernel_loop(self):
        def fn(x):
            x_max = torch.amax(x, 1, keepdim=True)
            unnormalized = torch.exp(x - x_max)
            result = unnormalized / torch.sum(unnormalized, 1, keepdim=True)
            return result

        self.common(fn, (torch.randn([16, 32]),), check_lowp=False)
        if self.device != "cpu":
            self.assertEqual(torch._inductor.metrics.generated_kernel_count, 1)

    def test_complex_fallback(self):
        def fn(x):
            return x * x + 10

        self.common(
            fn,
            (torch.randn([1, 2, 4, 8]).to(dtype=torch.complex64),),
        )
        self.assertEqual(torch._inductor.metrics.generated_kernel_count, 0)

        class ToComplex(nn.Module):
            def forward(self, x):
                return (x + x + 12).to(torch.complex64)

        self.common(ToComplex(), (torch.rand([1, 2, 4, 8]),), check_lowp=False)

        if self.device != "cpu":
            self.assertEqual(torch._inductor.metrics.generated_kernel_count, 1)

    def test_view_as_complex(self):
        class Repro(torch.nn.Module):
            def __init__(self):
                super().__init__()

            def forward(self, view_2):
                clone = torch.ops.aten.clone.default(
                    view_2, memory_format=torch.contiguous_format
                )
                view_2 = None
                view_as_complex = torch.ops.aten.view_as_complex.default(clone)
                clone = None
                return (view_as_complex,)

        inp = torch.empty_strided((128, 64, 12, 32, 2), (1, 98304, 8192, 256, 128)).to(
            self.device
        )
        mod = Repro()

        o1 = mod(inp)
        o2 = torch.compile(mod)(inp)

        self.assertEqual(o1, o2)

    def test_view_as_real(self):
        def fn(x):
            y = torch.view_as_real(x)
            return y + 1

        x = torch.randn(4, dtype=torch.complex64)

        self.common(fn, (x,))

    def test_cauchy(self):
        def fn(x, y):
            return torch.sum(1 / (torch.unsqueeze(x, -1) - y))

        self.common(
            fn,
            (
                torch.randn(32),
                torch.randn(32),
            ),
            # Absolute difference: 0.0003662109375 (up to 0.0001 allowed)
            # Relative difference: 1.8804297408767818e-05 (up to 1e-05 allowed)
            atol=5 * 1e-4,
            rtol=5 * 1e-5,
            check_lowp=False,
        )
        if self.device != "cpu":
            self.assertEqual(torch._inductor.metrics.generated_kernel_count, 1)

    def test_gather_scatter(self):
        def fn(node_feat, edge_index):
            src_node_feat = node_feat[edge_index[0]]
            dst_node_feat = node_feat[edge_index[1]]
            edge_feat = src_node_feat - dst_node_feat + 1
            new_node_feat = torch.zeros_like(node_feat)
            new_node_feat.scatter_add_(
                0, edge_index[1].unsqueeze(-1).expand_as(edge_feat), edge_feat
            )
            return new_node_feat

        num_nodes = 16
        num_features = 32
        node_feat = torch.randn(num_nodes, num_features)
        edge_index = torch.randint(0, num_nodes, size=(2, num_nodes * 5))
        self.common(
            fn,
            (
                node_feat,
                edge_index,
            ),
            check_lowp=False,
        )
        if self.device != "cpu":
            self.assertEqual(torch._inductor.metrics.generated_kernel_count, 2)

    @config.patch(max_fusion_size=1)
    def test_no_mega_fusion_during_lowering(self):
        n = 50

        def fn(*args):
            x = args[0]
            for i in range(n):
                x = torch.add(x, args[i])
            return x

        self.common(
            fn,
            [torch.randn(64) for _ in range(n)],
            check_lowp=False,
        )
        print("-->", torch._inductor.metrics.generated_kernel_count)
        if self.device != "cpu":
            self.assertTrue(torch._inductor.metrics.generated_kernel_count > 1)

    def test_move_arange(self):
        def fn(x):
            return torch.arange(len(x), device="cpu").to(x.device) + x

        self.common(fn, (torch.randn([32]),), check_lowp=False)
        # if we have a copy there will be more than 1 kernel
        self.assertEqual(torch._inductor.metrics.generated_kernel_count, 1)

    def test_leaky_relu(self):
        def fn(x):
            return aten.leaky_relu(x, 0.2) + 2, aten.leaky_relu(x + 1)

        self.common(
            fn,
            (torch.randn([16, 16]),),
        )

    def test_gelu(self):
        def fn(x):
            return aten.gelu(x) + 2, aten.gelu(x + 1)

        self.common(
            fn,
            (torch.randn([16, 16]),),
        )

    def test_clone(self):
        def fn(x):
            return aten.clone(x) + 2, aten.clone(x + 1)

        self.common(
            fn,
            (torch.randn([16, 16]),),
        )

    def test_masked_fill(self):
        def fn(mask, value):
            return aten.masked_fill(value, mask, -10000.0) + 2, aten.masked_fill(
                value / 2.0, torch.logical_not(mask), 667
            )

        self.common(
            fn,
            (
                torch.randint(0, 1, [1, 16], dtype=torch.bool),
                torch.randn([16, 16]),
            ),
        )

    def test_masked_fill_promotion(self):
        def fn(mask, value):
            return aten.masked_fill(value, mask, torch.tensor(3.5))

        opt_fn = torch._dynamo.optimize("inductor")(fn)
        for inp in (
            torch.randn(
                [16, 16],
                dtype=torch.float16 if self.device == "cuda" else torch.float32,
                device=self.device,
            ),
            torch.randint(16, (16, 16), device=self.device),
        ):
            inputs = (
                torch.randint(0, 1, [1, 16], dtype=torch.bool, device=self.device),
                inp,
            )
            self.assertEqual(fn(*inputs), opt_fn(*inputs))

    def test_masked_scatter(self):
        def fn(value, mask, source):
            return torch.masked_scatter(value, mask, source)

        value = make_tensor(10, 10, dtype=torch.float32, device="cpu")
        mask = make_tensor(10, 10, dtype=torch.bool, device="cpu")
        source = make_tensor(mask.count_nonzero(), dtype=torch.float32, device="cpu")

        self.common(fn, (value, mask, source))

    def test_fill1(self):
        def fn(x):
            tmp = torch.ones_like(x)
            return tmp, aten.fill.Scalar(tmp, 2)

        self.common(
            fn,
            (torch.randn([16, 16]),),
        )

    def test_fill2(self):
        def fn(x):
            tmp = torch.ones_like(x)
            return tmp, aten.fill.Tensor(tmp, torch.tensor(3.0))

        self.common(
            fn,
            (torch.randn([16, 16]),),
        )

    def test_pow1(self):
        def fn(x):
            return [aten.pow(x, e) for e in range(-8, 9)]

        self.common(
            fn,
            (torch.randn([16, 16]),),
        )

    def test_pow2(self):
        def fn(x):
            return aten.pow(1000, x), aten.pow(x, 1000)

        self.common(
            fn,
            # TODO: Remove dtype once https://github.com/pytorch/pytorch/issues/94010 is fixed
            (
                torch.randn(
                    [16, 16],
                    dtype=torch.float64 if self.device == "cpu" else torch.float32,
                ),
            ),
            # Mismatched elements: 9 / 256 (3.5%)
            # Greatest absolute difference: 2.491354329061828e+28 at index (6, 6) (up to 1e-05 allowed)
            # Greatest relative difference: 2.9793410720160818e-05 at index (4, 5) (up to 1.3e-06 allowed)
            atol=1e-5,
            rtol=3e-05,
        )

    def test_pow3(self):
        # power of 0.5 is special-cased, arbitrary power would still produce triton codegen error
        def fn(x):
            z = torch.tensor(0.123, device=self.device)
            w = z + x
            return torch.pow(w, 0.5)

        opt = torch._dynamo.optimize("inductor")(fn)
        input = torch.rand(())
        self.assertTrue(same(opt(input), fn(input)))

    def test_pow_int(self):
        def fn(x, y):
            return torch.pow(x, 0x57), torch.pow(x, y)

        for dtype in (torch.uint8, torch.int8, torch.int16, torch.int32, torch.int64):
            intmax = torch.iinfo(dtype).max
            make_arg = functools.partial(
                make_tensor, dtype=dtype, device="cpu", requires_grad=False
            )
            self.common(
                fn,
                (
                    make_arg(16, 16),
                    make_arg(16, 16, high=intmax),
                ),
            )

    def test_glu(self):
        def fn(x):
            return aten.glu(x, -1), aten.glu(x, 1), aten.glu(x, 2)

        self.common(
            fn,
            (torch.randn([8, 16, 8, 8]),),
        )

    def test_cat(self):
        def fn(a):
            tmp = a * 2
            return (
                torch.cat((a, a[:, :4] + 1, a + 2), -1),
                torch.cat((tmp, tmp), 0),
                torch.cat((tmp, tmp.double()), 0),
            )

        self.common(
            fn,
            (torch.randn([8, 16]),),
        )
        self.common(
            fn,
            (torch.randn([1, 3, 3, 16]).to(memory_format=torch.channels_last),),
        )

    def test_cat_uint8(self):
        def fn(x):
            batch_shape = x.shape[:1]
            out = torch.cat([x.new_zeros(1).expand(batch_shape + (1,)), x], dim=-1)
            return out

        self.common(
            fn,
            (torch.randint(0, 256, size=(3, 255), dtype=torch.uint8),),
        )

    def test_cat_empty(self):
        def fn_2(*tensors):
            return torch.cat(tensors)

        self.common(
            fn_2,
            (
                torch.randn([1, 3, 3, 16]),
                torch.ones([0]),
            ),
        )
        self.common(
            fn_2,
            (
                torch.randn([1, 3, 3, 16]),
                torch.ones([0]),
                torch.randn([1, 3, 3, 16]),
            ),
        )
        self.common(
            fn_2,
            (
                torch.ones([0]),
                torch.randn([1, 3, 3, 16]),
            ),
        )

    @expectedFailureCodegenDynamic
    def test_cat_single_empty(self):
        # fails dynamic check for 'has a dynamic dimension'
        def fn_2(*tensors):
            return torch.cat(tensors)

        self.common(
            fn_2,
            (torch.ones([0]),),
        )

    def test_cat_upcasting(self):
        def fn(arg4_1, slice_7):
            cat_1 = aten.cat.default([arg4_1, slice_7], 1)
            return (cat_1,)

        self.common(
            fn,
            (
                torch.randn([8, 16], dtype=torch.float32),
                torch.randn([8, 20], dtype=torch.float16),
            ),
        )

    def test_cat_extern_kernel(self):
        def fn(x1, x2, x3, x4):
            x = torch.mm(x2, x3)
            s = torch.narrow(x, 1, 0, 100)
            x = torch.mm(s, x4)
            c = torch.cat((x, x1), 1)
            return (c,)

        self.common(
            fn,
            (
                torch.randn(256, 256),
                torch.randn(256, 1024),
                torch.randn(1024, 1600),
                torch.randn(100, 256),
            ),
            check_lowp=False,  # accuracy issues with relatively large matmuls
        )

    @skipCUDAIf(not SM80OrLater, "uses bfloat16 which requires SM >= 80")
    def test_remove_no_ops(self):
        def matmul_with_op(x, y, fn):
            return fn(x @ y)

        # Constant folding was explicitly turned off due to issue #108388
        # Turn it back on for test
        torch._inductor.config.joint_graph_constant_folding = True

        foo_opt = torch.compile(matmul_with_op)

        # test no-op
        fns = (
            lambda x: x
            + torch.zeros(
                [256, 256], dtype=torch.float32, device=x.device
            ),  # noqa: E731
            lambda x: x
            - torch.zeros(
                [256, 256], dtype=torch.float32, device=x.device
            ),  # noqa: E731
            lambda x: x
            * torch.ones(
                [256, 256], dtype=torch.float32, device=x.device
            ),  # noqa: E731
            lambda x: x
            / torch.ones(
                [256, 256], dtype=torch.float32, device=x.device
            ),  # noqa: E731
        )

        inps = [torch.rand([256, 256], device=self.device) for _ in range(2)]

        for fn in fns:
            out, source_codes = run_and_get_code(foo_opt, inps[0], inps[1], fn)
            self.assertEqual(out, matmul_with_op(inps[0], inps[1], fn))

            if self.device == "cpu":
                FileCheck().check_not("cpp_fused").run(source_codes[0])
            else:
                FileCheck().check_not("triton.jit").run(source_codes[0])

        # test dtype conversion
        inps = [
            torch.rand([256, 256], device=self.device, dtype=torch.bfloat16)
            for _ in range(2)
        ]
        for fn in fns:
            out, source_codes = run_and_get_code(foo_opt, inps[0], inps[1], fn)
            self.assertEqual(out, matmul_with_op(inps[0], inps[1], fn))

        # test broadcasted shape bail
        fn = lambda x: x + torch.zeros(  # noqa: E731
            [256, 256, 256], dtype=torch.bfloat16, device=self.device
        )
        out, source_codes = run_and_get_code(foo_opt, inps[0], inps[1], fn)
        self.assertEqual(out, matmul_with_op(inps[0], inps[1], fn))

    def test_remove_noop_copy(self):
        def fn(x, y):
            x = x.cos()
            a = x.copy_(y)
            return a.sin()

        self.common(fn, (torch.randn(8, 8), torch.randn(8)))

        def fn2(a, b):
            abs_max = torch.abs(a).max()
            b[0] = abs_max.to(a.dtype)
            return b

        self.common(
            fn2,
            (
                torch.randn(8, 8, dtype=torch.float16),
                torch.randn(8, dtype=torch.float32),
            ),
        )

    def test_cat_of_loops_and_extern_kernel(self):
        class M(torch.nn.Module):
            def __init__(
                self,
                **kwargs,
            ):
                super().__init__()
                self.conv = torch.nn.Conv2d(
                    64,
                    5,
                    1,
                    **kwargs,
                )
                self.max_pool2d = torch.nn.MaxPool2d(2)

            def forward(self, x, y):
                x1 = self.conv(x)
                y1 = self.max_pool2d(y)
                return torch.cat([x1, y1], 1)

        mod = M()
        opt_mod = torch._dynamo.optimize("inductor")(mod)
        memory_format = torch.channels_last
        inputs = (
            torch.randn([1, 64, 16, 16]).to(memory_format=memory_format),
            torch.randn([1, 64, 32, 32]).to(memory_format=memory_format),
        )
        y = mod(*inputs)
        opt_y = opt_mod(*inputs)
        self.assertEqual(y, opt_y)
        self.assertEqual(y.stride(), opt_y.stride())

    def test_cat_inplace(self):
        def fn(x):
            rt = torch.cat([x])
            v = x.sin_()
            return rt

        # can't use self.common because input is modified inplace
        inp = torch.ones(2)
        opt_fn = torch.compile(fn)
        res = opt_fn(inp.clone())
        expected = fn(inp.clone())
        self.assertEqual(res, expected)

    def test_stack(self):
        def fn(a, b):
            return torch.stack(
                [
                    a.expand(12, 16),
                    b.expand(12, 16),
                ],
                2,
            )

        self.common(fn, (torch.randn([1, 16]), torch.randn([12, 1])))

    def test_hardtanh(self):
        def fn(x):
            return F.hardtanh(x), F.hardtanh(x + 1), F.hardtanh(x - 1)

        self.common(
            fn,
            (torch.randn([64]),),
        )

    def test_hardsigmoid(self):
        def fn(x):
            return F.hardsigmoid(x), F.hardsigmoid(x + 3), F.hardsigmoid(x - 3)

        self.common(
            fn,
            (torch.randn([64]),),
        )

    def test_hardswish(self):
        def fn(x):
            return F.hardswish(x), F.hardswish(x + 3), F.hardswish(x - 3)

        self.common(
            fn,
            (torch.randn([64]),),
        )

    def test_rsqrt(self):
        def fn(x):
            return torch.rsqrt(x), torch.rsqrt(x + 1) - 2

        self.common(
            fn,
            (torch.randn([64]),),
        )

    def test_expm1(self):
        def fn(x):
            return torch.expm1(x), torch.expm1(x) * 2

        for dtype in (torch.float16, torch.float, torch.double, torch.int, torch.int64):
            self.common(
                fn,
                (torch.randn([64]).to(dtype=dtype),),
            )
            self.common(
                fn,
                (torch.arange(-1e-5, 1e-5, 1e-7).to(dtype=dtype),),
            )

    def test_log1p(self):
        def fn(x):
            return torch.log1p(x), torch.log1p(x) * 2

        for dtype in (torch.float16, torch.float, torch.double, torch.int, torch.int64):
            self.common(
                fn,
                (torch.randn([64]).to(dtype=dtype),),
            )
            self.common(
                fn,
                (torch.arange(-1e-5, 1e-5, 1e-7).to(dtype=dtype),),
            )

    def test_flip(self):
        def fn(x):
            return torch.flip(x, (-1,)), torch.flip(x, (0, 2)) - 2

        self.common(
            fn,
            (torch.randn([1, 2, 6, 6]),),
        )

    def test_signbit(self):
        def fn(x):
            return torch.signbit(x), ~torch.signbit(-x) & 1

        self.common(
            fn,
            (torch.randn([1, 2, 6, 6]),),
        )

    def test_sign_dtype(self):
        def fn(x):
            y = torch.sign(x)
            return torch.tanh(y)

        self.common(fn, (torch.randn([1, 2, 6, 6]),))

    def test_fmod(self):
        def fn(a, b):
            return torch.fmod(a, b), torch.fmod(3.0 * a, b) - 2.0

        shape = [1, 2, 6, 6]
        self.common(fn, (torch.randn(shape), torch.randn(shape)))

    def test_fmod_zero_dim(self):
        def fn(a, b):
            return (torch.fmod(a, b),)

        self.common(
            fn,
            (
                make_tensor(10, device="cpu", dtype=torch.float32),
                make_tensor((), device="cpu", dtype=torch.float32),
            ),
        )
        self.common(
            fn,
            (
                make_tensor((), device="cpu", dtype=torch.float32),
                make_tensor(10, device="cpu", dtype=torch.float32),
            ),
        )

    def test_log2(self):
        def fn(x):
            return torch.log2(x), torch.log2(x + 1) - 2

        self.common(
            fn,
            (torch.randn([64]) + 10,),
        )

    def test_logsumexp(self):
        def fn(x):
            return torch.logsumexp(x, -1), torch.logsumexp(x, 0) - 2

        self.common(
            fn,
            (torch.randn([8, 8]) + 10,),
        )

    def test_log_fp64(self):
        def fn(x):
            return torch.log(x), torch.log2(x)

        self.common(
            fn,
            (torch.randn([1024], dtype=torch.float64) + 10,),
        )

    def test_bitwise(self):
        def fn(x, y):
            return (
                torch.bitwise_not(x),
                torch.bitwise_or(x, y),
                torch.bitwise_xor(x, y),
                torch.bitwise_and(x, y),
            )

        self.common(
            fn,
            (
                torch.randint(0, 2**30, [64], dtype=torch.int32),
                torch.randint(0, 2**30, [64], dtype=torch.int32),
            ),
        )

    def test_bitwise2(self):
        # again with bool types
        def fn(x, y):
            return (
                torch.bitwise_not(x),
                torch.bitwise_or(x, y),
                torch.bitwise_xor(x, y),
                torch.bitwise_and(x, y),
            )

        self.common(
            fn,
            (
                torch.randint(0, 2, (2, 20), dtype=torch.bool),
                torch.randint(0, 2, (2, 20), dtype=torch.bool),
            ),
        )

    def test_bitwise3(self):
        # Repro for https://github.com/pytorch/pytorch/issues/97968
        def fn(x, y):
            return (
                torch.max(torch.bitwise_and(x, y), y),
                torch.clamp_max(torch.bitwise_or(x, y), y),
                torch.clamp_min(torch.bitwise_xor(x, y), y),
            )

        self.common(
            fn,
            (
                torch.rand([5, 10, 1]).to(torch.int8),
                torch.rand([10, 1]).to(torch.int8),
            ),
        )

    def test_inf(self):
        def fn(a):
            return a + float("inf"), a + float("-inf"), a * -float("inf")

        self.common(fn, (torch.randn(8),))

    def test_remainder(self):
        def fn(a, b):
            return (
                torch.remainder(a, b),
                torch.remainder(a + 1, b - 1),
                torch.remainder(a - 1, b + 1),
            )

        self.common(fn, (torch.randn(64), torch.randn(64)))

    def test_zeros(self):
        def fn(a):
            return (
                a + 1,
                torch.zeros(
                    (1, 8, 64, 64),
                    dtype=torch.float32,
                    device=a.device,
                ),
                torch.zeros(
                    1,
                    8,
                    64,
                    64,
                    dtype=torch.float32,
                    device=a.device,
                ),
                torch.zeros(2, 3, names=None),
                a + torch.ones(8, device=a.device),
                torch.full((2, 3), 3.1416, device=a.device),
            )

        self.common(fn, (torch.randn(8),))

    def test_new_ones(self):
        def fn(a):
            return (
                aten.new_ones(
                    a, [], device=a.device, dtype=6, layout=0, pin_memory=False
                ),
                aten.new_zeros(
                    a, [], device=a.device, dtype=6, layout=0, pin_memory=False
                ),
            )

        self.common(fn, (torch.randn(8),))

    def test_full_like(self):
        def fn(a):
            return torch.full_like(a, 7.777) - 1

        self.common(fn, (torch.randn(8),))

    def test_full_truncation(self):
        def fn(a):
            return a + torch.full_like(a, 7.777)

        for dtype in all_types():
            self.common(fn, (make_tensor(8, dtype=dtype, device="cpu"),))

    def test_index1(self):
        def fn(a, b, c):
            return aten.index(a, [b, c])

        self.common(
            fn,
            (
                torch.randn(8, 8, 12),
                torch.tensor([0, 0, 2, 2], dtype=torch.int64),
                torch.tensor([3, 4, 4, 3], dtype=torch.int64),
            ),
        )
        self.common(
            fn,
            (
                torch.randn(8, 8, 12),
                torch.tensor([[0, 0, 2, 2]], dtype=torch.int64),
                torch.tensor([[3], [4], [4], [3]], dtype=torch.int64),
            ),
        )

    def test_index2(self):
        def fn(a, b):
            return (
                aten.index(a, [b]),
                aten.index(a, [None, b]),
            )

        self.common(
            fn,
            (
                torch.randn(8, 8, 8),
                torch.tensor([[0, 0, 2, 2]], dtype=torch.int64),
            ),
        )

    def test_index3(self):
        def fn(x, ia, ib):
            return (x[:, ia, None, ib, 0],)

        self.common(
            fn,
            (
                torch.randn(3, 4, 4, 4, 3),
                torch.tensor([0, 2, 1], dtype=torch.int64),
                torch.tensor([0, 2, 1], dtype=torch.int64),
            ),
        )

    def test_output_strides(self):
        def fn(x):
            y = x.permute(0, 2, 3, 1).contiguous()
            torch._dynamo.graph_break()
            return y.view(-1, 4)

        inp = torch.rand([4, 4, 4, 4], device=self.device)
        fn_opt = torch._dynamo.optimize("inductor")(fn)

        self.assertEqual(fn(inp), fn_opt(inp))
        self.assertEqual(fn(inp).stride(), fn_opt(inp).stride())

        # no redundant copy
        def foo(x):
            return x[0:2:2].T[3:].squeeze(0)

        foo_opt = torch._dynamo.optimize("inductor")(foo)
        out = foo_opt(inp)
        self.assertEqual(inp.storage(), out.storage())

    def test_index_select(self):
        def fn(a, b):
            return (
                torch.index_select(a, 0, b),
                torch.index_select(a, 1, b),
                torch.index_select(torch.index_select(a, 2, b), 1, b),
            )

        for ind_dtype in (torch.int32, torch.int64):
            self.common(
                fn,
                (
                    torch.randn(8, 8, 8),
                    torch.tensor([0, 0, 2, 1], dtype=ind_dtype),
                ),
            )

    @skipCUDAIf(not TEST_CUDNN, "CUDNN not available")
    @skipIfRocm
    def test_cudnn_rnn(self):
        if self.device == "cpu":
            raise unittest.SkipTest("requires CUDA")

        def fn(
            a0,
            b0,
            b1,
            b2,
            b3,
            b4,
            b5,
            b6,
            b7,
            b8,
            b9,
            b10,
            b11,
            b12,
            b13,
            b14,
            b15,
            a3,
            a4,
            a5,
        ):
            a1 = [
                b0,
                b1,
                b2,
                b3,
                b4,
                b5,
                b6,
                b7,
                b8,
                b9,
                b10,
                b11,
                b12,
                b13,
                b14,
                b15,
            ]
            return aten._cudnn_rnn(
                a0,
                a1,
                4,
                a3,
                a4,
                a5,
                2,
                2048,
                0,
                2,
                False,
                0.0,
                False,
                True,
                [],
                None,
            )

        self.common(
            fn,
            (
                torch.randn([92, 8, 2048]),
                torch.randn([8192, 2048]),
                torch.randn([8192, 2048]),
                torch.randn([8192]),
                torch.randn([8192]),
                torch.randn([8192, 2048]),
                torch.randn([8192, 2048]),
                torch.randn([8192]),
                torch.randn([8192]),
                torch.randn([8192, 4096]),
                torch.randn([8192, 2048]),
                torch.randn([8192]),
                torch.randn([8192]),
                torch.randn([8192, 4096]),
                torch.randn([8192, 2048]),
                torch.randn([8192]),
                torch.randn([8192]),
                torch.randn([167837696]),
                torch.randn([4, 8, 2048]),
                torch.randn([4, 8, 2048]),
            ),
            check_lowp=False,  # difference in rnn is too large between half and float inputs
        )

    def test_upsample_nearest1d(self):
        def fn(a):
            return (
                aten.upsample_nearest1d(a, [74], None),
                aten.upsample_nearest1d(a, [70], None),
                aten.upsample_nearest1d(a, [45], None),
                aten.upsample_nearest1d(a, [36], None),
                aten.upsample_nearest1d(a, None, [2.0]),
            )

        self.common(fn, (torch.randn([2, 4, 37]),))

    def test_upsample_nearest2d(self):
        def fn(a):
            return (
                aten.upsample_nearest2d(a, [74, 76]),
                aten.upsample_nearest2d(a, [70, 75]),
                aten.upsample_nearest2d(a, [45, 74]),
                aten.upsample_nearest2d(a, [36, 39]),
                aten.upsample_nearest2d(a, None, [2.0, 2.0]),
            )

        self.common(fn, (torch.randn([2, 4, 37, 38]),))

    def test_upsample_nearest3d(self):
        def fn(a):
            return (
                aten.upsample_nearest3d(a, [74, 76, 78], None),
                aten.upsample_nearest3d(a, [70, 75, 80], None),
                aten.upsample_nearest3d(a, [45, 74, 103], None),
                aten.upsample_nearest3d(a, [36, 39, 40], None),
                aten.upsample_nearest3d(a, None, [2.0, 2.0, 2.0]),
            )

        self.common(fn, (torch.randn([2, 4, 37, 38, 39]),))

    def test_upsample_nearest2d_backward(self):
        func = torch.ops.aten.upsample_nearest2d_backward

        def fn(a):
            return (
                func(a, output_size=[6, 12], input_size=[3, 3, 3, 6]),
                func(a, output_size=[6, 12], input_size=[3, 3, 4, 5]),
                func(a, output_size=[6, 12], input_size=[3, 3, 2, 8]),
                func(a, output_size=[6, 12], input_size=[3, 3, 2, 8]),
                func(a, output_size=[6, 12], input_size=[3, 3, 4, 7]),
            )

        self.common(fn, (torch.randn([3, 3, 6, 12]),))

    @skip_if_x86_mac()
    def test_upsample_bilinear2d_a(self):
        def fn(a):
            return (
                aten.upsample_bilinear2d(a, [45, 45], False, None),
                aten.upsample_bilinear2d(a, None, True, [2.0, 2.0]),
            )

        self.common(fn, (torch.randn([2, 4, 37, 38]),), atol=2.5e-5, rtol=1.3e-6)

    def test_upsample_bilinear2d_b(self):
        def fn(a):
            return aten.upsample_bilinear2d(a, None, True, [2.0, 2.0])

        self.common(
            fn,
            [
                torch.randn([1, 2, 40, 59]),
            ],
            atol=2.5e-5,
            rtol=1.3e-6,
        )

    def test_reflection_pad2d(self):
        def fn(a, pad):
            return (
                aten.reflection_pad2d(a, [1, 1, 1, 1]),
                aten.reflection_pad2d(a, pad),
            )

        self.common(
            fn,
            (
                torch.randint(0, 999, size=[1, 1, 8, 8], dtype=torch.float32),
                [5, 2, 3, 4],
            ),
        )

    def test_reflection_pad2d_backward(self):
        def template(size, padding):
            def fn(grad_output, x):
                return aten.reflection_pad2d_backward(grad_output, x, padding)

            x = torch.randint(0, 999, size=size, dtype=torch.float32)
            result = aten.reflection_pad2d(x, padding)
            grad_output = torch.randn_like(result)

            self.common(fn, (grad_output, x))

        template([1, 1, 8, 8], [0, 0, 0, 0])
        template([1, 1, 8, 8], [1, 1, 1, 1])
        template([1, 1, 8, 8], [1, 2, 3, 4])
        template([1, 1, 8, 8], [0, -1, 2, 2])
        template([1, 1, 8, 8], [-1, 0, 2, 2])
        template([1, 1, 8, 8], [2, 2, 0, -1])
        template([1, 1, 8, 8], [2, 2, -1, 0])

    def test_grid_sampler_2d(self):
        def fn(a, b):
            return (
                aten.grid_sampler_2d(a, b, 0, 0, True),
                aten.grid_sampler_2d(a, b, 0, 1, False),
            )

        self.common(
            fn,
            (
                torch.randn([4, 3, 352, 352], dtype=torch.float32),
                torch.rand([4, 352, 352, 2], dtype=torch.float32) * 2 - 1,
            ),
            check_lowp=False,
            # Mismatched elements: 154697 / 1486848 (10.4%)
            # Greatest absolute difference: 0.0001976490020751953 at index (0, 0, 101, 243) (up to 1e-05 allowed)
            # Greatest relative difference: 7.332530120481928 at index (1, 1, 258, 301) (up to 1.3e-06 allowed)
            atol=0.0002,
            rtol=1.3e-06,
        )

    def test_upsample_bicubic2d(self):
        def fn(a):
            return (
                aten.upsample_bicubic2d(a, (128, 128), True),
                aten.upsample_bicubic2d(a, (128, 256), False),
            )

        # Mismatched elements: 10 / 196608 (0.0%)
        # Greatest absolute difference: 1.3869255781173706e-05 at index (2, 1, 88, 65) (up to 1e-05 allowed)
        # Greatest relative difference: 0.0033082996811011046 at index (3, 1, 88, 91) (up to 1.3e-06 allowed)
        self.common(
            fn,
            (torch.randn([4, 3, 64, 32], dtype=torch.float32),),
            atol=2e-5,
            rtol=1e-3,
        )

    def test_float_index_expression(self):
        # Test that index propagation doesn't generate bad index_expr calls like
        # ops.index_expr(0.5*x, dtype) where the expression is not integral
        def fn(x):
            return aten.upsample_bicubic2d(x, (256, 256), False)

        x = torch.randn(1, 1, 128, 128, dtype=torch.float32, device=self.device)
        _, source_codes = run_and_get_code(fn, x)

        pattern = r"0\.50*\*[ix][\d]"
        for code in source_codes:
            self.assertIsNone(
                re.search(pattern, code), msg="Found bad index_expr in code:\n" + code
            )

    def test_sort(self):
        def fn(a):
            return torch.sort(a)

        self.common(
            fn, (torch.randint(0, 999, size=[1, 1, 8, 8], dtype=torch.float32),)
        )

    def test_topk(self):
        def fn(a):
            return torch.topk(a, 2, -1)

        self.common(
            fn, (torch.randint(0, 999, size=[1, 1, 8, 8], dtype=torch.float32),)
        )

    def test_long_tensor(self):
        def fn(a):
            return (
                torch.LongTensor([294]).to(a.device) - a,
                torch.as_tensor([295]).to(a.device) + a,
            )

        self.common(fn, (torch.randint(0, 999, size=[8, 8]),))

    def test_constant_pad_1d(self):
        def fn(a):
            return (
                aten.constant_pad_nd(a, [0, 1], 6.0),
                aten.constant_pad_nd(a, [2, 3], 99.0),
            )

        self.common(fn, (torch.randint(0, 999, size=[2, 16, 31], dtype=torch.float32),))

    def test_constant_pad_fill_dtype(self):
        def fn(a, b):
            return (
                aten.constant_pad_nd(a, (1, 1), 1.0) & b,
                aten.constant_pad_nd(a, (1, 1), 0.0) & b,
            )

        self.common(
            fn,
            (torch.randint(2, (4,), dtype=torch.bool), torch.ones(6, dtype=torch.bool)),
        )

    def test_constant_pad_2d(self):
        def fn(a):
            return (
                aten.constant_pad_nd(a, [1, 1, 1, 1], 6.0),
                aten.constant_pad_nd(a, [1, 2, 3, 4], 99.0),
            )

        self.common(
            fn, (torch.randint(0, 999, size=[1, 1, 8, 8], dtype=torch.float32),)
        )

    def test_constant_pad_3d(self):
        def fn(a):
            return (
                aten.constant_pad_nd(a, [1, 2, 3, 4, 5, 6], 6.0),
                aten.constant_pad_nd(a, [0, 0, 3, 4, 0, 0], 6.0),
            )

        self.common(
            fn, (torch.randint(0, 999, size=[2, 4, 4, 4], dtype=torch.float32),)
        )

    def test_constant_pad_float64(self):
        # Repro for https://github.com/pytorch/pytorch/issues/93351
        def fn(input):
            v1 = torch.nn.functional.pad(input, pad=(1, 0))
            return torch.gt(v1, input)

        x = torch.rand([1, 2, 2, 1], dtype=torch.float64)
        self.common(fn, (x,))

    def test_constant_pad_nd_inplace(self):
        def fn(a):
            return aten.constant_pad_nd(a, [0, 0])

        x = torch.randn([2], device=self.device)
        fn_compiled = torch.compile(fn)
        y = fn_compiled(x)
        self.assertTrue(y is not x)

    def test_l1_loss(self):
        def fn(a, b):
            return torch.nn.functional.l1_loss(a, b), torch.nn.functional.mse_loss(a, b)

        self.common(
            fn,
            (
                torch.randn([2, 3, 16, 16]),
                torch.randn([2, 3, 16, 16]),
            ),
            check_lowp=False,
        )

    def test_triu(self):
        def fn(a):
            return aten.triu(a, 1), aten.triu(a, 0), aten.triu(a, 2)

        self.common(fn, (torch.randn([2, 10, 10]),))

    def test_no_op_reduction(self):
        def fn(a):
            return a.sum(-1), torch.amax(a + 1, 1, keepdim=True)

        self.common(fn, (torch.randn([8, 1, 1]),))

    def test_inplace_add(self):
        @torch._dynamo.optimize("inductor")
        def fn(x, y):
            return x.add_(y)

        inputs = (
            rand_strided((4, 4), (4, 1), device=self.device),
            rand_strided((4, 4), (4, 1), device=self.device),
        )
        inp_clone = inputs[0].clone()
        out = fn(*inputs)
        self.assertTrue(same(out, inp_clone + inputs[1]))
        self.assertTrue(out is inputs[0])

    # The following 2 tests are meant to check the logic that drops
    # xmask from triton load/store if xnumel = 1
    @requires_cuda()
    def test_single_elem(self):
        def fn(a):
            b = a + 1
            return (b,)

        self.common(fn, (torch.randn(1),))

    @requires_cuda()
    def test_single_elem_indirect(self):
        def fn(a, b):
            c = a[b] + 1
            return (c,)

        a = torch.randn(1)
        b = (torch.tensor([0], dtype=torch.int64),)

        self.common(fn, (a, b))

    # This test is meant to check for issues from the logic
    # that drops xmask from trito load/store if XBLOCK divides xnumel

    @requires_cuda()
    def test_xblock_divides_xnumel(self):
        def fn(a):
            b = a + 1
            return (b,)

        # assumption is that XBLOCK is always a divisor of 1024
        # so xmask will be dropped iff xnumel is multiple of 1024
        self.common(fn, (torch.randn(1024),))
        self.common(fn, (torch.randn(1025),))

    def test_inplace_mixed_dtype_ops(self):
        @torch._dynamo.optimize("inductor")
        def fn(x, y):
            z = x + y.float()
            w = z.add_(y)
            return w.mul_(y)

        inputs = (
            rand_strided((4, 4), (4, 1), device=self.device, dtype=torch.float),
            rand_strided((4, 4), (4, 1), device=self.device, dtype=torch.double),
        )
        out = fn(*inputs)
        out_eager = (inputs[0] + inputs[1].float()).add_(inputs[1]).mul_(inputs[1])
        self.assertTrue(same(out, out_eager))

    @config.patch(
        {"triton.unique_kernel_names": True, "triton.descriptive_names": False}
    )
    def test_kernel_names(self):
        @torch._dynamo.optimize("inductor")
        def fn(x):
            return 2 * x

        inputs = (rand_strided((8,), (1,), device=self.device),)
        self.assertTrue(same(fn(*inputs), 2 * inputs[0]))

    @config.patch({"triton.cudagraphs": True})
    @dynamo_config.patch(automatic_dynamic_shapes=True)
    def test_strided_inputs(self):
        @torch._dynamo.optimize("inductor")
        def fn(x, y):
            return x + y

        inputs = (
            rand_strided((8, 16), (32, 2), device=self.device),
            rand_strided((8, 16), (16, 1), device=self.device),
        )
        self.assertTrue(same(fn(*inputs), inputs[0] + inputs[1]))

    @config.patch({"triton.cudagraphs": True})
    @dynamo_config.patch(automatic_dynamic_shapes=True)
    def test_input_mutation1(self):
        def fn(a):
            b = a + 1
            a.copy_(b)
            c = a + 2
            return a * b / c

        arg1 = torch.randn(64, device=self.device)
        arg2 = arg1.clone()
        arg3 = torch.randn(64, device=self.device)
        arg4 = arg3.clone()
        correct1 = fn(arg1)
        correct2 = fn(arg3)
        opt_fn = torch._dynamo.optimize_assert(compile_fx)(fn)
        actual1 = opt_fn(arg2)
        actual2 = opt_fn(arg4)

        self.assertTrue(same(actual1, correct1))
        self.assertTrue(same(actual2, correct2))
        self.assertTrue(same(arg1, arg2))
        self.assertTrue(same(arg3, arg4))

    def test_input_mutation2(self):
        def fn(a):
            b = a + 1
            a.view(64).copy_(torch.tensor([66.0], device=a.device))
            c = a + 2
            return b, c

        # NOTE: this test fails when none of the inputs require grad.
        # That seems like an inductor bug.
        arg1 = torch.randn([1, 64], device=self.device).requires_grad_(True).add(1)
        arg2 = arg1.clone()
        correct1 = fn(arg1)
        opt_fn = torch._dynamo.optimize_assert(compile_fx)(fn)
        actual1 = opt_fn(arg2)

        self.assertTrue(same(actual1, correct1))
        self.assertTrue(same(arg1, arg2))

    def test_input_mutation3(self):
        def fn(a):
            a += 1
            a *= 2
            aten.sigmoid_(a)
            a = a.view(64)
            a += 3
            a *= 4
            aten.relu_(a)
            return a

        arg1 = torch.randn([1, 64], device=self.device)
        arg2 = arg1.clone()
        correct1 = fn(arg1)
        opt_fn = torch._dynamo.optimize_assert(compile_fx)(fn)
        actual1 = opt_fn(arg2)

        self.assertTrue(same(actual1, correct1))
        self.assertTrue(same(arg1, arg2))

    def test_input_mutation4(self):
        def fn(a):
            torch.relu_(a)
            return a

        arg1 = torch.randn([1, 64], device=self.device)
        arg2 = arg1.clone()
        correct1 = fn(arg1)
        opt_fn = torch._dynamo.optimize_assert(compile_fx)(fn)
        actual1 = opt_fn(arg2)

        self.assertTrue(same(actual1, correct1))
        self.assertTrue(same(arg1, arg2))

    def test_input_mutation5(self):
        def fn(x):
            tmp = x.ceil()
            x.add_(10)
            return tmp

        opt_fn = torch._dynamo.optimize()(fn)

        a = torch.zeros((), dtype=torch.int64, device=self.device)
        a_expect = a.clone()
        expect = fn(a_expect)

        a_actual = a.clone()
        actual = opt_fn(a_actual)

        self.assertEqual(a_expect, a_actual)
        self.assertEqual(expect, actual)

    def test_slice_mutation1(self):
        def fn(a):
            x = torch.zeros_like(a)
            b = x + 1
            x[:, 3] = 3.0
            c = torch.clone(x)
            x[4, :] = 4.0
            d = x + 1
            return x, b, c, d

        self.common(fn, (torch.randn([8, 8]),))

    def test_slice_mutation2(self):
        def fn(a):
            a[:, 20:40] = a[:, 20:40] + 1
            a[:, 2:11] = a[:, 1:10] + 2

        arg1 = torch.randn([1, 64], device=self.device)
        arg2 = arg1.clone()
        fn(arg1)
        opt_fn = torch._dynamo.optimize_assert(compile_fx)(fn)
        opt_fn(arg2)

        # TODO, fix: See https://github.com/pytorch/pytorch/issues/94693
        if self.device != "cpu":
            self.assertTrue(same(arg1, arg2))

    def test_tensor_index_slice(self):
        def fn(a):
            x = torch.tensor([1, 2], device=self.device)
            y = torch.tensor([2, 3], device=self.device)
            xx = torch.tensor([1, 2], device=self.device).view(1, 2)
            yy = torch.tensor([1, 2, 3], device=self.device).view(3, 1)
            return [
                a[x, y],
                a[:, x, y],
                a[:, x, y, :],
                a[x, :, y],
                a[:, x, :, y, :],
                a[xx, yy],
                a[:, xx, yy],
                a[xx, :, yy],
                a[xx, yy, :],
                a[:, xx, :, yy],
            ]

        a = torch.arange(3 * 4 * 5 * 6 * 7, device=self.device).view(3, 4, 5, 6, 7)
        refs = fn(a)
        tests = torch.compile(fn)(a)
        for ref, test in zip(refs, tests):
            torch.testing.assert_close(ref, test)

    def test_tensor_index_put_slice(self):
        torch._dynamo.config.cache_size_limit = 10

        def fn(a, version):
            x = torch.tensor([1, 2], device=self.device, dtype=torch.int32)
            y = torch.tensor([2, 3], device=self.device, dtype=torch.int32)

            xx = torch.tensor([1, 2], device=self.device).view(1, 2)
            yy = torch.tensor([1, 2, 3], device=self.device).view(3, 1)

            if version == 0:
                a[x, y] = torch.zeros_like(a[x, y])
            elif version == 1:
                a[:, x, y] = torch.zeros_like(a[:, x, y])
            elif version == 2:
                a[:, x, y, :] = torch.zeros_like(a[:, x, y, :])
            elif version == 3:
                a[x, :, y] = torch.zeros_like(a[x, :, y])
            elif version == 4:
                a[:, x, :, y, :] = torch.zeros_like(a[:, x, :, y, :])
            elif version == 5:
                a[xx, yy] = torch.zeros_like(a[xx, yy])
            elif version == 6:
                a[:, xx, yy] = torch.zeros_like(a[:, xx, yy])
            elif version == 7:
                a[xx, :, yy] = torch.zeros_like(a[xx, :, yy])
            elif version == 8:
                a[xx, yy, :] = torch.zeros_like(a[xx, yy, :])
            elif version == 9:
                a[:, xx, :, yy] = torch.zeros_like(a[:, xx, :, yy])

            return a

        a = torch.arange(3 * 4 * 5 * 6 * 7, device=self.device, dtype=torch.int32).view(
            3, 4, 5, 6, 7
        )
        for i in range(10):
            ref = fn(torch.clone(a), i)
            test = torch.compile(fn)(torch.clone(a), i)
            torch.testing.assert_close(ref, test)

    def test_indirect_load_broadcast(self):
        def fn(in_ptr0, in_ptr1, in_ptr2):
            return torch.gather(in_ptr1, 0, in_ptr2) + in_ptr0

        arg190 = rand_strided((32, 21), (1, 32), device=self.device, dtype=torch.int64)
        arg190.fill_(0)
        arg111 = rand_strided(
            (9521, 512), (512, 1), device=self.device, dtype=torch.float32
        )
        self.common(
            fn,
            (
                torch.randn(32, 1),
                arg111,
                arg190,
            ),
        )

    def test_roi_align(self):
        if not has_torchvision_roi_align():
            raise unittest.SkipTest("requires torchvision")

        def fn(a, b):
            return torch.ops.torchvision.roi_align(a, b, 0.25, 7, 7, 2, False)

        self.common(fn, (torch.zeros([4, 256, 296, 304]), torch.zeros([2292, 5])))

    def test_nll_loss_forward(self):
        def fn(a, b):
            return aten.nll_loss_forward(a, b, None, 1, -100)

        labels = (
            torch.zeros([5], dtype=torch.int64),
            torch.tensor([-100, -100, 3, -100, -100], dtype=torch.int64),
        )
        inps = (torch.randn(5, 5), torch.randn(5, 5))
        for a, b in zip(inps, labels):
            self.common(
                fn,
                (a, b),
            )

    def test_nll_loss_backward(self):
        def fn(a, b, c):
            return aten.nll_loss_backward(
                a, b, c, None, 1, -100, torch.tensor(1.0, device=self.device)
            )

        labels = (
            torch.zeros([5], dtype=torch.int64),
            torch.tensor([-100, -100, 3, -100, -100], dtype=torch.int64),
        )
        inps = (torch.randn(5, 5), torch.randn(5, 5))
        grad_outs = (torch.randn(()), torch.randn(()))
        for a, b, c in zip(grad_outs, inps, labels):
            self.common(
                fn,
                (a, b, c),
            )

    def test_isinf(self):
        def fn(x):
            return x.isinf(), x.isnan()

        self.common(
            fn, [torch.tensor([1, float("inf"), 2, float("-inf"), float("nan")])]
        )
        self.common(
            fn,
            [
                torch.tensor(
                    [1, float("inf"), 2, float("-inf"), float("nan")],
                    dtype=torch.float64,
                )
            ],
        )

    def test_isinf2(self):
        def fn(x):
            y = torch.tensor(
                [1, float("inf"), 2, float("-inf"), float("nan")], device=self.device
            )
            return x == y

        self.common(
            fn, (torch.tensor([1, float("inf"), 2, float("-inf"), float("nan")]),)
        )

    def test_any(self):
        def fn(x):
            return (
                x.any(-1),
                x.isinf().any(),
                torch.all(x.isinf(), dim=0),
                torch.all(torch.logical_not(x.isinf())),
            )

        self.common(fn, [-torch.rand(64)])
        tmp = torch.randn(16, 8)
        tmp[1, 1] = float("inf")
        self.common(fn, [tmp])

    def test_multilayer_any(self):
        def fn(x):
            return (x.isinf().any(), x.isfinite().all())

        sample = torch.rand(9, 3, 353, 353)
        self.common(fn, [sample])

        sample.view(-1)[-1] = float("inf")
        self.common(fn, [sample])

    def test_inplace_activations(self):
        def fn(x):
            a = aten.hardswish_(x + 1)
            b = aten.hardtanh_(x + 1)
            c = aten.leaky_relu_(x + 1)
            d = aten.silu_(x + 1)
            e = aten.log1p(x + 1)
            f = aten.masked_fill_(x + 1, torch.zeros_like(x, dtype=torch.bool), 99.0)
            h = aten.masked_fill_(x + 1, torch.ones_like(x, dtype=torch.bool), 99.0)
            return (a, b, c, d, e, f, h)

        self.common(fn, [torch.randn(64) * 10])

    def test_baddbmm(self):
        def fn(a, b, c, beta):
            return aten.baddbmm(a, b, c, beta=beta)

        b = torch.randn(6, 128, 64)
        c = torch.randn(6, 64, 100)
        options = itertools.product(
            [torch.randn(6, 1, 100), torch.randn(6, 1, 100).fill_(torch.nan)],
            [0.0, 1.0],
        )
        for a, beta in options:
            self.common(
                fn,
                [a, b, c, beta],
                # Mismatched elements: 1212 / 76800 (1.6%)
                # Greatest absolute difference: 0.001953125 at index (0, 0, 93) (up to 1e-05 allowed)
                # Greatest relative difference: 1.0 at index (3, 19, 4) (up to 0.001 allowed)
                atol=0.002,
                rtol=0.001,
            )

    @config.patch({"triton.max_tiles": 2})
    def test_fuse_tiled(self):
        def fn(a, b, c):
            return a + b, c + 1

        self.common(
            fn, [torch.randn(128, 1), torch.randn(1, 128), torch.randn(128, 128)]
        )

    def test_expand_as(self):
        def fn(a, b):
            return aten.expand_as(a, b), aten.expand_as(a + 1, b + 1) + 1

        self.common(
            fn,
            [
                torch.randn(6, 1, 100),
                torch.randn(6, 128, 100),
            ],
        )

    def test_index_put1(self):
        def fn(a, b, c):
            return (
                torch.index_put(a, [b], c),
                torch.index_put_(a + 1, [b + 1], c + 1) + 1,
            )

        self.common(
            fn,
            [
                torch.randn([800, 256, 7, 7]),
                torch.randperm(601),
                torch.randn([601, 256, 7, 7]),
            ],
        )
        self.common(
            fn, [torch.randn(1024, 4, 2), torch.arange(4), torch.randn(4, 1, 1)]
        )

    def test_index_put2(self):
        def fn(a, b, c):
            return torch.index_put(a, [b], c, True)

        self.common(
            fn,
            [
                torch.randn([100, 256, 7, 7]),
                torch.randint(0, 100, size=[600], dtype=torch.int64),
                torch.randn([600, 256, 7, 7]),
            ],
            # workaround for https://github.com/openai/triton/issues/558
            check_lowp=False,
        )

    def test_index_put3(self):
        def fn(a, b, c):
            torch.ops.aten.index_put_(a, (None, b, None), c)
            a1 = a + 1
            torch.ops.aten.index_put_(a1, (None, b + 1, None), c + 1)
            return (a, a1)

        self.common(
            fn,
            [
                torch.randn([1024, 4, 2]),
                torch.arange(3),
                torch.randn([1024, 1, 2]),
            ],
        )

    def test_index_put4(self):
        # a, b[0] are not broadcastable
        # https://github.com/pytorch/pytorch/issues/97104
        def fn(a, b, c):
            return torch.index_put(a, [b], c)

        self.common(
            fn,
            [
                torch.rand([8, 2]),
                torch.rand([8]) > 0.5,
                torch.rand([]),
            ],
        )

    def test_index_put_as_masked_fill(self):
        def fn(a, b, c, d):
            a = a.clone()
            torch.ops.aten.index_put_(a, [b], c, d)
            return a

        self.common(
            fn,
            (
                torch.randn([1024, 4, 2]),
                torch.randn([1024, 4, 2]) > 0,
                torch.randn([]),
                False,
            ),
        )

        self.common(
            fn,
            (
                torch.randn([1024, 4, 2]),
                torch.randn([1024, 4, 2]) > 0,
                torch.randn([]),
                True,
            ),
        )

    def test_index_put_fallback1(self):
        def fn(a, b, c, d):
            a = a.clone()
            torch.ops.aten.index_put_(a, [b], c, d)
            return a

        self.common(
            fn,
            (
                torch.randn([3]),
                torch.as_tensor([True, True, False]),
                torch.randn([2]),
                False,
            ),
        )

        self.common(
            fn,
            (
                torch.randn([3]),
                torch.as_tensor([True, True, False]),
                torch.randn([2]),
                True,
            ),
        )

    def test_index_put_fallback2(self):
        def fn(a, b, c, d, e):
            a = a.clone()
            torch.ops.aten.index_put_(a, [None, b, c], d, e)
            return a

        self.common(
            fn,
            (
                torch.randn([1, 2, 3]),
                torch.as_tensor([0, 1]),
                torch.as_tensor([True, True, False]),
                torch.randn([]),
                False,
            ),
        )
        self.common(
            fn,
            (
                torch.randn([1, 2, 3]),
                torch.as_tensor([0, 1]),
                torch.as_tensor([True, True, False]),
                torch.randn([]),
                True,
            ),
        )

    def test_index_put_deterministic_fallback(self):
        with DeterministicGuard(True):

            def fn(a, b, c):
                return torch.index_put(a, [b], c, True)

            self.common(
                fn,
                [
                    torch.randn([100, 32]),
                    torch.randint(0, 100, size=[600], dtype=torch.int64),
                    torch.randn([600, 32]),
                ],
                check_lowp=False,
            )

    def test_index_put_index(self):
        def fn(ind, x, src):
            y = torch.ops.aten.index_put.default(x, [ind], src)
            return torch.ops.aten.index.Tensor(y, [ind])

        args = [torch.tensor([1], dtype=torch.int64), torch.randn(8, 4), torch.randn(4)]
        self.common(fn, args)

    def test_adding_tensor_offsets(self):
        @torch.compile(fullgraph=True)
        def fn(x):
            return x[16:32]

        with torch.no_grad():
            x = torch.randn(1024, device=self.device)
            self.assertEqual(fn(x[0:]), x[16:][:16])
            self.assertEqual(fn(x[128:]), x[128 + 16 :][:16])

    # from GPT2ForSequenceClassification
    def test_index_tensor(self):
        def fn(x, y):
            ne = torch.ops.aten.ne.Scalar(x, 0)
            sum = torch.ops.aten.sum.dim_IntList(ne, [-1])
            sub = torch.ops.aten.sub.Tensor(sum, 1)
            iota = torch.ops.prims.iota.default(
                1,
                start=0,
                step=1,
                dtype=torch.int64,
                device=x.device,
                requires_grad=False,
            )
            return torch.ops.aten.index.Tensor(y, [iota, sub])

        self.common(fn, [torch.randn(1, 1024), torch.randn(1, 1024, 2)])

    @config.patch(fallback_random=True)
    def test_bernoulli1(self):
        def fn(a):
            b = torch.empty_like(a)
            return aten.bernoulli_(b), b

        self.common(
            fn,
            [
                torch.randn([100]),
            ],
        )

    def test_bernoulli2(self):
        def fn(a):
            return aten.bernoulli(a)

        self.common(
            fn,
            [torch.tensor([1.0, 1.0, 0.0, 0.0, 1.0, 0.0, 1.0, 1.0])],
        )

    def test_narrow(self):
        def fn(x):
            return (
                aten.narrow(x, 1, 10, 16),
                aten.narrow(x + 2, 0, 10, 16) + 1,
                aten.narrow_copy(x, 1, 10, 16),
            )

        self.common(fn, [torch.randn(64, 64)])

    def test_as_strided(self):
        def fn(x):
            return (
                aten.as_strided(x, (8, 8, 64), (8 * 64, 64, 1), 0),
                aten.as_strided(x + 1, (8, 8, 64), (8 * 64, 64, 1), 0) + 2,
            )

        def fn_channels_last(x):
            return (
                aten.as_strided(
                    x, (8, 384, 2, 20, 12), (153600, 1, 61440, 384, 7680), 0
                ),
                aten.as_strided(
                    x + 1, (8, 384, 2, 20, 12), (153600, 1, 61440, 384, 7680), 0
                )
                + 2,
            )

        self.common(fn, [torch.randn(64, 64)])
        self.common(
            fn_channels_last,
            [torch.randn(8, 384, 20, 20).to(memory_format=torch.channels_last)],
        )

    def test_like_channels_last(self):
        def foo():
            randn = torch.randn((4, 3, 8, 8), device=self.device, dtype=torch.float32)
            xc = randn.contiguous(memory_format=torch.channels_last)
            clone = torch.zeros_like(xc, memory_format=torch.preserve_format)
            rand_like = torch.rand_like(randn)
            return (xc, clone, rand_like)

        out = foo()
        out_comp = torch.compile()(foo)()

        for t, t_comp in zip(out, out_comp):
            self.assertEqual(t.stride(), t_comp.stride())

    def test_as_strided_scatter(self):
        def fn(a, b):
            return aten.as_strided_scatter(
                a * 8 + 10,
                b * 2 - 4,
                size=(a.shape[0], a.shape[1] // 2),
                stride=(a.shape[1], 2),
                storage_offset=0,
            )

        self.common(fn, [torch.randn(10, 1024), torch.randn(10, 512)])

    def test_select_scatter(self):
        def fn(x, a, b):
            return (
                aten.select_scatter(x, a, 1, 0),
                aten.select_scatter(x, b, 0, 1),
            )

        self.common(
            fn,
            [
                torch.randn(8, 197, 38),
                torch.randn(8, 38),
                torch.randn(197, 38),
            ],
        )

    def test_slice_scatter(self):
        def fn(x, a):
            return (
                aten.slice_scatter(x, a, 2, 10, -10),
                aten.slice_scatter(x, a[:, :, :40], 2, 10, -10, 2),
            )

        self.common(
            fn,
            [
                torch.randn(4, 8, 100),
                torch.randn(4, 8, 80),
            ],
        )

    def test_slice_scatter2(self):
        def fn(a, b):
            return aten.slice_scatter(a, b, 0, 0, 9223372036854775807)

        self.common(
            fn,
            [
                torch.randn([8, 197, 384]),
                torch.randn([8, 197, 384]),
            ],
        )

    def test_scatter1(self):
        def fn(a, dim, index, b):
            return aten.scatter(a, dim, index, b)

        self.common(
            fn,
            [
                torch.zeros(2, 3),
                -1,
                torch.tensor([[0]]),
                torch.ones(2, 3),
            ],
        )

    def test_scatter2(self):
        if self.device == "cuda":
            raise unittest.SkipTest("unstable on sm86")

        def fn(a, dim, index, b):
            return aten.scatter.reduce(a, dim, index, b, reduce="add")

        self.common(
            fn,
            [
                torch.zeros(64, 512),
                0,
                torch.zeros((64, 512), dtype=torch.int64),
                torch.ones(64, 512),
            ],
        )

    def test_scatter3(self):
        def fn(a, dim, index, b):
            return aten.scatter(a, dim, index, b, reduce="add")

        self.common(
            fn,
            [
                torch.randn(5, 29, 13),
                2,
                torch.tensor([[[3, 5, 7, 9]]]),
                0.8,  # src can be a scalar
            ],
            # Mismatched elements: 1 / 1885 (0.1%)
            # Greatest absolute difference: 0.00018310546875 at index (0, 0, 3) (up to 1e-05 allowed)
            # Greatest relative difference: 0.0022371364653243847 at index (0, 0, 3) (up to 0.001 allowed)
            atol=2e-4,
            rtol=1e-3,
        )

    def test_scatter4(self):
        def fn(x, ind, src):
            return torch.scatter(x, 0, ind, src)

        for deterministic in [False, True]:
            with DeterministicGuard(deterministic):
                self.common(
                    fn,
                    [
                        torch.randn(196, 992),
                        torch.randint(196, (1, 992)),
                        torch.randn(1, 992),
                    ],
                )

    def test_scatter5(self):
        def fn(a, dim, index, b, reduce):
            a = a.clone()
            a.scatter_(dim, index, b, reduce=reduce)
            a1 = a + 1.0
            a1.scatter_(dim, index, b, reduce=reduce)
            return (a, a1)

        for reduce in ["add", "multiply"]:
            self.common(
                fn,
                [
                    torch.ones((4, 5)),
                    0,
                    torch.tensor([[1], [2], [3]], dtype=torch.int64),
                    torch.randn(4, 5),
                    reduce,
                ],
            )

    def test_scatter6(self):
        def fn(a, dim, index, b):
            return aten.scatter(a, dim, index, b)

        for deterministic in [False, True]:
            with DeterministicGuard(deterministic):
                self.common(
                    fn,
                    [
                        torch.randn(5, 8, 13),
                        2,
                        torch.tensor([[[3, 5, 7, 9]]]),
                        0.8,  # src can be a scalar
                    ],
                )

    @unittest.skip("Flaky test, needs debugging")
    def test_scatter_add1(self):
        def fn(a, dim, index, b):
            return aten.scatter_add(a, dim, index, b)

        self.common(
            fn,
            [
                torch.randn(2, 3),
                0,
                torch.tensor([[0]]),
                torch.randn(2, 3),
            ],
        )

    def test_scatter_add2(self):
        def fn(a, dim, index, b):
            return aten.scatter_add(a, dim, index, b)

        self.common(
            fn,
            [
                torch.randn(2, 3),
                0,
                torch.tensor([[0, 0, 0], [1, 1, 1]]),
                torch.randn(2, 3),
            ],
        )

    def test_scatter_add3(self):
        def fn(a, dim, index, b):
            return aten.scatter_add(a, dim, index, b)

        for deterministic in [False, True]:
            with DeterministicGuard(deterministic):
                self.common(
                    fn,
                    [
                        torch.randn(5, 29, 13),
                        2,
                        torch.tensor([[[3, 5, 7, 9]]]),
                        torch.randn(1, 1, 10),
                    ],
                )

    def test_scatter_reduce1(self):
        def fn(a, dim, index, b):
            return aten.scatter_reduce(a, dim, index, b, "sum")

        self.common(
            fn,
            [
                torch.randn(5, 29, 13),
                2,
                torch.tensor([[[3, 5, 7, 9]]]),
                torch.randn(1, 1, 10),
            ],
        )

    def test_scatter_reduce2(self):
        def fn(a, dim, index, b, reduce):
            return aten.scatter_reduce(a, dim, index, b, reduce, include_self=False)

        for reduce in ["sum", "amax"]:
            self.common(
                fn,
                [
                    torch.randn(2, 3),
                    0,
                    torch.zeros((2, 3), dtype=torch.int64),
                    torch.randn(2, 3),
                    reduce,
                ],
            )

    def test_scatter_reduce3(self):
        def fn(a, dim, index, b, reduce):
            a = a.clone()
            a.scatter_reduce_(dim, index, b, reduce=reduce)
            a1 = a + 1.0
            a1.scatter_reduce_(dim, index, b, reduce=reduce)
            return (a, a1)

        for reduce in ["sum", "prod"]:
            self.common(
                fn,
                [
                    torch.ones((4, 5)),
                    0,
                    torch.tensor([[1], [2], [3]], dtype=torch.int64),
                    torch.randn(4, 5),
                    reduce,
                ],
            )

    # issue #1150
    def test_dense_mask_index(self):
        if self.device == "cpu":
            raise unittest.SkipTest(
                "https://github.com/pytorch/torchdynamo/issues/1697"
            )

        def fn(x, y):
            y = torch.ops.aten.select.int(y, 0, 2)
            z = x * y
            return z.sum()

        self.common(fn, [torch.randn(102400), torch.randn(3)])

    def test_empty1(self):
        def fn():
            return torch.empty((1, 128, 128))

        self.common(fn, [], assert_equal=False)

    def test_empty2(self):
        def fn():
            return aten.empty((1, 128, 128))

        self.common(fn, [], assert_equal=False)

    def test_new_empty(self):
        def fn(a):
            return aten.new_empty(a, [1, 128, 128])

        self.common(fn, [torch.randn(55)], assert_equal=False)

    def test_empty_strided(self):
        def fn():
            return aten.empty_strided([1, 128, 128], [16384, 128, 1])

        self.common(fn, [], assert_equal=False)

    def test_new_empty_strided(self):
        def fn(a):
            return aten.new_empty_strided(a, [1, 128, 128], [16384, 128, 1])

        self.common(fn, [torch.randn(55)], assert_equal=False)

    def test_dropout_trivial_0(self):
        def fn1(a):
            return torch.nn.functional.dropout(a, 0.0, True) + a

        self.common(fn1, [torch.randn(55)])

    def test_dropout_trivial_1(self):
        def fn2(a):
            return torch.nn.functional.dropout(a, 1.0, True) + a

        self.common(fn2, [torch.randn(55)])

    @config.patch({"triton.cudagraphs": True})
    @dynamo_config.patch(automatic_dynamic_shapes=True)
    def test_dropout(self):
        random.seed(1234)
        torch.manual_seed(1234)

        @torch._dynamo.optimize("inductor")
        def fn1(a):
            return torch.nn.functional.dropout(a)

        x = torch.ones(1000, device=self.device, dtype=torch.float32)
        result1 = fn1(x)
        self.assertTrue(400 < result1.nonzero().shape[0] < 600)
        self.assertTrue(0.9 < result1.mean().item() < 1.1)

        random.seed(1234)
        torch.manual_seed(1234)

        @torch._dynamo.optimize("inductor")
        def fn2(a):
            return torch.nn.functional.dropout(a, 0.5, True)

        result2 = fn2(x)
        self.assertTrue(400 < result2.nonzero().shape[0] < 600)
        self.assertTrue(0.9 < result2.mean().item() < 1.1)

    @dynamo_config.patch(automatic_dynamic_shapes=True)
    def test_dropout_deterministic(self):
        @torch._dynamo.optimize("inductor")
        def fn(a):
            return torch.nn.functional.dropout(a, 0.55, True)

        for cg in [False, True]:
            with patch.object(config.triton, "cudagraphs", cg):
                torch._dynamo.reset()

                x = torch.ones(1024, device=self.device, dtype=torch.float32)

                torch.manual_seed(1234)
                a0 = fn(x).clone()
                a1 = fn(x).clone()
                a2 = fn(x).clone()

                torch.manual_seed(1234)
                b0 = fn(x).clone()
                b1 = fn(x).clone()
                b2 = fn(x).clone()

                # same seed, same values
                self.assertTrue(torch.allclose(a0, b0))
                self.assertTrue(torch.allclose(a1, b1))
                self.assertTrue(torch.allclose(a2, b2))

                # different calls, different values
                self.assertFalse(torch.allclose(a0, a1))
                self.assertFalse(torch.allclose(a1, a2))

    def test_rand_like_deterministic(self):
        @torch._dynamo.optimize("inductor")
        def fn(a):
            return torch.rand_like(a), torch.rand_like(a)

        x = torch.ones(1024, device=self.device, dtype=torch.float32)

        torch.manual_seed(1234)
        a0 = fn(x)[0].clone()
        a1 = fn(x)[0].clone()
        a2 = fn(x)[0].clone()

        torch.manual_seed(1234)
        b0 = fn(x)[0].clone()
        b1 = fn(x)[0].clone()
        b2 = fn(x)[0].clone()

        # same seed, same values
        self.assertTrue(torch.allclose(a0, b0))
        self.assertTrue(torch.allclose(a1, b1))
        self.assertTrue(torch.allclose(a2, b2))

        # different calls, different values
        self.assertFalse(torch.allclose(a0, a1))
        self.assertFalse(torch.allclose(a1, a2))

        c, d = fn(x)
        self.assertFalse(torch.allclose(c, d))
        self.assertTrue((c >= 0).all())
        self.assertTrue((c < 1).all())
        self.assertTrue((d >= 0).all())
        self.assertTrue((d < 1).all())

    def test_functionalize_rng_wrappers(self):
        # Ideally, we would like to use torch.compile for these operators. But
        # currently the plan is to introduce these operators at the partitioner
        # level, obviating the need to support them fully through the
        # torch.compile stack. To ensure that we have good enough debugging with
        # minifiers, we have ensure that they work with make_fx. This test uses
        # make_fx to do the testing. In future, we can move on torch.compile.
        def fn():
            rng_state1, a1 = torch._prims.rng_prims.run_and_save_rng_state(
                torch.ops.aten.rand.default,
                [4, 4],
                dtype=torch.float32,
                device=self.device,
            )
            rng_state2, a2 = torch._prims.rng_prims.run_and_save_rng_state(
                torch.ops.aten.rand.default,
                [4, 4],
                dtype=torch.float32,
                device=self.device,
            )

            b1 = torch._prims.rng_prims.run_with_rng_state(
                rng_state1,
                torch.ops.aten.rand.default,
                [4, 4],
                dtype=torch.float32,
                device=self.device,
            )
            b2 = torch._prims.rng_prims.run_with_rng_state(
                rng_state2,
                torch.ops.aten.rand.default,
                [4, 4],
                dtype=torch.float32,
                device=self.device,
            )

            return (a1, a2, b1, b2)

        mod = make_fx(fn)()
        compiled_f = compile_fx_inner(mod, ())
        a1, a2, b1, b2 = compiled_f(())
        self.assertEqual(a1, b1)
        self.assertEqual(a2, b2)

    @patch.object(torch._functorch.config, "functionalize_rng_ops", True)
    def test_philox_rand(self):
        if self.device == "cpu":
            raise unittest.SkipTest(
                "functionalization of rng ops supported only on CUDA"
            )

        @torch._dynamo.optimize("inductor")
        def fn(x):
            a = torch.rand_like(x) * x
            a = torch.rand_like(x) * a
            return a

        def check(x):
            torch.manual_seed(123)
            a = fn(x)

            torch.manual_seed(1234)
            b = fn(x)

            torch.manual_seed(123)
            c = fn(x)

            # same seed, same values
            self.assertTrue(torch.allclose(a, c))

            # different calls, different values
            self.assertFalse(torch.allclose(a, b))

        check(torch.ones(1024, device=self.device, dtype=torch.float32))
        self.assertEqual(torch.cuda._get_rng_state_offset(), 2048)
        # Check non-multiple of 4 numel
        check(torch.ones(3, device=self.device, dtype=torch.float32))
        self.assertEqual(torch.cuda._get_rng_state_offset(), 8)

    def test_randn_like_empty(self):
        class Model(torch.nn.Module):
            def __init__(
                self,
            ):
                super().__init__()

            def forward(self, v1: torch.Tensor):
                vx = v1.min(dim=1).values
                v2 = torch.randn_like(vx)
                return v2

        model = Model()
        x = torch.rand(10, 3, 0)

        self.common(model, (x,))

    def test_randint(self):
        @torch.compile(fullgraph=True)
        def fn(x):
            return (
                torch.randint(10, [1024], device=x.device),
                torch.randint(-4, 7, [1024], dtype=torch.int32, device=x.device),
                torch.randint_like(x, 2**50),
            )

        torch.manual_seed(12345)
        a0, b0, c0 = fn(torch.zeros([40, 40], device=self.device))
        self.assertEqual(a0.shape, [1024])
        self.assertEqual(b0.shape, [1024])
        self.assertEqual(c0.shape, [40, 40])
        torch.manual_seed(12345)
        a1, b1, c1 = fn(torch.zeros([40, 40], device=self.device))
        self.assertEqual(a0, a1)
        self.assertEqual(b0, b1)
        self.assertEqual(c0, c1)

        self.assertEqual(a0.min(), 0)
        self.assertEqual(a0.max(), 9)

        self.assertEqual(b0.min(), -4)
        self.assertEqual(b0.max(), 6)

        self.assertGreaterEqual(c0.min(), 0)
        self.assertGreater(c0.max(), 2**40)
        self.assertLess(c0.max(), 2**50)

    @config.patch(fallback_random=True)
    def test_like_rands(self):
        def fn(x):
            return torch.rand_like(x), torch.randn_like(x)

        self.common(fn, [torch.zeros([20, 20])])

    def test_like_rands2(self):
        # rand_like with kwargs `device` of str type
        d = self.device
        assert isinstance(d, str)

        @torch.compile
        def fn(x):
            return torch.rand_like(x, device=d)

        x = torch.ones(10, device=self.device, dtype=torch.float32)
        a0 = fn(x).clone()
        a1 = fn(x).clone()
        self.assertFalse(torch.allclose(a0, a1))

    @requires_cuda()
    def test_like_rands3(self):
        # rand_like with `device` which is different from `x.device`
        def test_like_rands_on_different_device(device1, device2):
            @torch.compile
            def fn(x, device):
                return torch.rand_like(x, device=device)

            x = torch.ones(10, device=device1, dtype=torch.float32)
            return fn(x, device2).clone()

        a0 = test_like_rands_on_different_device("cpu", "cuda")
        a1 = test_like_rands_on_different_device("cuda", "cpu")
        self.assertTrue(a0.device.type == "cuda")
        self.assertTrue(a1.device.type == "cpu")

    def test_max_pool2d_with_indices_backward(self):
        def fn(a, b, c):
            return aten.max_pool2d_with_indices_backward(
                a, b, [2, 2], [2, 2], [0, 0], [1, 1], False, c
            )

        x = torch.randn([2, 4, 18, 14])
        result, indices = aten.max_pool2d_with_indices(
            x,
            [2, 2],
            [2, 2],
            [0, 0],
            [1, 1],
            False,
        )

        self.common(
            fn,
            [
                torch.randn_like(result),
                x,
                indices,
            ],
        )

    def test_max_pool2d_with_indices_backward2(self):
        def fn(a, b, c):
            return aten.max_pool2d_with_indices_backward(
                a, b, [3, 3], [2, 2], [1, 1], [1, 1], True, c
            )

        x = torch.randn([2, 4, 40, 56])
        result, indices = aten.max_pool2d_with_indices(
            x,
            [3, 3],
            [2, 2],
            [1, 1],
            [1, 1],
            True,
        )

        self.common(
            fn,
            [
                torch.randn_like(result),
                x,
                indices,
            ],
        )

    # From https://github.com/pytorch/torchdynamo/issues/1200
    def test_max_pool2d_with_indices_backward3(self):
        def fn(a, b, c):
            return aten.max_pool2d_with_indices_backward(
                a, b, [1, 1], [2, 2], [0, 0], [1, 1], False, c
            )

        x = torch.randn([32, 256, 37, 38])
        result, indices = aten.max_pool2d_with_indices(
            x,
            [1, 1],
            [2, 2],
            0,
            1,
            False,
        )
        self.common(
            fn,
            [
                torch.randn_like(result),
                x,
                indices,
            ],
        )

    # From https://github.com/pytorch/torchdynamo/issues/1352
    def test_max_pool2d_with_indices_backward4(self):
        def fn(a, b, c):
            return aten.max_pool2d_with_indices_backward(
                a, b, [5, 5], [1, 1], [2, 2], [1, 1], False, c
            )

        torch._inductor.metrics.generated_kernel_count = 0
        x = torch.randn([2, 64, 3, 4])
        result, indices = aten.max_pool2d_with_indices(
            x,
            [5, 5],
            [1, 1],
            2,
            1,
            False,
        )
        self.common(
            fn,
            [
                torch.randn_like(result),
                x,
                indices,
            ],
        )
        self.assertEqual(torch._inductor.metrics.generated_kernel_count, 1)

    def test_max_pool2d_with_indices_backward5(self):
        # Window size is too big. Should fallback
        def fn(a, b, c):
            return aten.max_pool2d_with_indices_backward(
                a, b, [13, 13], [1, 1], [2, 2], [1, 1], False, c
            )

        torch._inductor.metrics.generated_kernel_count = 0
        x = torch.randn([2, 64, 20, 20])
        result, indices = aten.max_pool2d_with_indices(
            x,
            [13, 13],
            [1, 1],
            2,
            1,
            False,
        )
        self.common(
            fn,
            [
                torch.randn_like(result),
                x,
                indices,
            ],
        )
        self.assertEqual(torch._inductor.metrics.generated_kernel_count, 0)

    # From https://github.com/pytorch/pytorch/issues/93384
    def test_max_pool2d_with_indices_backward6(self):
        # dilation is not 1. Should fallback
        def fn(a, b, c):
            return aten.max_pool2d_with_indices_backward(
                a, b, [3, 2], [2, 1], [1, 1], [1, 2], False, c
            )

        torch._inductor.metrics.generated_kernel_count = 0
        x = torch.randn([2, 2, 3, 6])
        result, indices = aten.max_pool2d_with_indices(
            x,
            [3, 2],
            [2, 1],
            [1, 1],
            [1, 2],
            False,
        )
        self.common(
            fn,
            [
                torch.randn_like(result),
                x,
                indices,
            ],
        )
        self.assertEqual(torch._inductor.metrics.generated_kernel_count, 0)

    def test_issue102546(self):
        def fn(x):
            return x.mean(0)

        self.common(fn, [torch.rand(())])

    def test_avg_pool2d_backward(self):
        def fn(a, b):
            return aten.avg_pool2d_backward(
                a,
                b,
                [2, 2],
                [2, 2],
                [0, 0],
                True,
                False,
                None,
            )

        self.common(
            fn,
            [
                torch.randn([2, 4, 7, 7]),
                torch.randn([2, 4, 14, 14]),
            ],
        )

    def test_avg_pool2d_backward2(self):
        def fn(a, b):
            return aten.avg_pool2d_backward(
                a,
                b,
                [3, 3],
                [1, 1],
                [1, 1],
                True,
                False,
                None,
            )

        self.common(
            fn,
            [
                torch.randn([1, 1, 20, 15]),
                torch.randn([1, 1, 20, 15]),
            ],
        )

    def test_avg_pool2d_backward3(self):
        def fn(a, b):
            return aten.avg_pool2d_backward(
                a,
                b,
                [1, 1],
                [2, 2],
                [0, 0],
                False,
                False,
                None,
            )

        torch._inductor.metrics.generated_kernel_count = 0
        self.common(
            fn,
            [
                torch.randn([1, 2016, 11, 11]),
                torch.randn([1, 2016, 21, 21]),
            ],
        )
        self.assertEqual(torch._inductor.metrics.generated_kernel_count, 1)

    def test_avg_pool2d_backward4(self):
        def fn(a, b):
            return aten.avg_pool2d_backward(
                a,
                b,
                [13, 13],
                [1, 1],
                [0, 0],
                True,
                False,
                None,
            )

        torch._inductor.metrics.generated_kernel_count = 0
        self.common(
            fn,
            [
                torch.randn([1, 16, 12, 12]),
                torch.randn([1, 16, 24, 24]),
            ],
            check_lowp=False,
        )
        self.assertEqual(torch._inductor.metrics.generated_kernel_count, 0)

    @config.patch(search_autotune_cache=False)
    def test_mm_views(self):
        def fn(a, b):
            return torch.mm(a.view(32, 32), b.view(32, 32))

        self.common(
            fn,
            (
                torch.randn([32, 32]).transpose(0, 1),
                torch.randn([1, 32, 32]).transpose(0, 1),
            ),
            check_lowp=False,
        )
        expected_kernel = 0
        # codegen mm kernel from template
        self.assertEqual(
            torch._inductor.metrics.generated_kernel_count, expected_kernel
        )

    @torch._dynamo.config.patch(assume_static_by_default=False)
    def test_dtype_sympy_expr(self):
        torch._inductor.metrics.disable_cpp_wrapper = 0

        @torch._dynamo.optimize_assert("inductor")
        def fn(a):
            y = a[..., :-1, :].contiguous()
            return y

        result = fn(torch.randn([1, 2, 16, 4]).requires_grad_())
        result.sum().backward()

        expected_disable_cpp_wrapper = 0
        self.assertEqual(
            torch._inductor.metrics.disable_cpp_wrapper, expected_disable_cpp_wrapper
        )

    def test_dropout2(self):
        n = 100000
        weight = torch.ones(
            n, device=self.device, dtype=torch.float32, requires_grad=True
        )
        ones = torch.ones(n, device=self.device, dtype=torch.float32)

        @torch._dynamo.optimize_assert("inductor")
        def run(x, train=True):
            return F.dropout(x * weight, 0.33, train)

        def check(r, g):
            rmean = r.mean().item()
            gmean = g.mean().item()
            rcount = len(r.nonzero())
            gcount = len(g.nonzero())

            # dropped elements should match
            self.assertTrue(same(r.nonzero(), g.nonzero()))
            self.assertEqual(rcount, gcount)

            # dropped should be close to 0.33
            self.assertGreater(rcount, 0.64 * n)
            self.assertGreater(0.68 * n, rcount)

            self.assertAlmostEqual(rmean, gmean)
            self.assertAlmostEqual(rmean, 1.0, places=2)

        r1 = run(ones, train=False)
        r1.sum().backward()
        g1 = weight.grad.clone()
        # eval mode should be all ones
        self.assertTrue(same(r1, torch.ones_like(r1)))
        self.assertTrue(same(g1, torch.ones_like(g1)))

        torch.manual_seed(1234)
        weight.grad.zero_()
        r2, (fw_code, bw_code) = run_fw_bw_and_get_code(lambda: run(ones))
        if self.device == "cuda":
            self.assertEqual(fw_code.count("tl.rand"), 1)
            self.assertEqual(bw_code.count("tl.rand"), 0)
        g2 = weight.grad.clone()
        check(r2, g2)

        torch.manual_seed(1234)
        weight.grad.zero_()
        r3 = run(ones)
        r3.sum().backward()
        g3 = weight.grad.clone()
        check(r3, g3)

        # second run is same result as first
        self.assertTrue(same(r2, r3))
        self.assertTrue(same(g2, g3))

    @config.patch(search_autotune_cache=False)
    def test_dropout3(self):
        m = torch.nn.Sequential(
            torch.nn.Linear(32, 32, bias=False),
            torch.nn.Dropout(),
            torch.nn.Linear(32, 32, bias=False),
            torch.nn.Dropout(),
        ).to(self.device)

        @torch._dynamo.optimize_assert("inductor")
        def run(x):
            return m(x)

        torch._inductor.metrics.generated_kernel_count = 0

        result, (fw_code, bw_code) = run_fw_bw_and_get_code(
            lambda: run(torch.randn([8, 32], device=self.device))
        )

        if self.device == "cuda":
            self.assertEqual(fw_code.count("tl.rand"), 1)
            self.assertEqual(bw_code.count("tl.rand"), 0)
        expected_kernel = 4

        self.assertEqual(
            torch._inductor.metrics.generated_kernel_count, expected_kernel
        )

    def test_randint_kernel_count(self):
        @torch._dynamo.optimize_assert("inductor")
        def fn1():
            random_tensor1 = torch.randint(10, [32], device=self.device)
            random_tensor2 = torch.randint(10, [32], device=self.device)
            random_tensor3 = torch.randint(10, [32], device=self.device)
            return random_tensor1, random_tensor2, random_tensor3

        _, source_codes = run_and_get_code(fn1)
        if self.device == "cuda":
            self.assertEqual(len(source_codes), 1)
            self.assertEqual(source_codes[0].count("async_compile.triton"), 1)

    def test_roll(self):
        def fn(a):
            return (
                aten.roll(a, [-3, 10], [1, 2]),
                aten.roll(a, [5]),
            )

        self.common(
            fn,
            [
                torch.randn([2, 56, 56, 16]),
            ],
        )

    def test_argmax_min_int32(self):
        # https://github.com/pytorch/pytorch/issues/94055
        def fn(a, b):
            c = a.argmax(3)
            return torch.min(b, c)

        a = torch.rand(3, 4, 2, 1).int()
        b = torch.rand(2, 2, 1, 4, 1).int()
        self.common(fn, (a, b))

    def test_argmax_argmin1(self):
        def fn(x):
            return (aten.argmax(x), aten.argmin(x))

        self.common(
            fn,
            [
                torch.randn([8, 256, 256]),
            ],
        )

    def test_argmax_argmin2(self):
        def fn(x):
            return (
                aten.argmax(x, 0),
                aten.argmin(x, 0),
                aten.argmax(x, 1),
                aten.argmin(x, 1),
            )

        self.common(fn, (torch.randn([144, 144]),))

    def test_argmax_argmin_with_duplicates(self):
        def fn(x):
            return (
                aten.argmax(x, 0),
                aten.argmin(x, 0),
                aten.argmax(x, 1),
                aten.argmin(x, 1),
            )

        # Unrolled reduction
        t1 = torch.randint(2, size=(6, 6))
        self.common(fn, (t1,))

        # Persistent reduction
        t1 = torch.randint(8, size=(32, 32))
        self.common(fn, (t1,))

        # Non-persistent reduction
        t1 = torch.randint(8, size=(1028, 1028))
        self.common(fn, (t1,))

    def test_argmax_argmin_with_nan(self):
        def fn(x):
            return (
                aten.argmax(x, 0),
                aten.argmin(x, 0),
                aten.argmax(x, 1),
                aten.argmin(x, 1),
            )

        if self.device == "cpu":
            raise unittest.SkipTest("broken on CPU")

        # Unrolled reduction
        t1 = torch.randn((6, 6))
        t1[:, 1] = float("nan")
        t1[:, 3] = float("nan")
        self.common(fn, (t1,))

        # Persistent reduction
        t1 = torch.randn((32, 32))
        t1[:, 4] = float("nan")
        t1[:, 8] = float("nan")
        self.common(fn, (t1,))

        # Non-persistent reduction
        t1 = torch.randn((1028, 1028))
        t1[:, 40] = float("nan")
        t1[:, 100] = float("nan")
        self.common(fn, (t1,))

    def test_conv_backward(self):
        def fn(rank4_inps, rank3_inps, rank5_inps):
            out1 = aten.convolution_backward(
                *rank4_inps,
                [C],
                [1, 1],
                [0, 0],
                [1, 1],
                False,
                [0, 0],
                1,
                [True, True, True],
            )
            out2 = aten.convolution_backward(
                *rank4_inps,
                [C],
                [1, 1],
                [0, 0],
                [1, 1],
                False,
                [0, 0],
                1,
                [True, False, False],
            )
            out3 = aten.convolution_backward(
                *rank3_inps,
                [C],
                [1],
                [0],
                [1],
                False,
                [0],
                1,
                [True, True, True],
            )
            out4 = aten.convolution_backward(
                *rank5_inps,
                [C],
                [1, 1, 1],
                [0, 0, 0],
                [1, 1, 1],
                False,
                [0, 0, 0],
                1,
                [True, True, True],
            )
            return (out1, out2, out3, out4)

        B = 3
        C = 4
        H = 5
        grad_out = torch.randn(B, C, H - 2, H - 2, H - 2)
        inp = torch.randn(B, C, H, H, H)
        weight = torch.randn(C, C, 3, 3, 3)

        def shrink_rank(x, rank):
            res = x
            while res.dim() > rank:
                res = torch.select(res, -1, 0)
            return res.contiguous()

        rank4_inps = [shrink_rank(x, 4) for x in [grad_out, inp, weight]]
        rank3_inps = [shrink_rank(x, 4) for x in [grad_out, inp, weight]]
        rank5_inps = [shrink_rank(x, 5) for x in [grad_out, inp, weight]]

        with torch.backends.cudnn.flags(enabled=True, allow_tf32=False):
            self.common(
                fn,
                [rank4_inps, rank3_inps, rank5_inps],
            )

    @unittest.skip(
        """
        FIXME: In the case of having equally max/min elements, our implementation returns
        the last index instead of the first one
        """
    )
    def test_argmax_argmin3(self):
        def fn(x):
            return (
                aten.argmax(x, 0),
                aten.argmin(x, 0),
                aten.argmax(x, -1),
                aten.argmin(x, -1),
            )

        self.common(
            fn,
            [torch.randint(0, 5, [10, 10])],
        )

    def test_vdd_clamp(self):
        def fn(x):
            return torch.clamp_min(x, 3)

        self.common(
            fn,
            [
                torch.randn([16], requires_grad=True) * 10,
            ],
        )

    def test_tmp_not_defined_issue1(self):
        def forward(
            primals_3,
            primals_4,
            add_tensor,
            convert_element_type_default,
            div_default,
            reciprocal_default,
        ):
            var_default = torch.ops.aten.var(
                convert_element_type_default, [2], correction=0
            )
            sub_tensor = torch.ops.aten.sub.Tensor(add_tensor, div_default)
            mul_tensor_1 = torch.ops.aten.mul.Tensor(sub_tensor, reciprocal_default)
            mul_tensor_2 = torch.ops.aten.mul.Tensor(mul_tensor_1, primals_3)
            add_tensor_2 = torch.ops.aten.add.Tensor(mul_tensor_2, primals_4)
            convert_element_type_default_1 = add_tensor_2.to(dtype=torch.float32)
            convert_element_type_default_2 = convert_element_type_default_1.to(
                dtype=torch.float32
            )
            var_default_1 = torch.ops.aten.var(
                convert_element_type_default_2, [2], correction=0
            )
            broadcast_in_dim_default_2 = var_default_1.reshape(1, 512, 1)
            sum_default_1 = convert_element_type_default_2.sum(2)
            add_tensor_3 = torch.ops.aten.add.Tensor(broadcast_in_dim_default_2, 1e-05)
            return (var_default, sum_default_1, add_tensor_3)

        inps = [
            (torch.Size([1024]), torch.float32),
            (torch.Size([1024]), torch.float32),
            (torch.Size([1, 512, 1024]), torch.float32),
            (torch.Size([1, 512, 1024]), torch.float32),
            (torch.Size([1, 512, 1]), torch.float32),
            (torch.Size([1, 512, 1]), torch.float32),
        ]
        inps = [torch.randn(shape, dtype=dtype) for (shape, dtype) in inps]
        self.common(forward, inps, atol=1e-05, rtol=2e-05)

    @unittest.skipIf(
        os.environ.get("BUILD_ENVIRONMENT", "").startswith("parallelnative"),
        "TODO: debug this with asan",
    )
    def test_tmp_not_defined_issue2(self):
        def forward(arg38_1, arg81_1, getitem_17, new_zeros_default_4):
            div_tensor_7 = torch.ops.aten.div.Tensor(getitem_17, arg81_1)
            mul_tensor_24 = torch.ops.aten.mul.Tensor(div_tensor_7, arg38_1)
            sum_default_7 = torch.ops.aten.sum.default(mul_tensor_24)
            return (new_zeros_default_4, sum_default_7)

        # TODO: Remove once https://github.com/pytorch/pytorch/issues/94017 is resolved
        dtype = torch.float64 if self.device == "cpu" else torch.float32
        args = [
            ((1, 88, 40, 40), (140800, 1600, 40, 1), dtype),
            ((), (), dtype),
            ((1, 88, 40, 40), (140800, 1600, 40, 1), dtype),
            ((3,), (1,), dtype),
        ]
        args = [
            rand_strided(shape, stride, dtype).requires_grad_(True).add(1)
            for shape, stride, dtype in args
        ]
        self.common(forward, args)

    def test_misaligned_address_issue1(self):
        def forward(sub_tensor_1, unsqueeze_default):
            gather_default = torch.ops.aten.gather.default(
                sub_tensor_1, 1, unsqueeze_default
            )
            return gather_default

        args = [
            ((1, 1000), (1000, 1), torch.float32),
            ((1, 1), (1, 1), torch.int64),
        ]
        args = [rand_strided(shape, stride, dtype) for shape, stride, dtype in args]
        self.common(forward, args)

    def test_invalid_operand_issue1(self):
        def forward(arg0_1, arg1_1, arg3_1, squeeze, view_1, slice_1):
            slice_scatter = torch.ops.aten.slice_scatter.default(
                slice_1, arg3_1, 1, 1, 9223372036854775807
            )
            slice_scatter_1 = torch.ops.aten.slice_scatter.default(
                arg1_1, slice_scatter, 0, 0, 9223372036854775807
            )
            slice_2 = torch.ops.aten.slice.Tensor(
                slice_scatter_1, 0, 0, 9223372036854775807
            )
            select_scatter = torch.ops.aten.select_scatter.default(
                slice_2, squeeze, 1, 0
            )
            slice_scatter_2 = torch.ops.aten.slice_scatter.default(
                slice_scatter_1, select_scatter, 0, 0, 9223372036854775807
            )
            view = torch.ops.aten.view.default(slice_scatter_2, [-1, 128])
            embedding = torch.ops.aten.embedding.default(arg0_1, view, 1)
            return [embedding, view_1]

        args = [
            ((50005, 768), (768, 1), torch.float32),
            ((8, 128), (128, 1), torch.int64),
            ((8, 127), (127, 1), torch.int64),
            ((8,), (1,), torch.int64),
            ((1024,), (1,), torch.int64),
            ((8, 128), (128, 1), torch.int64),
        ]
        args = [rand_strided(shape, stride, dtype) for shape, stride, dtype in args]
        self.common(forward, args)

    def test_sizehint_issue1(self):
        def forward(x):
            return torch.nn.functional.unfold(
                x, kernel_size=[4, 4], dilation=1, padding=0, stride=[4, 4]
            )

        args = [((2, 24, 56, 56), (75264, 3136, 56, 1), torch.float32, False)]
        args = [
            rand_strided(sh, st, dt).requires_grad_(rg) for (sh, st, dt, rg) in args
        ]
        self.common(forward, args)

    def test_zero_dim_reductions(self):
        for kd in [True, False]:
            inps0 = (torch.zeros(2, 0, device=self.device, dtype=torch.float16), 1, kd)
            failed_ops = [aten.argmin, aten.argmax, aten.max, aten.min]
            for fo in failed_ops:
                with self.assertRaisesRegex(
                    IndexError, "Expected reduction dim 1 to have non-zero size"
                ):
                    mod = make_fx(fo)(*inps0)
                    _ = compile_fx_inner(mod, inps0)

            pass_ops = [
                lambda *x: fn(*x) for fn in [aten.sum, aten.prod, aten.any, aten.all]
            ]
            for po in pass_ops:
                compiled = torch._dynamo.optimize("inductor")(po)
                expected = po(*inps0)
                actual = compiled(*inps0)

            self.assertTrue(torch.allclose(actual, expected, atol=1e-3, rtol=1e-3))

    def test_unfold_zero_dimension_tensor(self):
        def forward(x):
            return torch.unfold_copy(dimension=1, input=x, size=0, step=7)

        x = torch.rand([1, 0], dtype=torch.float32)

        y = forward(x)
        compiled_y = torch.compile(forward, fullgraph=True)(x)

        self.assertEqual(y, compiled_y)

    def test_zero_element_mutation(self):
        class CustomModel(nn.Module):
            def __init__(self):
                super().__init__()
                self.layer1 = nn.LeakyReLU(negative_slope=5.2955089, inplace=True)

            def forward(self, inputs):
                return self.layer1(inputs)

        ip_size = [0]
        input_tensor = torch.randn(ip_size)

        mymodel = CustomModel()
        self.common(mymodel, (input_tensor,))

    def test_lerp(self):
        # non-contiguous inputs for lerp
        def fn0(i0, i1):
            x1 = i0.transpose(-2, -3)
            return torch.lerp(i1, x1, 70000)

        # contiguous inputs for lerp
        def fn1(i0, i1):
            return torch.lerp(i1, i0, 70000)

        self.common(fn0, [torch.rand(10, 3, 10), torch.rand(3, 10, 10)])
        self.common(fn1, [torch.rand(3, 10, 10), torch.rand(3, 10, 10)])

    def test_unspec_inputs(self):
        if self.device == "cpu":
            raise unittest.SkipTest("Testing mixed devices")

        def fn(x, y):
            return x + y, x * y, x / y

        opt = torch._dynamo.optimize("inductor")(fn)
        dtypes = [
            torch.float16,
            torch.bfloat16,
            torch.float32,
            torch.float64,
            torch.int32,
            torch.int64,
        ]

        for d in dtypes:
            inputs = (
                rand_strided((2, 3), (3, 1), dtype=torch.float32, device="cuda"),
                rand_strided((), (), dtype=d, device="cpu"),
            )
            self.assertTrue(same(opt(*inputs), fn(*inputs)))
            inputs = (inputs[1], inputs[0])
            self.assertTrue(same(opt(*inputs), fn(*inputs)))

    @dynamo_config.patch(automatic_dynamic_shapes=True)
    def test_list_clearing(self):
        if self.device == "cpu":
            contexts = [contextlib.nullcontext]
        else:
            contexts = [
                contextlib.nullcontext,
                lambda: config.patch({"triton.cudagraphs": True}),
            ]

        for context in contexts:
            with context():
                inps = [
                    torch.rand([5, 5]).to(self.device),
                    torch.rand([5, 5]).to(self.device),
                ]
                inp_refs = [weakref.ref(inp) for inp in inps]

                def fn(x, y):
                    a = x + y
                    return (a @ a,)

                fn_fx = make_fx(fn)(inps[0], inps[1])
                fn_compiled = compile_fx_inner(fn_fx, inps)

                test_self = self
                matmul_seen = False

                class TestRefMode(TorchDispatchMode):
                    def __torch_dispatch__(self, func, types, args=(), kwargs=None):
                        kwargs = kwargs if kwargs else {}

                        nonlocal inps
                        nonlocal inp_refs
                        nonlocal test_self
                        nonlocal matmul_seen

                        # by matmul, inputs should be deallocated
                        # TODO: should not be necessary, ref-cycle ?
                        gc.collect()
                        if func is aten.mm.out:
                            matmul_seen = True
                            test_self.assertEqual(len(inps), 0)
                            test_self.assertIsNone(inp_refs[0]())
                            test_self.assertIsNone(inp_refs[1]())

                        return func(*args, **kwargs)

                with TestRefMode():
                    fn_compiled(inps)

                # do an extra run to make sure we are deallocating on warmup and record
                if self.device == "cuda":
                    inps.extend(
                        [
                            torch.rand([5, 5]).to(self.device),
                            torch.rand([5, 5]).to(self.device),
                        ]
                    )
                    inp_refs.extend([weakref.ref(inp) for inp in inps])
                    matmul_seen = False

                    with TestRefMode():
                        fn_compiled(inps)

                # for some reason, TorchDispatch doesnt capture the
                # cuda mm call (even without cudagraphs)
                if self.device == "cpu":
                    self.assertTrue(matmul_seen)
                else:
                    self.assertEqual(len(inps), 0)

    def test_dtype_mismatch_issue(self):
        def fn(x):
            attn = torch.nn.functional.pad(x, [0, 1])
            return attn.softmax(dim=-1)

        x = torch.rand(128, 32, 63)
        self.common(fn, (x,))

    def test_kwargs(self):
        if self.device == "cuda":
            raise unittest.SkipTest("histogramdd only supports cpu")

        def fn(x, y):
            return torch.histogramdd(
                x,
                bins=[3, 3],
                weight=y,
            )

        self.common(
            fn,
            [torch.randn((4, 2)), torch.randn(4)],
        )

    # Shape padding causes the inputs to all get specialized, so the codegen
    # test fails
    @expectedFailureCodegenDynamic
    @requires_cuda()
    @torch._inductor.config.patch("shape_padding", True)
    def test_shape_padding(self):
        dtypes = [
            torch.float16,
            torch.float32,
        ]

        b, m, n, k = 7, 11, 13, 15

        def gen(*shape, dtype=torch.float32):
            return torch.randn(*shape, device="cuda", dtype=dtype) / k + 1.0

        for dtype in dtypes:
            x = gen(m, k, dtype=dtype)
            y = gen(k, n, dtype=dtype)
            z = gen(n, dtype=dtype)
            self.common(lambda x, y: torch.mm(x, y), (x, y))
            self.common(lambda x, y: torch.matmul(x, y), (x, y))
            self.common(lambda x, y, z: torch.addmm(z, x, y), (x, y, z))

        for dtype in dtypes:
            x = gen(b, m, k, dtype=dtype)
            y = gen(b, k, n, dtype=dtype)
            z = gen(n, dtype=dtype)
            self.common(lambda x, y: torch.bmm(x, y), (x, y))
            self.common(lambda x, y: torch.matmul(x, y), (x, y))
            self.common(lambda x, y, z: torch.baddbmm(z, x, y), (x, y, z))

    @requires_cuda()
    @torch._inductor.config.patch("layout_optimization", True)
    def test_inductor_layout_optimization_input_mutations(self):
        # channel dim must be > 64 for inductor to do layout optimization and use NHWC
        mod = nn.Conv2d(3, 128, 1, stride=1, bias=False).cuda()

        def f(x):
            x.mul_(2)
            out = mod(x)
            return out

        f_compiled = torch.compile(f)
        x_ref = torch.rand(2, 3, 128, 128, device="cuda")
        x_test = x_ref.clone().detach()
        with torch.no_grad():
            out_ref = f(x_ref)
            out_test = f_compiled(x_test)
            self.assertEqual(out_ref, out_test)
            self.assertEqual(out_ref.shape, out_test.shape)
            # Importantly, since inductor._config.keep_output_stride is True,
            # the outputs should have matching strides here.
            self.assertEqual(out_ref.stride(), out_test.stride())
            self.assertEqual(x_ref, x_test)

    def test_int_input_dynamic_shapes(self):
        @torch.compile(dynamic=True)
        def fn(x, i):
            y = x * i
            return y

        # Constant must not get matched as constant
        self.common(fn, [torch.randn(3, 1, 1, 1, 1), 9132])

    def test_sqrt_dynamic_shapes(self):
        # TIMM convit_base model: https://github.com/pytorch/pytorch/issues/97877.
        # TODO: support cuda path.
        if self.device == "cuda":
            raise unittest.SkipTest("sqrt dynamic shapes only supports cpu")

        class Model(torch.nn.Module):
            def __init__(self):
                super().__init__()

            def forward(self, x):
                B, N, C = x.shape
                return self.get_rel_indices(N)

            def get_rel_indices(self, num_patches: int) -> torch.Tensor:
                img_size = int(num_patches**0.5)
                ind = torch.arange(img_size)
                return ind

        self.common(
            Model(),
            [
                torch.randn(8, 4, 4),
            ],
        )

    def test_rsqrt_dynamic_shapes(self):
        # From HF hf_BigBird model.
        @torch.compile(dynamic=True)
        def fn(a, b):
            r = 1 / math.sqrt(a.size(1))
            return torch.bmm(a, b) / r
            return (r,)

        self.common(
            fn,
            [
                torch.randn(2, 4, 4),
                torch.randn(2, 4, 4),
            ],
        )

    def test_index_dynamic_shapes(self):
        # Repro from vision_maskrcnn
        def fn(arg0_1):
            unsqueeze = arg0_1.unsqueeze(0)
            sym_size = arg0_1.size(1)
            ceil = math.ceil(sym_size * 1.8735363483428955)
            iota = torch.ops.prims.iota.default(
                ceil,
                start=0,
                step=1,
                dtype=torch.int64,
                device=arg0_1.device,
                requires_grad=False,
            )
            convert_element_type_1 = iota.to(torch.float32)
            sym_size_1 = arg0_1.size(2)
            floor_1 = math.floor(sym_size_1 * 1.8735363483428955)
            ceil_1 = math.ceil(floor_1)
            iota_1 = torch.ops.prims.iota.default(
                ceil_1,
                start=0,
                step=1,
                dtype=torch.int64,
                device=arg0_1.device,
                requires_grad=False,
            )
            convert_element_type_3 = iota_1.to(torch.float32)
            sub_2 = (convert_element_type_1 + 0.5) * (sym_size / ceil) - 0.5
            clamp_min = sub_2.clamp_min(0.0)
            sub_3 = (convert_element_type_3 + 0.5) * (sym_size_1 / floor_1) - 0.5
            clamp_min_1 = sub_3.clamp_min(0.0)
            convert_element_type_4 = clamp_min.to(torch.int64)
            sub_4 = sym_size - 1
            clamp_max = clamp_min.ceil().clamp_max(sub_4)
            convert_element_type_5 = clamp_max.to(torch.int64)
            convert_element_type_6 = clamp_min_1.to(torch.int64)
            unsqueeze_2 = convert_element_type_4.unsqueeze(1)
            index = torch.ops.aten.index.Tensor(
                unsqueeze, [None, None, unsqueeze_2, convert_element_type_6]
            )
            index_1 = torch.ops.aten.index.Tensor(
                unsqueeze,
                [
                    None,
                    None,
                    convert_element_type_5.unsqueeze(1),
                    convert_element_type_6,
                ],
            )
            sub_6 = clamp_min.unsqueeze(1) - unsqueeze_2
            mul_10 = (index * (1.0 - sub_6) + index_1 * (sub_6)) * (
                1.0 - (clamp_min_1 - convert_element_type_6)
            )
            select = torch.ops.aten.select.int(mul_10, 0, 0)
            return (select,)

        x = torch.randn(15, 20, 3)
        self.common(
            fn,
            [x],
        )

    def test_setitem_with_int_parameter(self):
        x = torch.zeros(7)

        def fn(n, a):
            a[n] = -1
            return a

        cnts = CompileCounterWithBackend("inductor")
        opt_fn = torch._dynamo.optimize(cnts, nopython=True)(fn)

        for n in range(2, x.shape[0]):
            opt_fn(n, x)
            self.assertEqual(x[n], -1)

        # If assume_static_by_default is set, the calls above will trigger
        # 3 function compilation:
        #   1. assuming 'n' is static (equals 2)
        #   2. making 'n' dynamic, but with the guard 'end < x.shape[0]'
        #      (from: torch._inductor.ir.SliceView.create)
        #   3. when 'n' equals 6 (the above guard is violated)
        frame_count = 3 if torch._dynamo.config.assume_static_by_default else 2
        self.assertEqual(cnts.frame_count, frame_count)

        # Negative index triggers new compilation.
        opt_fn(-x.shape[0], x)
        self.assertEqual(x[0], -1)
        self.assertEqual(cnts.frame_count, frame_count + 1)

    @config.patch(profiler_mark_wrapper_call=True)
    def test_profiler_mark_wrapper_call(self):
        from torch.profiler import profile

        @torch._dynamo.optimize("inductor", nopython=True)
        def fn(a, b):
            return a + b

        a = torch.rand((100,))
        b = torch.rand((100,))
        with profile() as prof:
            fn(a, b)
        assert any(
            "inductor_wrapper_call" in e.name for e in prof.profiler.function_events
        )

    @unittest.skipIf(IS_X86 and not HAS_AVX2, "Requires AVX2")
    def test_pixel_shuffle_channels_last(self):
        def fn(x):
            x = torch.nn.functional.pixel_shuffle(x, 2)
            x = torch.nn.functional.relu(x)
            return x

        self.common(
            fn,
            (torch.randn(1, 16, 64, 72).to(memory_format=torch.channels_last),),
        )

    def test_where_broadcast(self):
        # https://github.com/pytorch/pytorch/issues/93374
        def fn(x, p1, p0):
            o = torch.where(x, p1, p0)
            return o

        # https://github.com/pytorch/pytorch/issues/94725
        class Repro(torch.nn.Module):
            def __init__(self):
                super().__init__()
                self.register_buffer(
                    "_tensor_constant0", torch.randn([], dtype=torch.float32)
                )

            def forward(self, arg0_1, arg1_1):
                convert_element_type = torch.ops.prims.convert_element_type.default(
                    arg1_1, torch.bool
                )
                bitwise_not = torch.ops.aten.bitwise_not.default(convert_element_type)
                _tensor_constant0 = self._tensor_constant0
                lift_fresh_copy = torch.ops.aten.lift_fresh_copy.default(
                    _tensor_constant0
                )
                where = torch.ops.aten.where.self(bitwise_not, lift_fresh_copy, arg0_1)
                return (where, bitwise_not)

        self.common(
            fn,
            (torch.tensor([[True]]), torch.rand(13, 7, 3), torch.rand(1, 1)),
        )

        args = [
            torch.randn(1, 4, 64, 64),
            torch.zeros(1, 1, 64, 64, dtype=torch.uint8),
        ]
        args[1][:, :, :32, :32] = 1
        eager_args = [x.clone() for x in args]
        eager_mod = Repro()
        mod = make_fx(eager_mod, tracing_mode="real")(*args)
        compiled = compile_fx_inner(mod, args)
        inductor_out = compiled(args)
        eager_out = eager_mod(*eager_args)
        self.assertEqual(inductor_out, eager_out)

    @skipIfRocm
    def test_require_stride_expanded(self):
        def forward(arg6, arg7, arg16):
            convolution = torch.ops.aten.convolution(
                arg16.unsqueeze(0), arg7, arg6, [4, 4], [2, 2], [1, 1], False, [0, 0], 1
            )
            return (convolution,)

        self.common(
            forward,
            (
                None,
                rand_strided(
                    (64, 3, 11, 11),
                    (363, 121, 11, 1),
                    torch.float32,
                    device=self.device,
                ).to(memory_format=torch.channels_last),
                rand_strided(
                    (1, 3, 224, 224),
                    (150528, 50176, 224, 1),
                    torch.float32,
                    device=self.device,
                )
                .to(memory_format=torch.channels_last)
                .squeeze(0),
            ),
            atol=1e-3,
            rtol=0.001,
        )

        # expanded dim should not cause copy in require_stride_order
        self.assertEqual(torch._inductor.metrics.generated_kernel_count, 0)

    @requires_cuda()
    @unittest.skipIf(
        not PLATFORM_SUPPORTS_FLASH_ATTENTION,
        "Does not support SDPA or pre-SM80 hardware",
    )
    @skipIfRocm
    def test_sdpa(self):
        def foo(arg0_1, arg1_1, arg2_1, arg3_1, arg4_1):
            view = torch.ops.aten.view.default(arg3_1, [23760, 128])
            arg3_1 = None
            mm = torch.ops.aten.mm.default(view, arg4_1)
            view = arg4_1 = None
            view_1 = torch.ops.aten.view.default(mm, [3, 99, 80, 8])
            mm = None
            view_2 = torch.ops.aten.view.default(view_1, [3, 99, 80, 8])
            view_1 = None
            permute = torch.ops.aten.permute.default(view_2, [0, 3, 1, 2])
            view_2 = None
            view_3 = torch.ops.aten.view.default(permute, [3, 8, 99, 80])
            permute = None

            clone = torch.ops.aten.clone.default(
                view_3, memory_format=torch.contiguous_format
            )
            view_3 = None

            expand = torch.ops.aten.expand.default(clone, [3, 8, 99, 80])
            clone = None
            _scaled_dot_product_efficient_attention = (
                torch.ops.aten._scaled_dot_product_efficient_attention.default(
                    arg0_1, arg1_1, arg2_1, expand, False
                )
            )
            arg0_1 = arg1_1 = arg2_1 = expand = None
            getitem = _scaled_dot_product_efficient_attention[0]
            _scaled_dot_product_efficient_attention = None
            return (getitem,)

        DEVICE = torch.device("cuda:0")
        DTYPE = torch.float16
        B = 3
        H = 8
        Q = 99
        K = 80
        D = 32
        C_bias = 128

        # inputs
        query = torch.randn((B, H, Q, D), device=DEVICE, dtype=DTYPE)
        key = torch.randn((B, H, K, D), device=DEVICE, dtype=DTYPE)
        value = torch.randn((B, H, K, D), device=DEVICE, dtype=DTYPE)
        bias = torch.randn((B, Q, K, C_bias), device=DEVICE, dtype=DTYPE)
        weights = torch.randn((C_bias, H), device=DEVICE, dtype=DTYPE)

        self.common(
            foo,
            (query, key, value, bias, weights),
            atol=0.02,
            rtol=1e4,
        )

    def test_where_with_logical_op(self):
        def fn_and(x, y):
            return torch.where(torch.logical_and(x, y), 1.0, 0.0)

        def fn_or(x, y):
            return torch.where(torch.logical_or(x, y), 1.0, 0.0)

        self.common(
            fn_and,
            (torch.randn(32), torch.randn(32)),
        )
        self.common(
            fn_or,
            (torch.randn(32), torch.randn(32)),
        )

    @skipIfRocm
    def test_conv_with_as_strided(self):
        class Model(nn.Module):
            def __init__(self):
                super().__init__()
                self.kv = torch.nn.Conv2d(
                    256, 384, kernel_size=(1, 1), stride=(1, 1), bias=False
                )

            def forward(self, x):
                convolution = self.kv(x)
                constant_pad_nd = torch.ops.aten.constant_pad_nd.default(
                    convolution, [2, 2, 2, 2], 0.0
                )
                # as_strided inputs are depend on input's size and stide.
                as_strided = torch.ops.aten.as_strided.default(
                    constant_pad_nd, [8, 384, 2, 20, 12], [153600, 400, 160, 1, 20]
                )
                as_strided_1 = torch.ops.aten.as_strided.default(
                    as_strided, [8, 384, 2, 2, 12, 12], [153600, 400, 160, 8, 20, 1]
                )
                clone = torch.ops.aten.clone.default(
                    as_strided_1, memory_format=torch.contiguous_format
                )
                return clone

        self.common(
            Model(),
            (torch.randn(8, 256, 16, 16),),
        )

    def test_inplace_where_pointwise(self):
        # https://github.com/pytorch/pytorch/issues/96446
        def fn(a, b):
            a[0] = 2
            return a * b

        self.common(fn, (torch.rand(1), torch.rand(2)))

    def test_view_on_aliased(self):
        # https://github.com/pytorch/pytorch/issues/96728
        def fn1(a, b):
            a = a.max(0).values
            c = torch.cat((a, b))
            c = c.round()
            b >= a[0]  # noqa: B015
            return c

        some_const = torch.tensor(6324)

        def fn2():
            a = torch.tensor([[0.6324]])
            ret = torch.cat((a, a), dim=0)
            some_const >= a[0]  # noqa: B015
            return ret

        self.common(fn1, (torch.tensor([[4.0]]), torch.tensor([5.0])))
        self.common(fn2, ())

    def test_argmax_to_float(self):
        # https://github.com/pytorch/pytorch/issues/97127
        def fn():
            a = torch.zeros([2, 2])
            b = a.argmax(0)
            return b.float().mean()

        self.common(fn, ())

    def test_const_int32_to_float(self):
        # https://github.com/pytorch/pytorch/issues/97124
        def fn():
            a = torch.zeros([1, 2], dtype=torch.int32)
            a = a + a
            b = a.to(dtype=torch.float32)
            return b * 0.8

        self.common(fn, ())

    def test_getitem(self):
        out_features = ["p3", "p4", "p5", "p6", "p7"]
        in_feature = "p5"

        def fn(a):
            return a[out_features.index(in_feature)]

        x = [
            torch.rand([1, 256, 100, 152], device=self.device),
            torch.rand([1, 256, 50, 76], device=self.device),
            torch.rand([1, 256, 25, 38], device=self.device),
        ]
        opt_fn = torch._dynamo.optimize("inductor")(fn)
        same(fn(x), opt_fn(x))

    def test_pad_view(self):
        def fn(a):
            y = torch.nn.functional.pad(a, (0, 0, 0, 1))
            y = y.view(*y.size()[:-2], y.size(-1), y.size(-2))
            return y

        x = torch.rand(48, 3, 512, 512)
        self.common(fn, (x,))

    @unittest.skipIf(not HAS_CPU, "requires C++ compiler")
    def test_data_type_propogation(self):
        from torch._dynamo.utils import detect_fake_mode
        from torch._inductor.codegen.common import boolean_ops
        from torch._inductor.compile_fx import _shape_env_from_inputs
        from torch._inductor.debug import DebugContext
        from torch._inductor.graph import GraphLowering
        from torch._inductor.virtualized import V
        from torch.fx.passes.fake_tensor_prop import FakeTensorProp

        def get_data_type(node: torch.fx.Node):
            if OptimizationContext.key in node.meta:
                return node.meta[OptimizationContext.key].dtype
            else:
                return None

        def func(arg0_1):
            max_pool2d_with_indices = torch.ops.aten.max_pool2d_with_indices.default(
                arg0_1, [3, 3], [2, 2], [1, 1]
            )
            arg0_1 = None
            getitem = max_pool2d_with_indices[0]
            max_pool2d_with_indices = None
            return (getitem,)

        example_inputs = [
            torch.randn(10, 32, 20, 20, dtype=torch.bfloat16).to(
                memory_format=torch.channels_last
            )
        ]

        gm = torch.fx.symbolic_trace(func)

        shape_env = _shape_env_from_inputs(example_inputs)

        fake_mode = detect_fake_mode(example_inputs)
        if not fake_mode:
            fake_mode = torch._subclasses.FakeTensorMode(allow_non_fake_inputs=True)
            FakeTensorProp(gm, mode=fake_mode).propagate(*example_inputs)
        else:
            FakeTensorProp(gm, mode=fake_mode).propagate_dont_convert_inputs(
                *example_inputs
            )
        with V.set_fake_mode(fake_mode):
            graph = GraphLowering(
                gm,
                shape_env=shape_env,
                num_static_inputs=0,
            )
            with V.set_graph_handler(graph), V.set_debug_handler(DebugContext()):
                graph.run(*example_inputs)
                graph.compile_to_module()
                scheduler_node = graph.scheduler.nodes[0]
                DataTypePropagation.propagate_scheduler_node(scheduler_node)
                root_graph = scheduler_node._body.root_block.graph
                for node in root_graph.nodes:
                    if node.op == "placeholder":
                        self.assertEqual(get_data_type(node), None)
                    elif node.target in boolean_ops():
                        self.assertEqual(get_data_type(node), torch.bool)
                    elif node.target in (
                        "constant",
                        "to_dtype",
                        "index_expr",
                    ):
                        self.assertEqual(get_data_type(node), node.args[-1])
                    elif node.target in (
                        "get_index",
                        "index_expr",
                    ):
                        self.assertEqual(get_data_type(node), torch.int64)
                    elif node.target in (
                        "load",
                        "store",
                    ):
                        self.assertEqual(
                            get_data_type(node), V.graph.get_dtype(node.args[1])
                        )
                    elif node.target == "reduction":
                        _, _, dtype, _, _, _, _ = node.args
                        self.assertEqual(get_data_type(node), dtype)
                    elif node.target.startswith("masked_subblock"):
                        """
                        masked_subblocks:
                        opcode       name       target     args                        kwargs
                        -----------  ---------  ---------  --------------------------  --------
                        placeholder  ops        ops        ()                          {}
                        call_module  get_index  get_index  ('index2',)                 {}
                        call_method  load       load       (ops, 'arg0_1', get_index)  {}
                        call_method  to_dtype   to_dtype   (ops, load, torch.float32)  {}
                        output       output     output     (to_dtype,)                 {}
                        """
                        self.assertEqual(get_data_type(node), torch.float)
                    elif node.target == "and_":
                        """
                        and_'s input is boolean_ops:
                        -----------  ---------  ---------  --------------------------  --------
                        call_method  and__22           and_              (ops, ge_15, lt_15)
                        -----------  ---------  ---------  --------------------------  --------
                        """
                        self.assertEqual(get_data_type(node), torch.bool)
                    elif node.target == "maximum":
                        """
                        maximum's input is maximum or masked_subblock:
                        -----------  ---------  ---------  --------------------------  --------
                        call_method  maximum_6         maximum           (ops, masked_subblock8, maximum_5)
                        -----------  ---------  ---------  --------------------------  --------
                        """
                        self.assertEqual(get_data_type(node), torch.float)
                    elif node.target == "output":
                        self.assertEqual(get_data_type(node), torch.bfloat16)

    # Calling div only torch.SymInt arguments is not yet supported.
    # To support this behavior, we need to allow const-propping tensors that store symint data.
    # For now, dynamo will explicitly graph break when it encounters user code with this behavior.
    @expectedFailureCodegenDynamic
    def test_AllenaiLongformerBase_repro(self):
        def fn(query, scores, window_overlap):
            batch_size, seq_len, num_heads, _ = query.size()
            chunks_count = torch.div(seq_len, window_overlap, rounding_mode="trunc") - 1
            diagonal_attention_scores = scores.new_zeros(
                (
                    batch_size * num_heads,
                    chunks_count + 1,
                    window_overlap,
                    window_overlap * 2 + 1,
                )
            )
            diagonal_attention_scores[:, :-1, :, window_overlap:] = scores[
                :, :, :window_overlap, : window_overlap + 1
            ]
            input_tensor = diagonal_attention_scores.view(
                batch_size, num_heads, seq_len, 2 * window_overlap + 1
            ).transpose(2, 1)
            beginning_input = input_tensor[:, :window_overlap, :, : window_overlap + 1]
            input_tensor[:, :window_overlap, :, : window_overlap + 1] = torch.full_like(
                beginning_input, -float("inf")
            )
            return input_tensor

        args = [
            ((4, 1024, 12, 64), (768, 3072, 64, 1)),
            ((48, 3, 512, 513), (787968, 262656, 513, 1)),
        ]
        args = [rand_strided(sh, st) for (sh, st) in args]
        args.append(256)
        self.common(fn, args)

    def test_cumsum_pattern_matcher_issue(self):
        def fn(input_ids) -> torch.Tensor:
            input_shape = input_ids.size()
            input_ids = input_ids.view(-1, input_shape[-1])
            batch_size, seq_length = input_shape
            past_key_values_length = 0
            mask_seq_length = past_key_values_length + seq_length
            attention_mask = torch.ones(
                batch_size, mask_seq_length, device=input_ids.device
            )
            attention_mask = attention_mask.long()
            return torch.cumsum(attention_mask, dim=1)

        x = torch.randn(2, 2)
        self.common(fn, (x,), atol=0, rtol=0)

    # It's a view so it doens't generate a kernel
    @expectedFailureCodegenDynamic
    def test_slice(self):
        def fn(a, b):
            return torch.ops.aten.slice.Tensor(a, 0, 0, -b)

        x = torch.rand(48, 3, 512, 512)
        self.common(fn, (x, 2))

    def test_inplace_resize_as(self):
        def fn(x, y):
            x.resize_as_(y)
            return x

        x = torch.randn(2, 3)
        y = torch.randn(200, 300)
        x_clone = x.clone()
        opt_fn = torch._dynamo.optimize("inductor")(fn)
        same(fn(x, y), opt_fn(x_clone, y))

    def test_erfc(self):
        def fn(x):
            return torch.erfc(x)

        self.common(fn, (torch.randn(8, 8),))

    def test_erfinv(self):
        def fn(x):
            return torch.erfinv(x)

        # domain for erfinv is (-1, 1)
        x = torch.empty(8, 8).uniform_(-1, 1)
        self.common(fn, (x,))

    def test_uint(self):
        def fn(z):
            x = torch.tensor(5, device=z.device, dtype=torch.uint8)
            y = torch.neg(x)
            return x < y

        self.common(fn, (torch.randn(26),))

    def test_scaled_dot_product_attention(self):
        if self.device == "cuda" and not PLATFORM_SUPPORTS_FLASH_ATTENTION:
            raise unittest.SkipTest("Can't run flash attention on this platform")

        def fn(q, k, v):
            return torch.nn.functional.scaled_dot_product_attention(
                q.transpose(1, 2).contiguous(),
                k.transpose(1, 2),
                v.transpose(1, 2),
                scale=0.125,
            )[:2]

        self.common(
            fn,
            (
                torch.randn(4, 2, 4, 2),
                torch.randn(4, 2, 4, 2),
                torch.randn(4, 2, 4, 2),
            ),
            atol=2e-4,  # to pass lowp check on GPU
            rtol=1e-2,  # to pass lowp check on GPU
        )

    @skipIfRocm
    def test_scaled_dot_product_efficient_attention(self):
        if self.device == "cpu":
            raise unittest.SkipTest("requires CUDA")

        # The first two values should be the same, attention output
        # and logsumexp since dropout is not being set
        def fn(q, k, v, attn_bias, compute_log_sumexp):
            return aten._scaled_dot_product_efficient_attention(
                q, k, v, attn_bias, compute_log_sumexp
            )[:2]

        self.common(
            fn,
            (
                torch.randn(4, 4, 36, 36),
                torch.randn(4, 4, 36, 36),
                torch.randn(4, 4, 36, 36),
                torch.randn(4, 4, 36, 36),
                False,
            ),
            check_lowp=False,
        )

    def test_fft_real_input(self):
        def fn(x):
            return torch.fft.fftn(x)

        self.common(fn, (torch.randn((16, 16, 16)),), check_lowp=False)

    def test_fft_real_input_real_output(self):
        def fn(x):
            return torch.fft.fftn(x).real

        self.common(fn, (torch.randn((16, 16, 16)),), check_lowp=False)

    def test_bucketize(self):
        def fn(input, boundaries, out_int32, right):
            return torch.bucketize(input, boundaries, out_int32=out_int32, right=right)

        input = torch.rand((64, 64)) * 2 - 1
        boundaries = torch.tensor([-0.9, -0.8, 0.1, 0.2, 0.5, 0.9])

        for out_int32 in [True, False]:
            for right in [True, False]:
                out_int32 = True
                right = False
                self.common(fn, (input, boundaries, out_int32, right), check_lowp=False)

    def test_bucketize_default_kwargs(self):
        def fn(input, offsets):
            return torch.bucketize(input, offsets)

        input = torch.tensor(
            [-1.0, -0.9, -0.8, -0.5, 0.0, 0.1, 0.2, 0.4, 0.5, 0.6, 0.9, 0.91]
        )
        offsets = torch.tensor([-0.9, -0.8, 0.1, 0.2, 0.5, 0.9])

        self.common(fn, (input, offsets), check_lowp=False)

    def test_bucketize_int(self):
        def fn(input, offsets, out_int32, right):
            return torch.bucketize(input, offsets, out_int32=out_int32, right=right)

        input = torch.randint(0, 102, (64, 64))
        offsets = torch.arange(10, dtype=torch.int32) ** 2 + 1

        for out_int32 in [True, False]:
            for right in [True, False]:
                self.common(fn, (input, offsets, out_int32, right), check_lowp=False)

    @patch.object(config.triton, "autotune_pointwise", True)
    def test_bucketize_add_autotune(self):
        # Causes a @pointwise(size_hints) where size_hints is 2D

        def fn(input, offsets, add_value):
            return torch.bucketize(input, offsets) + add_value

        input = torch.rand((16, 16, 64, 64))
        boundaries = torch.tensor([-0.9, -0.8, 0.1, 0.2, 0.5, 0.9])
        add_value = torch.randint(0, 1024, (16, 16, 64, 64)).to(
            memory_format=torch.channels_last
        )

        self.common(fn, (input, boundaries, add_value), check_lowp=False)

        self.assertEqual(torch._inductor.metrics.generated_kernel_count, 1)

    def test_bucketize_computed_offsets(self):
        def fn(inp, offsets):
            return torch.bucketize(inp, offsets + 0.01)

        inp = torch.tensor(
            [-1.0, -0.9, -0.8, -0.5, 0.0, 0.1, 0.2, 0.4, 0.5, 0.6, 0.9, 0.91]
        )
        offsets = torch.tensor([-0.9, -0.8, 0.1, 0.2, 0.5, 0.9]) - 0.01

        self.common(fn, (inp, offsets), check_lowp=False)

    @config.patch(implicit_fallbacks=True)
    def test_custom_op(self):
        import torch.library

        def foo_cpu(x):
            return 3 * x

        def foo_cuda(x):
            return 3 * x

        def foo_meta(x):
            return torch.empty_like(x)

        global libfoo
        if libfoo is None:
            libfoo = torch.library.Library("foo", "DEF")
            libfoo.define("custom(Tensor self) -> Tensor")
            libfoo.impl("custom", foo_cpu, "CPU")
            libfoo.impl("custom", foo_cuda, "CUDA")
            libfoo.impl("custom", foo_meta, "Meta")

        def fn(x):
            a = torch.nn.functional.relu(x)
            b = torch.ops.foo.custom(a)
            c = torch.cos(b)
            return c

        self.common(fn, (torch.randn((16, 32)),), check_lowp=False)

    def test_buffer_use_after_remove(self):
        # https://github.com/pytorch/pytorch/issues/102857

        def rotvec_to_rotmat(rotvec) -> torch.Tensor:
            """Simplified rotvec to rotmat code from RoMa
            (https://github.com/naver/roma/blob/06e4b0cdc1c802a60a012bb19c581d6600c63358/roma/mappings.py#L371)
            """
            theta = torch.norm(rotvec, dim=-1)
            axis = rotvec / theta[..., None]
            kx, ky, kz = axis[:, 0], axis[:, 1], axis[:, 2]
            sin_theta = torch.sin(theta)
            cos_theta = torch.cos(theta)
            one_minus_cos_theta = 1 - cos_theta
            xs = kx * sin_theta
            ys = ky * sin_theta
            zs = kz * sin_theta
            xyc = kx * ky * one_minus_cos_theta
            xzc = kx * kz * one_minus_cos_theta
            yzc = ky * kz * one_minus_cos_theta
            xxc = kx**2 * one_minus_cos_theta
            yyc = ky**2 * one_minus_cos_theta
            zzc = kz**2 * one_minus_cos_theta
            R_rodrigues = torch.stack(
                [
                    1 - yyc - zzc,
                    xyc - zs,
                    xzc + ys,
                    xyc + zs,
                    1 - xxc - zzc,
                    -xs + yzc,
                    xzc - ys,
                    xs + yzc,
                    1 - xxc - yyc,
                ],
                dim=-1,
            ).reshape(-1, 3, 3)
            R = R_rodrigues
            return R

        def f(coord, rot, trans):
            rot_mat = rotvec_to_rotmat(rot)
            coord = torch.einsum("...ij,...bj->...bi", rot_mat, coord) + trans
            return coord.sum()

        foo_c = torch.compile(f, dynamic=True)

        def run(fn):
            coord = torch.ones((2, 3), device=self.device)
            rot = nn.Parameter(torch.ones((2, 3), device=self.device))
            trans = nn.Parameter(torch.ones((2, 3), device=self.device))

            U = fn(coord, rot, trans)
            U.backward()

            return U, rot, trans

        U_e, rot_e, trans_e = run(f)
        U, rot, trans = run(foo_c)

        self.assertEqual(U, U_e)
        self.assertEqual(rot.grad, rot_e.grad)
        self.assertEqual(trans.grad, trans_e.grad)

    def test_inner_fn_str_and_stride(self):
        def f(x):
            x = x + 1
            x = test_operators.realize(x)
            x = x * 2
            x = test_operators.realize(x)
            return x

        x = torch.rand(3, 2, device=self.device).t()
        ref = f(x)
        called = False

        def hook_fn(scheduler, nodes):
            nonlocal called
            called = True

            if self.device != "cpu":
                self.assertEqual(len(nodes), 3)
                _, mul_buf, _ = nodes
                self.assertTrue(
                    all(
                        V.graph.sizevars.size_hints(buf.get_stride()) == (1, 2)
                        for buf in nodes
                    )
                )
                # before the fix, the wrong index expression
                # 'i1 + 3 * i0' is cached.
                self.assertTrue(
                    "i0 + 2 * i1" in mul_buf.data.inner_fn_str()
                    or "i0 + i1 * s0" in mul_buf.data.inner_fn_str()
                )

        with add_scheduler_init_hook(hook_fn):
            actual = torch.compile(f, fullgraph=True)(x)
        self.assertEqual(ref, actual)
        self.assertTrue(called)

    def test_mutations_loop_fusion(self):
        def fn(tensor, index, source):
            out = tensor.index_add(0, index, source, alpha=2.0) / 2
            return out

        device = "cpu"
        tensor = torch.rand((1,), dtype=torch.double, device=device)
        index = torch.tensor([0], dtype=torch.long, device=device)
        source = torch.rand((1,), dtype=torch.double, device=device)
        self.common(
            fn,
            (
                tensor,
                index,
                source,
            ),
        )

    @config.patch(
        "triton.autotune_pointwise", True
    )  # needed to introduce config that exceed max shared memory usage
    def test_large_block_sizes(self):
        """
        Inductor will try triton configs like x = 64 and y = 1024 which will
        result in out of shared memory if dtype is fp32.

        Currently inductor will skip such bad configs and pick the best one
        from the remaining configs.
        """
        if not _has_sufficient_memory(self.device, 3 * 2**24 * 65 * 4):
            raise unittest.SkipTest("insufficient memory")

        @torch.compile
        def fn(x, y):
            return x.t() + y

        # Use shape (2**24, 65) rather than (2**24, 128) potentially avoid OOM in
        # CI while still keep the same up-rounded size-hints.
        a = torch.randn(2**24, 65, device=self.device)
        b = torch.randn(65, 2**24, device=self.device)
        fn(a, b)

    def test_adaptive_avg_pool1d_argmax(self):
        # https://github.com/pytorch/pytorch/issues/113013
        def fn(x):
            x = torch.adaptive_avg_pool1d(input=x, output_size=2)
            x = torch.argmax(input=x)
            return x

        x = torch.rand([4, 4, 3], dtype=torch.float64)
        self.common(fn, (x,))


if HAS_CPU and not torch.backends.mps.is_available():

    class SweepInputsCpuTest(SweepInputs2, TestCase):
        gen = InputGen(10, "cpu")

    SweepInputsCpuTest.populate()

    class CpuTests(TestCase):
        common = check_model
        device = "cpu"

    copy_tests(CommonTemplate, CpuTests, "cpu")

if HAS_CUDA and not TEST_WITH_ASAN:

    class SweepInputsCudaTest(SweepInputs2, TestCase):
        gen = InputGen(10, "cuda")

    SweepInputsCudaTest.populate()

    class CudaTests(TestCase):
        common = check_model_cuda
        device = "cuda"

    copy_tests(CommonTemplate, CudaTests, "cuda")

    class TritonCodeGenTests(TestCase):
        from torch._inductor.triton_heuristics import CachingAutotuner

        class NoOpCompilerBackend:
            def __init__(self):
                self.example_args = None
                self.model = None

            def noop_backend(
                self,
                model_: torch.fx.GraphModule,
                example_inputs_: typing.List[torch.Tensor],
            ):
                """
                The Noop backend does not compile the fx graph it is given.
                Instead, it transforms the fx graph so that its functions are
                aten operations. It then saves this graph.
                """
                from torch._functorch.aot_autograd import Interpreter
                from torch._inductor.decomposition import select_decomp_table
                from torch._subclasses import FakeTensorMode

                fake_mode = FakeTensorMode()

                def interpret(*args, **kwargs):
                    return Interpreter(model_).run(*args[0:], **kwargs)

                fake_flat_tensor_args = [
                    fake_mode.from_tensor(x) for x in example_inputs_
                ]
                fw_module = make_fx(interpret, select_decomp_table())(
                    *fake_flat_tensor_args
                )
                self.model = fw_module
                self.example_args = fake_flat_tensor_args
                return lambda x: example_inputs_

        def get_kernels(self, fn, args) -> typing.List[CachingAutotuner]:
            from torch._inductor.debug import DebugContext
            from torch._inductor.graph import GraphLowering
            from torch._inductor.virtualized import V

            cxt = TritonCodeGenTests.NoOpCompilerBackend()
            torch._dynamo.optimize(backend=cxt.noop_backend)(fn)(*args)
            graph = GraphLowering(cxt.model)
            graph.num_static_inputs = 0
            kernels = []
            with V.set_graph_handler(graph), V.set_debug_handler(DebugContext()):
                graph.run(*(cxt.example_args))
                mod = graph.compile_to_module()

                for val in mod.__dict__.values():
                    if isinstance(
                        val, torch._inductor.triton_heuristics.CachingAutotuner
                    ):
                        kernels.append(val)

            return kernels

        def test_divisible_by_16_covers_numel_args(self):
            torch._dynamo.reset()

            def fn(a: torch.Tensor) -> torch.Tensor:
                return torch.sum(a)

            kernels = self.get_kernels(fn, [torch.randn([256, 256], device="cuda")])
            self.assertTrue(len(kernels) == 2, "SUM should result in two kernels")

            # kernel0 reduces from 256 to (xnumel=8, rnumel=8192), which means it reduces 256 by 256 into an array of
            # size 8 by accumulating 8192 elements at once note that rnumel is equal to 512 * 16, so rnumel which is
            # at slot 3 should be in the divisible by 16 descriptor
            arguments_that_are_divisible_by_16_in_kernel0 = (
                kernels[0].triton_meta["configs"][0].divisible_by_16
            )
            self.assertEqual(arguments_that_are_divisible_by_16_in_kernel0, (0, 1, 3))

            # kernel1 reduces from 8 elements to a single scalar.
            arguments_that_are_divisible_by_16_in_kernel1 = (
                kernels[1].triton_meta["configs"][0].divisible_by_16
            )
            self.assertEqual(arguments_that_are_divisible_by_16_in_kernel1, (0, 1))
            torch._dynamo.reset()

        def test_optimize_indexing_dtype(self):
            def fn(x: torch.Tensor) -> torch.Tensor:
                return aten.upsample_bilinear2d.vec(x, None, True, [2.0, 2.0])

            fn_opt = torch._dynamo.optimize("inductor")(fn)
            inps = [torch.randn(2, 4, 16, 16, device="cuda")]
            code = run_and_get_triton_code(fn_opt, *inps)
            self.assertTrue("to(tl.int32)" in code)
            self.assertFalse("to(tl.int64)" in code)

            self.assertEqual(fn_opt(*inps), fn(*inps))

        def test_optimize_indexing_dtype_with_constraint(self):
            def fn1(a: torch.Tensor, b: torch.Tensor) -> torch.Tensor:
                x = torch.arange(0, b.shape[0], device="cuda")
                y = ((x + x) / 3).int()
                return a[y.to(torch.int64)]

            def fn2(a: torch.Tensor, b: torch.Tensor) -> torch.Tensor:
                torch._constrain_as_size(b.shape[0], 2, 100)
                return fn1(a, b)

            fn1_opt = torch._dynamo.optimize("inductor")(fn1)
            fn2_opt = torch._dynamo.optimize("inductor")(fn2)

            a = torch.rand([100, 100], device="cuda")
            b = torch.rand([100], device="cuda")
            torch._dynamo.mark_dynamic(b, 0)
            inps = [a, b]

            code1 = run_and_get_triton_code(fn1_opt, *inps)
            code2 = run_and_get_triton_code(fn2_opt, *inps)

            # The function with the constrained tensor should be optimized, but
            # the other should not:
            self.assertTrue("to(tl.int64)" in code1)
            self.assertTrue("to(tl.int32)" in code2)
            self.assertFalse("to(tl.int64)" in code2)

            self.assertEqual(fn1_opt(*inps), fn1(*inps))
            self.assertEqual(fn2_opt(*inps), fn1(*inps))

        def test_constant_folding_deallocation(self):
            import torch._inductor

            def fn():
                li = []
                for i in range(10):
                    x = torch.full([100], i)
                    x = x + 1
                    li.append(x)

                return li

            mod = make_fx(fn)()

            live_tensors = WeakTensorKeyDictionary()
            max_live_tensors = 0

            class LiveTensors(TorchDispatchMode):
                def __torch_dispatch__(self, func, types, args=(), kwargs=None):
                    nonlocal live_tensors
                    nonlocal max_live_tensors

                    kwargs = kwargs if kwargs else {}
                    for arg in pytree.arg_tree_leaves(*args, **kwargs):
                        if isinstance(arg, torch.Tensor):
                            live_tensors[arg] = True

                    out = func(*args, **kwargs)
                    if not isinstance(out, torch.Tensor):
                        return out

                    live_tensors[out] = True
                    max_live_tensors = max(max_live_tensors, len(live_tensors))
                    return out

            mode = LiveTensors()
            from torch._inductor.fx_passes.joint_graph import UniformValueConstantFolder

            with mode:
                UniformValueConstantFolder(mod).run()

            # there are a couple extra tensors created in `insertable_tensor_check`
            self.assertTrue(max_live_tensors == 4)

        # See https://github.com/pytorch/pytorch/issues/100348
        def test_inductor_detach_view(self):
            def fn(x: torch.Tensor) -> torch.Tensor:
                a = x * 2
                return a, a.detach()

            fn_opt = torch._dynamo.optimize("inductor")(fn)
            inp = torch.ones(2, 2, requires_grad=True, device="cuda")
            inp_ref = inp.clone().detach().requires_grad_(True)
            out_ref = fn(inp_ref)
            out = fn_opt(inp)
            out_ref[0].sum().backward()
            out[0].sum().backward()
            self.assertEqual(inp.grad, inp_ref.grad)

        @skipIfRocm  # asserts not implemented in Rocm yet
        def test_optimize_indexing_assert(self):
            def has_indirect(code, tl_fn: str):
                self.assertTrue(
                    tl_fn in code,
                    msg=f"{tl_fn} not present:\n{code}",
                )
                for line in code.split("\n"):
                    if tl_fn in line:
                        stmt = line.split(tl_fn)[-1]
                        # indirect indexing involves a `tmp` variable
                        self.assertTrue(
                            "tmp" in stmt,
                            msg=f"Indirect indexing not present in code:\n{line}",
                        )

            def has_assert(code, lower: bool, upper: bool):
                self.assertIn(
                    "device_assert", code, msg=f"No device asert found:\n{code}"
                )
                for line in code.split("\n"):
                    if "device_assert" in line:
                        self.assertTrue(
                            ("0 <= " in line) is lower,
                            msg=f"Lower bound {'' if lower else 'not '}elided:{line}",
                        )
                        self.assertTrue(
                            (" < " in line) is upper,
                            msg=f"Upper bound {'' if upper else 'not '}elided:{line}",
                        )

            def fn(x: torch.Tensor) -> torch.Tensor:
                s = 1.0 * torch.arange(x.shape[0], device=x.device)
                return x[s.long()]

            # aten.index
            for dynamic in (False, True):
                fn_opt = torch.compile(fn, dynamic=dynamic)

                x = torch.randn(8, device="cuda")
                code = run_and_get_triton_code(fn_opt, x)
                self.assertEqual(fn_opt(x), fn(x), msg=f"{dynamic=}")

                # Check that there's indirect indexing...
                has_indirect(code, tl_fn="tl.load")
                if not dynamic:
                    # We elide the assert for static shapes
                    self.assertNotIn("device_assert", code)
                else:
                    # ...but we generate an upper bound for dynamic shapes
                    has_assert(code, lower=False, upper=True)

            def fn(a, z, b, idx0, idx1):
                idx2 = torch.arange(a.shape[-1], device=a.device)
                a.index_put_((z, idx0, idx1, idx2), b, accumulate=True)
                return a

            # aten.index_put
            for dynamic in (False, True):
                fn_opt = torch.compile(fn, dynamic=dynamic)
                a = torch.randn(1, 32, 32, 4, device="cuda")
                z = torch.zeros((), dtype=torch.int64, device="cuda")
                b = torch.randn(33, 1, device="cuda")
                idx0 = torch.randint(32, (33,), device="cuda").view(33, 1, 1)
                idx1 = torch.randint(32, (33,), device="cuda").view(33, 1)
                inps = (a.clone(), z, b, idx0, idx1)
                code = run_and_get_triton_code(fn_opt, *inps)

                # Correctness
                out_opt = fn_opt(a.clone(), z, b, idx0, idx1)
                out = fn(a.clone(), z, b, idx0, idx1)
                self.assertEqual(out_opt, out, msg=f"{dynamic=}")

                # We have an indirect store via atomic_add
                has_indirect(code, tl_fn="tl.atomic_add")
                # We cannot elide he assert in this case
                has_assert(code, lower=True, upper=True)

        def test_not_materialize_pointwise_reduction(self):
            def fn(a, b):
                return (a - b).sum(dim=-1).amax(dim=-1)

            N = 16
            K = 7
            fn_opt = torch._dynamo.optimize("inductor")(fn)
            inps = [
                torch.randn(N, 1, K, device="cuda"),
                torch.randn(1, N, K, device="cuda"),
            ]
            code = run_and_get_triton_code(fn_opt, *inps)
            self.assertEqual(code.count("tl.store"), 1)
            self.assertTrue("out_ptr1" in code)
            self.assertFalse("out_ptr0" in code)
            self.assertEqual(fn_opt(*inps), fn(*inps))

        def test_numpy_on_cuda(self):
            x = np.arange(10, dtype=np.float32)

            @torch.compile
            def fn(x):
                return np.sin(x)

            def fn_cuda(x):
                with torch.device("cuda"):
                    return fn(x)

            r = fn_cuda(x)
            code = run_and_get_triton_code(fn_cuda, x)
            self.assertIn("tl.sin", code)
            self.assertEqual(type(r), np.ndarray)
            self.assertEqual(r, np.sin(x))

        # Disable constant propagation, so we isolate value range analysis
        @patch.object(config, "constant_and_index_propagation", False)
        @patch.object(config, "joint_graph_constant_folding", False)
        def test_cant_optimize_compute(self):
            def ones():
                return torch.ones([4], device="cuda")

            def suffix(inp):
                return (inp.to(torch.int64) + 1).to(torch.float64)

            ten = torch.rand([4], device="cuda")

            for foo in (
                lambda x: x + 2147483657,
                lambda x: torch.where(x < 0, ones(), ones() - 2) * (-(2 ** (40))),
                lambda x: x + ten,
                lambda x: x + ten.sum(),
            ):

                def fn():
                    return suffix(foo(ones()))

                fn_opt = torch._dynamo.optimize("inductor")(fn)
                code = run_and_get_triton_code(fn_opt)

                # this cannot be optimized away, value too large
                self.assertTrue("to(tl.int64)" in code)
                self.assertEqual(fn_opt(), fn())

        # Disable constant propagation, so we isolate value range analysis
        @patch.object(config, "constant_and_index_propagation", False)
        @patch.object(config, "joint_graph_constant_folding", False)
        def test_optimize_compute(self):
            def ones():
                return torch.ones([4], device="cuda")

            def suffix(inp):
                return (inp.to(torch.int64) + 1).to(torch.float64)

            for foo in (
                lambda x: x + 500,
                lambda x: torch.where(x < 0, ones(), ones() - 2) * (-(2 ** (20))),
                lambda x: x / 30,
            ):

                def fn():
                    return suffix(foo(ones()))

                fn_opt = torch._dynamo.optimize("inductor")(fn)
                code = run_and_get_triton_code(fn_opt)

                # this can be optimized away, value too large
                self.assertTrue("to(tl.int64)" not in code)
                self.assertTrue("to(tl.int32)" in code)

                self.assertEqual(fn_opt(), fn())

        def test_evict_last_non_coalesced_loads(self):
            @torch.compile
            def f(a, b):
                return (a * b).sum(dim=-1)

            N = 512
            inps = (
                torch.randn(N, N, N, device="cuda").permute(2, 1, 0),
                torch.randn(N, N, N, device="cuda").permute(1, 2, 0),
            )
            code = run_and_get_triton_code(f, *inps)
            self.assertTrue(
                "tl.load(in_ptr0 + (x1 + (512*x0) + (262144*r2)), rmask, eviction_policy='evict_last'"
                in code
            )
            self.assertTrue(
                "tl.load(in_ptr1 + (x3 + (262144*r2)), rmask, eviction_policy='evict_first',"
                in code
            )

        # Disable index propagation, so the indirect indexing isn't optimized away
        @patch.object(config, "constant_and_index_propagation", False)
        def test_computed_indirect_mask(self):
            def fn(x, n):
                tmp = torch.arange(n, device=x.device)
                return x[tmp] + 1

            x = torch.randn(8, device="cuda")
            fn_opt = torch.compile(fn)
            code = run_and_get_triton_code(fn_opt, x, 8)
            # load should be masked
            self.assertTrue("tl.load(in_ptr0 + (tmp0), xmask" in code)
            self.assertEqual(fn(x, 8), fn_opt(x, 8))

        def test_kernel_names_descriptive(self):
            @torch._dynamo.optimize("inductor")
            def fn1(x):
                return x.cos().sin()

            @torch._dynamo.optimize("inductor")
            def fn2(x):
                x = torch.mm(x, x)
                x = torch.softmax(x, dim=1)
                return x

            mod = nn.Sequential(
                nn.Linear(4, 4),
                nn.LayerNorm(4),
                nn.ReLU(),
            ).cuda()

            @torch._dynamo.optimize("inductor")
            def fn3(x):
                return mod(x)

            func_and_kernel_aten = [
                (fn1, "triton_poi_fused_cos_sin", (torch.randn(8, device="cuda"),)),
                (fn2, "triton_poi_fused__softmax", (torch.randn(4, 4, device="cuda"),)),
                (
                    fn3,
                    "triton_poi_fused_native_layer_norm_relu",
                    (torch.randn(4, 4, device="cuda"),),
                ),
            ]
            func_and_kernel_torch = [
                (fn1, "triton_poi_fused_cos_sin", (torch.randn(8, device="cuda"),)),
                (fn2, "triton_poi_fused_softmax", (torch.randn(4, 4, device="cuda"),)),
                (
                    fn3,
                    "triton_poi_fused_LayerNorm_ReLU",
                    (torch.randn(4, 4, device="cuda"),),
                ),
            ]

            def test_funcs(func_and_kernel):
                with torch.no_grad():
                    for fn, kernel_name, inps in func_and_kernel:
                        code = run_and_get_triton_code(fn, *inps)
                        if kernel_name not in code:
                            print(code)
                        self.assertTrue(kernel_name in code)

            test_funcs(func_and_kernel_aten)
            patch.object(config.triton, "descriptive_names", "torch")(test_funcs)(
                func_and_kernel_torch
            )

        @patch.object(config, "profile_bandwidth", True)
        def test_bandwidth_profiler(self):
            @torch._dynamo.optimize("inductor")
            def fn(x):
                x = x.cos()
                x = x.cos()
                x = torch.mm(x, x)
                x = x.sin()
                x = x.relu()
                return x

            inp = torch.randn(4, 4, device="cuda")
            code = run_and_get_triton_code(fn, inp)
            fn(inp)
            self.assertTrue("start_graph" in code)
            self.assertTrue("end_graph" in code)

        def test_split_op_with_sym(self):
            def fn(x: torch.Tensor) -> torch.Tensor:
                # split(tensor, sympy.Integer), split(tensor, sympy.Expr)
                return torch.split(x, x.shape[0]), torch.split(x, x.shape[0] // 2)

            for dynamic_shapes in [True, False]:
                with torch._dynamo.config.patch(dynamic_shapes=dynamic_shapes):
                    torch._dynamo.reset()
                    fn_opt = torch._dynamo.optimize("inductor", dynamic=dynamic_shapes)(
                        fn
                    )
                    inps = torch.randn([5, 5])
                    fn_opt(inps)

        @skipIfRocm
        @unittest.skipIf(IS_FBCODE, "fbcode system python does not provide torch")
        def test_indirect_device_assert(self):
            dir_path = os.path.dirname(os.path.realpath(__file__))
            test_path = os.path.join(dir_path, "indirect_assert_helper.py")
            fns = ("first_arg", "store", "second_arg", "same_pm_one", "same_pp_one")

            for fn, ndims, dyn_shape in itertools.product(fns, (2, 3), (True, False)):
                proc = subprocess.Popen(
                    [
                        sys.executable,
                        test_path,
                        fn,
                        str(ndims),
                        str(dyn_shape),
                        "False",
                    ],
                    stdout=subprocess.PIPE,
                    stderr=subprocess.PIPE,
                    env={**os.environ, "MKL_THREADING_LAYER": "GNU"},
                )
                stderr = proc.communicate()[1]
                self.assertTrue(
                    any(
                        "index out of bounds" in err.decode("utf-8")
                        for err in stderr.splitlines()
                    ),
                    f"{fn}, {ndims}, {dyn_shape}, False",
                )
            proc = subprocess.Popen(
                [sys.executable, test_path, "first_arg", "2", "False", "True"],
                stdout=subprocess.PIPE,
                stderr=subprocess.PIPE,
                env={**os.environ, "MKL_THREADING_LAYER": "GNU"},
            )
            stderr = proc.communicate()[1]

            self.assertTrue(
                any(
                    "index out of bounds" in err.decode("utf-8")
                    for err in stderr.splitlines()
                ),
                "first_arg 2 False True",
            )

        @patch("torch._inductor.config.comment_origin", True)
        def test_inductor_sequence_nr(self):
            class Model(torch.nn.Module):
                def __init__(self):
                    super().__init__()
                    self.conv1 = torch.nn.Conv2d(
                        in_channels=16,
                        out_channels=16,
                        kernel_size=(1, 1),
                        stride=1,
                        padding="same",
                        bias=True,
                    )
                    self.bn1 = torch.nn.BatchNorm2d(num_features=16)
                    self.relu1 = torch.nn.ReLU()
                    self.loss_fn = torch.nn.L1Loss()

                def forward(self, x, target):
                    y = x
                    x = self.conv1(x)
                    x = self.bn1(x)
                    x = self.relu1(x)
                    x = x + y
                    x = torch.flatten(x)
                    output = self.loss_fn(x, target)
                    return (output,)

            def get_triton_codegen(optimized_module, args):
                def run_with_backward():
                    result = optimized_module(*args)
                    result[0].backward()
                    return result

                res, (fwd_code, bwd_code) = run_and_get_code(run_with_backward)
                return fwd_code, bwd_code

            x = torch.rand(100, 16, 32, 32, requires_grad=True, device="cuda")
            target = torch.rand(1, device="cuda")
            args = [x, target]
            model = Model().cuda()
            opt_model = torch.compile(model)
            fwd_code, bwd_code = get_triton_codegen(opt_model, args)

            bwd_seq_nr_set = set()
            fwd_seq_nr_set = set()
            for idx, code in enumerate([fwd_code, bwd_code]):
                seq_nr_set = bwd_seq_nr_set if idx > 0 else fwd_seq_nr_set
                prefix = "BWD" if idx > 0 else "FWD"
                for line in code.split("\n"):
                    if "seq_nr" in line:
                        res = re.search(r"seq_nr:(\d+)", line)
                        if res:
                            seq_nr_set.add(int(res.group(1)))

            self.assertTrue(bwd_seq_nr_set.issubset(fwd_seq_nr_set))

    class RNNTest(TestCase):
        class Model(torch.nn.Module):
            def __init__(self):
                super().__init__()
                self.gru = torch.nn.GRU(16, 16, batch_first=True)

            def forward(self, x):
                return self.gru(x)

        def test_rnn_compile_safe(self):
            device = torch.device("cuda")
            model = RNNTest.Model().to(device)
            model = torch._dynamo.optimize("inductor")(model)
            x = torch.rand(1024, 20, 16).to(device)
            model(x)

    class NanCheckerTest(TestCase):
        @config.patch("nan_asserts", True)
        def test_nan_checker_pass(self):
            def f(x):
                return torch.softmax(x, dim=-1)

            x = torch.randn(2, 1024, device="cuda")
            ref = f(x)
            actual, (code,) = run_and_get_code(torch.compile(f), x)
            self.assertTrue(torch.allclose(ref, actual))
            self.assertTrue(
                re.search(r"assert not .*\.isnan\(\)\.any\(\).item\(\)", code)
                is not None
            )
            self.assertTrue(
                re.search(r"assert not .*\.isinf\(\)\.any\(\).item\(\)", code)
                is not None
            )

        @config.patch("nan_asserts", True)
        def test_nan_checker_fail(self):
            def f(x):
                return torch.softmax(x, dim=-1)

            x = torch.randn(2, 1024, device="cuda")
            x[0, 0] = float("nan")
            with self.assertRaises(AssertionError):
                torch.compile(f)(x)


if HAS_CPU:

    class TestFull(TestCase):
        def test_full_dtype(self):
            pytypes = (
                bool,
                int,
                float,
                # TODO: Triton's JITFunction._type_of has no support for complex
                # complex,
            )

            dtypes = (
                torch.bool,
                torch.int32,
                torch.int64,
                torch.float32,
                torch.float64,
                None,
                # torch.complex64,
                # torch.complex128,
            )

            def fn(pytype, dtype):
                if pytype is bool:
                    fill_value = True
                elif pytype is int:
                    fill_value = 42
                elif pytype is float:
                    fill_value = 42.0
                else:
                    raise AssertionError(f"Unexpected Python type: {pytype}")

                return torch.full(
                    (4, 6), fill_value, dtype=dtype, device=torch.device("cpu")
                )

            fn_opt = torch._dynamo.optimize("inductor")(fn)

            for pytype, dtype in itertools.product(pytypes, dtypes):
                with enable_python_dispatcher():
                    with torch.no_grad():
                        ret_opt = fn_opt(pytype, dtype)

                self.assertEqual(ret_opt, fn(pytype, dtype))


if __name__ == "__main__":
    from torch.testing._internal.inductor_utils import run_inductor_tests

    run_inductor_tests()<|MERGE_RESOLUTION|>--- conflicted
+++ resolved
@@ -53,10 +53,7 @@
     with_tf32_off,
 )
 
-from torch.testing._internal.common_device_type import (
-    _has_sufficient_memory,
-    skipCUDAIf,
-)
+from torch.testing._internal.common_device_type import _has_sufficient_memory
 from torch.testing._internal.common_dtype import all_types
 
 from torch.testing._internal.common_utils import (
@@ -66,10 +63,6 @@
     skipIfRocm,
     slowTest,
     TEST_WITH_ASAN,
-<<<<<<< HEAD
-    TEST_WITH_ROCM,
-    TestCase as TorchTestCase,
-=======
 )
 from torch.testing._internal.inductor_utils import (
     check_model,
@@ -84,9 +77,9 @@
     skip_if_mac,
     skip_if_x86_mac,
     skipCUDAIf,
+    TEST_WITH_ROCM,
     TestCase,
     ToTuple,
->>>>>>> 1d9919c4
 )
 from torch.utils import _pytree as pytree
 from torch.utils._python_dispatch import TorchDispatchMode
