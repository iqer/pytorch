# Owner(s): ["module: inductor"]
# ruff: noqa: F841
import contextlib
import functools
import io
import itertools
import logging
import os
import re
import subprocess
import sys
import unittest
from importlib.machinery import SourceFileLoader
from pathlib import Path
from unittest import mock

import torch
import torch.nn as nn
import torch.nn.functional as F
from torch import _inductor as inductor
from torch._dynamo import compiled_autograd, config
from torch._dynamo.backends.debugging import aot_eager
from torch._dynamo.device_interface import get_interface_for_device
from torch._dynamo.testing import AotEagerAndRecordGraphs
from torch._dynamo.utils import counters
from torch._inductor import config as inductor_config
from torch._inductor.test_case import run_tests, TestCase
from torch.nn.attention.flex_attention import flex_attention
from torch.testing._internal.common_utils import (
    scoped_load_inline,
    skipIfWindows,
    xfailIfS390X,
)
from torch.testing._internal.inductor_utils import GPU_TYPE, HAS_CPU, HAS_CUDA, HAS_GPU
from torch.testing._internal.logging_utils import logs_to_string


# note: these tests are not run on windows due to inductor_utils.HAS_CPU


def make_compiler_fn(fullgraph=True, dynamic=True, backend="inductor"):
    def _compiler_fn(gm):
        """Same as torch.compile() but counts number of compiles"""

        def _inner_compiler(gm_, example_inputs_):
            counters["compiled_autograd"]["compiles"] += 1
            if backend == "inductor":
                return inductor.compile(gm_, example_inputs_)
            elif backend == "aot_eager":
                return aot_eager(gm_, example_inputs_)
            else:
                return backend(gm_, example_inputs_)

        return torch.compile(
            gm, backend=_inner_compiler, fullgraph=fullgraph, dynamic=dynamic
        )

    return _compiler_fn


compiler_fn = make_compiler_fn()


# TODO(jansel): hooks as lambdas creates recompiles in dynamo, we should fix that
def hook1(grad):
    return grad * 2


def hook2(grads):
    return (grads[0] + 1,)


def hook3(gI, gO):
    return (torch.sin(gI[0]) + gO[0],)


class TestCompiledAutograd(TestCase):
    def setUp(self) -> None:
        super().setUp()
        torch._logging.set_logs(compiled_autograd_verbose=False)
        config.compiled_autograd = False
        compiled_autograd.reset()

    def tearDown(self) -> None:
        super().tearDown()
        torch._logging.set_logs(compiled_autograd_verbose=False)
        config.compiled_autograd = False
        compiled_autograd.reset()

    def check_output_and_recompiles(
        self, fn, count=1, compiler_fn=compiler_fn, compile_fn=False
    ):
        if isinstance(count, list):
            captures, compiles = count
        else:
            captures, compiles = count, count
        with torch.autograd.set_multithreading_enabled(False):
            torch._dynamo.reset()
            counters["compiled_autograd"].clear()
            torch.manual_seed(123)
            expected = list(fn())
            torch.manual_seed(123)
            with compiled_autograd._enable(compiler_fn):
                opt_fn = torch.compile(fn) if compile_fn else fn
                actual = list(opt_fn())
            self.assertEqual(expected, actual)
            self.assertEqual(counters["compiled_autograd"]["captures"], captures)
            self.assertEqual(counters["compiled_autograd"]["compiles"], compiles)

    def run_as_subprocess(self, script) -> bytes:
        try:
            return subprocess.check_output(
                [sys.executable, "-c", script],
                stderr=subprocess.STDOUT,
                # On Windows, opening the subprocess with the default CWD makes `import torch`
                # fail, so just set CWD to this script's directory
                cwd=os.path.dirname(os.path.realpath(__file__)),
            )
        except subprocess.CalledProcessError as e:
            self.fail(f"Subprocess exited with return code: {e.returncode}")

    def test_dynamo_flaky_segfault(self):
        script = """
import torch

def main():
    def compiler_fn(gm):
        return torch.compile(gm, backend="eager")

    def inner():
        x = torch.randn(1000, 3000)
        w = torch.randn(1000, 3000, requires_grad=True)
        def model(i):
            return torch.nn.functional.linear(i, w)
        out = model(x)
        loss = out.sum()
        with torch._dynamo.compiled_autograd._enable(compiler_fn):
            loss.backward()
        assert(w.grad is not None)

    inner()
    torch._dynamo.reset()
    inner()

main()
        """
        # Run it three times to catch bad dynamo state resets
        for _ in range(3):
            self.run_as_subprocess(script)

    def test_basic(self):
        def fn():
            model = torch.nn.Sequential(
                torch.nn.Linear(4, 4),
                torch.nn.ReLU(),
                torch.nn.Linear(4, 4),
                torch.nn.ReLU(),
            )
            x = torch.randn([2, 4])
            result = model(x).sum()
            result.backward()
            yield model[0].weight.grad
            yield model[0].bias.grad
            yield model[2].weight.grad
            yield model[2].bias.grad

        self.check_output_and_recompiles(fn)

    def test_cache_hit(self):
        def fn():
            for _ in range(3):
                model = torch.nn.Sequential(
                    torch.nn.Linear(4, 4),
                    torch.nn.ReLU(),
                    torch.nn.Linear(4, 4),
                    torch.nn.ReLU(),
                )
                x = torch.randn([2, 4])
                result = model(x).sum()
                result.backward()
                yield model[0].weight.grad
                yield model[0].bias.grad
                yield model[2].weight.grad
                yield model[2].bias.grad

        self.check_output_and_recompiles(fn)

    def test_graph_break_custom_op(self):
        @torch.library.custom_op("mylib::sin", mutates_args={})
        def sin(x: torch.Tensor) -> torch.Tensor:
            return x.sin()

        def setup_context(ctx, inputs, output):
            (x,) = inputs
            ctx.save_for_backward(x)

        def backward(ctx, grad):
            (x,) = ctx.saved_tensors
            return grad * x.cos()

        sin.register_autograd(backward, setup_context=setup_context)

        x = torch.randn(3, requires_grad=True)
        y = sin(x.clone()).sum()
        with compiled_autograd._enable(compiler_fn):
            y.backward()

    def test_tensor_grad_hook1(self):
        def fn():
            for _ in range(3):
                model = torch.nn.Sequential(
                    torch.nn.Linear(4, 4),
                    torch.nn.ReLU(),
                )
                x = torch.randn([2, 4])

                model[0].weight.register_hook(hook1)

                result = model(x).sum()
                result.backward()
                yield model[0].weight.grad
                yield model[0].bias.grad

        self.check_output_and_recompiles(fn)

    def test_tensor_grad_hook2(self):
        def fn():
            for _ in range(3):
                model = torch.nn.Sequential(
                    torch.nn.Linear(4, 4),
                    torch.nn.ReLU(),
                )
                x = torch.randn([1, 4])

                result = model(x).sum()
                result.grad_fn.register_prehook(hook2)
                result.backward()
                yield model[0].weight.grad
                yield model[0].bias.grad

        self.check_output_and_recompiles(fn)

    def test_tensor_grad_hook3(self):
        def fn():
            for _ in range(3):
                model = torch.nn.Sequential(
                    torch.nn.Linear(4, 4),
                    torch.nn.ReLU(),
                )
                x = torch.randn([1, 4])

                result = model(x).sum()
                result.grad_fn.register_hook(hook3)
                result.backward()
                yield model[0].weight.grad
                yield model[0].bias.grad

        self.check_output_and_recompiles(fn)

    def test_reorder_acc_grad(self):
        model = torch.nn.Sequential(
            torch.nn.Conv2d(4, 4, 3, bias=True),
            torch.nn.Conv2d(4, 4, 3, bias=True),
        )
        compiled_model = torch.compile(model)
        x = torch.randn([1, 4, 32, 32])

        model(x).sum().backward()
        ref_res = [
            model[0].weight.grad,
            model[0].bias.grad,
            model[1].weight.grad,
            model[1].bias.grad,
        ]

        model[0].weight.grad = None
        model[0].bias.grad = None
        model[1].weight.grad = None
        model[1].bias.grad = None
        with compiled_autograd._enable(compiler_fn):
            compiled_model(x).sum().backward(retain_graph=True)
        res = [
            model[0].weight.grad,
            model[0].bias.grad,
            model[1].weight.grad,
            model[1].bias.grad,
        ]

        self.assertEqual(res[0], ref_res[0])
        self.assertEqual(res[1], ref_res[1])
        self.assertEqual(res[2], ref_res[2])
        self.assertEqual(res[3], ref_res[3])

    def test_reorder_post_hook1(self):
        def grad_div(param):
            param.grad = param.grad / 4.0

        class Module(torch.nn.Module):
            def __init__(self, ioc):
                super().__init__()
                self.fc1 = torch.nn.Linear(ioc, ioc, bias=False)
                self.fc2 = torch.nn.Linear(ioc, ioc, bias=False)

                self.grad_acc_hooks = []
                self.grad_acc = []
                self.params = [self.fc1.weight, self.fc2.weight]
                for i, param in enumerate(self.params):

                    def wrapper(param):
                        param_tmp = param.expand_as(param)
                        grad_acc = param_tmp.grad_fn.next_functions[0][0]

                        def grad_acc_hook(*notneeded):
                            grad_div(param)

                        self.grad_acc.append(grad_acc)
                        self.grad_acc_hooks.append(
                            grad_acc.register_hook(grad_acc_hook)
                        )

                    wrapper(param)

            def forward(self, x):
                x = self.fc1(x)
                x = self.fc2(x)
                return x.sum()

        bs = 8
        ioc = 16
        model = Module(ioc)
        input = torch.randn([bs, ioc])

        # eager ref
        model(input).backward()
        ref_res = [model.fc1.weight.grad, model.fc2.weight.grad]

        # cag
        model.fc1.weight.grad = None
        model.fc2.weight.grad = None
        model_to_train = torch.compile(model, backend="inductor")
        with compiled_autograd._enable(compiler_fn):
            model_to_train(input).backward()
        res = [model_to_train.fc1.weight.grad, model_to_train.fc2.weight.grad]

        self.assertEqual(res[0], ref_res[0])
        self.assertEqual(res[1], ref_res[1])

    def test_reorder_post_hook2(self):
        x = torch.randn([1, 4, 32, 32], requires_grad=True)
        y = torch.sigmoid(x)
        z = torch.tanh(y)

        assert isinstance(z.grad_fn, torch.autograd.graph.Node)
        assert isinstance(y.grad_fn, torch.autograd.graph.Node)
        handle_z = z.grad_fn.register_hook(lambda gI, gO: (gO[0] * 2,))
        handle_y = y.grad_fn.register_hook(lambda gI, gO: (gI[0] * 2,))
        z.sum().backward(retain_graph=True)
        ref_res = x.grad

        x.grad = None
        with compiled_autograd._enable(compiler_fn):
            z.sum().backward(retain_graph=True)
        res = x.grad

        self.assertEqual(res, ref_res)

    def test_reorder_post_hook3(self):
        conv = torch.nn.Conv2d(4, 4, 3, bias=False)
        x = torch.randn([1, 4, 32, 32])
        y = conv(x)

        assert isinstance(y.grad_fn, torch.autograd.graph.Node)
        # this hook will mul 2.0 to the conv weight gradient
        handle_y = y.grad_fn.register_hook(lambda gI, gO: (gI[0], gI[1] * 2, gI[2]))
        y.sum().backward(retain_graph=True)
        ref_res = x.grad

        x.grad = None
        with compiled_autograd._enable(compiler_fn):
            y.sum().backward(retain_graph=True)
        res = x.grad

        self.assertEqual(res, ref_res)

    def test_reorder_all_bwd_hooks(self):
        def tensor_hook(grad):
            return grad.sub(2.0)

        def acc_grad_node_pre_hook(grad_out):
            return (grad_out[0].div(5.0),)

        def post_acc_grad_hook(tensor):
            tensor.grad.add_(3.0)

        class TestModel(torch.nn.Module):
            def __init__(self):
                super().__init__()
                self.conv1 = torch.nn.Conv2d(4, 4, 3, bias=False)
                self.conv2 = torch.nn.Conv2d(4, 4, 3, bias=False)

                self.acc_grad1 = self.conv1.weight.view_as(
                    self.conv1.weight
                ).grad_fn.next_functions[0][0]
                self.conv1.weight.register_hook(tensor_hook)
                self.conv1.weight.register_post_accumulate_grad_hook(post_acc_grad_hook)
                self.acc_grad1.register_prehook(acc_grad_node_pre_hook)

                def acc_grad_node_post_hook1(grad_in, grad_out):
                    self.conv1.weight.grad.mul_(0.5)

                self.acc_grad1.register_hook(acc_grad_node_post_hook1)

                self.acc_grad2 = self.conv2.weight.view_as(
                    self.conv2.weight
                ).grad_fn.next_functions[0][0]
                self.conv2.weight.register_hook(tensor_hook)
                self.conv2.weight.register_post_accumulate_grad_hook(post_acc_grad_hook)
                self.acc_grad2.register_prehook(acc_grad_node_pre_hook)

                def acc_grad_node_post_hook2(grad_in, grad_out):
                    self.conv2.weight.grad.mul_(0.5)

                self.acc_grad2.register_hook(acc_grad_node_post_hook2)

            def forward(self, x):
                y = self.conv1(x)
                y = self.conv2(y)
                return y.sum()

        input = torch.randn([1, 4, 32, 32])

        # eager ref
        model = TestModel()
        model(input).backward()
        ref_results = [model.conv1.weight.grad, model.conv2.weight.grad]

        # cag
        model.conv1.weight.grad = None
        model.conv2.weight.grad = None
        compiled_model = torch.compile(model, backend="inductor")
        with compiled_autograd._enable(compiler_fn):
            compiled_model(input).backward()
        results = [compiled_model.conv1.weight.grad, compiled_model.conv2.weight.grad]

        self.assertEqual(results[0], ref_results[0])
        self.assertEqual(results[1], ref_results[1])

    def test_reorder_multi_post_hooks(self):
        class TestModel(torch.nn.Module):
            def __init__(self):
                super().__init__()
                self.conv1 = torch.nn.Conv2d(4, 4, 3, bias=False)
                self.conv2 = torch.nn.Conv2d(4, 4, 3, bias=False)

                self.acc_grad1 = self.conv1.weight.view_as(
                    self.conv1.weight
                ).grad_fn.next_functions[0][0]

                def acc_grad_node1_post_hook1(grad_in, grad_out):
                    self.conv1.weight.grad.mul_(0.5)

                def acc_grad_node1_post_hook2(grad_in, grad_out):
                    self.conv1.weight.grad.sub_(0.3)

                self.acc_grad1.register_hook(acc_grad_node1_post_hook1)
                self.acc_grad1.register_hook(acc_grad_node1_post_hook2)

                self.acc_grad2 = self.conv2.weight.view_as(
                    self.conv2.weight
                ).grad_fn.next_functions[0][0]

                def acc_grad_node2_post_hook1(grad_in, grad_out):
                    self.conv2.weight.grad.mul_(0.3)

                def acc_grad_node2_post_hook2(grad_in, grad_out):
                    self.conv2.weight.grad.sub_(0.5)

                self.acc_grad2.register_hook(acc_grad_node2_post_hook1)
                self.acc_grad2.register_hook(acc_grad_node2_post_hook2)

            def forward(self, x):
                y = self.conv1(x)
                y = self.conv2(y)
                return y.sum()

        input = torch.randn([1, 4, 32, 32])

        # eager ref
        model = TestModel()
        model(input).backward()
        ref_results = [model.conv1.weight.grad, model.conv2.weight.grad]

        # cag
        model.conv1.weight.grad = None
        model.conv2.weight.grad = None
        compiled_model = torch.compile(model, backend="inductor")
        with compiled_autograd._enable(compiler_fn):
            compiled_model(input).backward()
        results = [compiled_model.conv1.weight.grad, compiled_model.conv2.weight.grad]

        self.assertEqual(results[0], ref_results[0])
        self.assertEqual(results[1], ref_results[1])

    def test_reorder_multi_pre_hooks(self):
        def acc_grad_node_pre_hook1(grad_out):
            return (grad_out[0].div(5.0),)

        def acc_grad_node_pre_hook2(grad_out):
            return (grad_out[0].sub(0.3),)

        class TestModel(torch.nn.Module):
            def __init__(self):
                super().__init__()
                self.conv1 = torch.nn.Conv2d(4, 4, 3, bias=False)
                self.conv2 = torch.nn.Conv2d(4, 4, 3, bias=False)

                self.acc_grad1 = self.conv1.weight.view_as(
                    self.conv1.weight
                ).grad_fn.next_functions[0][0]
                self.acc_grad1.register_prehook(acc_grad_node_pre_hook1)
                self.acc_grad1.register_prehook(acc_grad_node_pre_hook2)

                self.acc_grad2 = self.conv2.weight.view_as(
                    self.conv2.weight
                ).grad_fn.next_functions[0][0]
                self.acc_grad2.register_prehook(acc_grad_node_pre_hook1)
                self.acc_grad2.register_prehook(acc_grad_node_pre_hook2)

            def forward(self, x):
                y = self.conv1(x)
                y = self.conv2(y)
                return y.sum()

        input = torch.randn([1, 4, 32, 32])

        # eager ref
        model = TestModel()
        model(input).backward()
        ref_results = [model.conv1.weight.grad, model.conv2.weight.grad]

        # cag
        model.conv1.weight.grad = None
        model.conv2.weight.grad = None
        compiled_model = torch.compile(model, backend="inductor")
        with compiled_autograd._enable(compiler_fn):
            compiled_model(input).backward()
        results = [compiled_model.conv1.weight.grad, compiled_model.conv2.weight.grad]

        self.assertEqual(results[0], ref_results[0])
        self.assertEqual(results[1], ref_results[1])

    def test_reorder_multi_tensor_pre_hooks(self):
        def tensor_hook1(grad):
            return grad.sub(2.0)

        def tensor_hook2(grad):
            return grad.mul(0.5)

        class TestModel(torch.nn.Module):
            def __init__(self):
                super().__init__()
                self.conv1 = torch.nn.Conv2d(4, 4, 3, bias=False)
                self.conv2 = torch.nn.Conv2d(4, 4, 3, bias=False)

                self.acc_grad1 = self.conv1.weight.view_as(
                    self.conv1.weight
                ).grad_fn.next_functions[0][0]
                self.conv1.weight.register_hook(tensor_hook1)
                self.conv1.weight.register_hook(tensor_hook2)

                self.acc_grad2 = self.conv2.weight.view_as(
                    self.conv2.weight
                ).grad_fn.next_functions[0][0]
                self.conv2.weight.register_hook(tensor_hook1)
                self.conv2.weight.register_hook(tensor_hook2)

            def forward(self, x):
                y = self.conv1(x)
                y = self.conv2(y)
                return y.sum()

        input = torch.randn([1, 4, 32, 32])

        # eager ref
        model = TestModel()
        model(input).backward()
        ref_results = [model.conv1.weight.grad, model.conv2.weight.grad]

        # cag
        model.conv1.weight.grad = None
        model.conv2.weight.grad = None
        compiled_model = torch.compile(model, backend="inductor")
        with compiled_autograd._enable(compiler_fn):
            compiled_model(input).backward()
        results = [compiled_model.conv1.weight.grad, compiled_model.conv2.weight.grad]

        self.assertEqual(results[0], ref_results[0])
        self.assertEqual(results[1], ref_results[1])

    def test_torch_compile(self):
        def fn():
            model = torch.nn.Sequential(
                torch.nn.Linear(4, 4),
                torch.nn.Sigmoid(),
            )
            opt_model = torch.compile(model, fullgraph=True)

            for _ in range(3):
                x = torch.randn([1, 4])

                result = opt_model(x).sum()
                result.backward()
                yield model[0].weight.grad
                yield model[0].bias.grad
                model.zero_grad()

        self.check_output_and_recompiles(fn)

    def test_torch_compile_api_inductor(self):
        def fn():
            torch.manual_seed(123)
            model = torch.nn.Sequential(
                torch.nn.Linear(4, 4),
                torch.nn.Sigmoid(),
            )

            res = []
            for _ in range(3):
                x = torch.randn([1, 4])

                result = model(x).sum()
                result.backward()
                res.append(model[0].weight.grad)
                res.append(model[0].bias.grad)
                model.zero_grad()
            return res

        expected = fn()
        with config.patch(compiled_autograd=True):
            compiled_fn = torch.compile(fn)
        actual = compiled_fn()
        self.assertEqual(expected, actual)
        self.assertEqual(counters["compiled_autograd"]["captures"], 1)

    def test_torch_compile_api_aot_eager(self):
        def fn():
            torch.manual_seed(123)
            model = torch.nn.Sequential(
                torch.nn.Linear(4, 4),
                torch.nn.Sigmoid(),
            )

            res = []
            for _ in range(3):
                x = torch.randn([1, 4])

                result = model(x).sum()
                result.backward()
                res.append(model[0].weight.grad)
                res.append(model[0].bias.grad)
                model.zero_grad()
            return res

        expected = fn()
        with config.patch(compiled_autograd=True):
            compiled_fn = torch.compile(fn, backend="aot_eager")
        actual = compiled_fn()
        self.assertEqual(expected, actual)
        self.assertEqual(counters["compiled_autograd"]["captures"], 1)

    def test_torch_compile_api_eager(self):
        def fn():
            torch.manual_seed(123)
            model = torch.nn.Sequential(
                torch.nn.Linear(4, 4),
                torch.nn.Sigmoid(),
            )

            res = []
            for _ in range(3):
                x = torch.randn([1, 4])

                result = model(x).sum()
                result.backward()
                res.append(model[0].weight.grad)
                res.append(model[0].bias.grad)
                model.zero_grad()
            return res

        expected = fn()
        with config.patch(compiled_autograd=True):
            compiled_fn = torch.compile(fn, backend="eager")
        actual = compiled_fn()
        self.assertEqual(expected, actual)
        self.assertEqual(counters["compiled_autograd"]["captures"], 1)

    def test_multiple_torch_compile(self):
        model = torch.nn.Sequential(
            torch.nn.Linear(4, 4),
            torch.nn.Sigmoid(),
        )
        x = torch.randn([1, 4])

        def fn():
            result = model(x).sum()
            result.backward()

        model2 = torch.nn.Linear(4, 4)
        x2 = torch.randn([1, 4])

        def fn2():
            result = model2(x2).sum()
            result.backward()

        no_ca1 = torch.compile(fn)
        no_ca1()
        self.assertEqual(counters["compiled_autograd"]["captures"], 0)
        counters.clear()

        with config.patch(compiled_autograd=True):
            with_ca = torch.compile(fn2)
            with_ca()
            self.assertEqual(counters["compiled_autograd"]["captures"], 1)
            counters.clear()

        no_ca2 = torch.compile(fn)
        no_ca2()
        self.assertEqual(counters["compiled_autograd"]["captures"], 0)

    def test_torch_compile_graph_break(self):
        model = torch.nn.Sequential(
            torch.nn.Linear(4, 4),
            torch.nn.Sigmoid(),
        )
        x = torch.randn([1, 4])

        @torch._dynamo.disable()
        def fn():
            result = model(x).sum()
            result.backward()

        with config.patch(compiled_autograd=True):
            opt_fn = torch.compile(fn)
            opt_fn()

        self.assertEqual(counters["compiled_autograd"]["captures"], 1)

    def test_torch_compile_graph_break2(self):
        model = torch.nn.Sequential(
            torch.nn.Linear(4, 4),
            torch.nn.Sigmoid(),
        )
        x = torch.randn([1, 4])

        @torch._dynamo.disable()
        def inner_fn(loss):
            loss.backward()

        def fn():
            result = model(x).sum()
            inner_fn(result)

        with config.patch(compiled_autograd=True):
            opt_fn = torch.compile(fn)
            opt_fn()

        self.assertEqual(counters["compiled_autograd"]["captures"], 1)

    def test_torch_compile_only_backward_call(self):
        model = torch.nn.Sequential(
            torch.nn.Linear(4, 4),
            torch.nn.Sigmoid(),
        )
        x = torch.randn([1, 4])

        result = model(x).sum()
        with config.patch(compiled_autograd=True):
            opt_bwd = torch.compile(lambda: result.backward())
            opt_bwd()

        self.assertEqual(counters["compiled_autograd"]["captures"], 1)

    def test_dynamo_boxed(self):
        def get_placeholders(gm_):
            placeholders = []
            for node in gm_.graph.nodes:
                if node.op == "placeholder":
                    placeholders.append(node)
            return placeholders

        def eager_with_check(gm, is_bwd):
            def inner_compiler(gm_, example_inputs_):
                placeholders = get_placeholders(gm_)
                if is_bwd:
                    # should be boxed inputs
                    assert len(placeholders) == 1
                else:
                    assert len(placeholders) > 1

                return gm_

            return torch.compile(gm, backend=inner_compiler)

        bwd_compiler_fn = functools.partial(eager_with_check, is_bwd=True)

        def fn(inputs):
            args_0, args_1, args_2 = inputs
            out = torch.mm(args_0, args_1)
            out = torch.mm(out, args_2)
            loss = out.sum()
            with compiled_autograd._enable(bwd_compiler_fn):
                loss.backward()
            yield args_0.grad
            yield args_1.grad
            yield args_2.grad

        inputs = [
            torch.randn([1, 2], requires_grad=True),
            torch.randn([2, 3], requires_grad=True),
            torch.randn([3, 4], requires_grad=True),
        ]

        compiled_fn = eager_with_check(fn, is_bwd=False)
        grads = list(compiled_fn(inputs))
        self.assertEqual(len(grads), 3)
        self.assertNotEqual(grads[0], None)
        self.assertNotEqual(grads[1], None)
        self.assertNotEqual(grads[2], None)

    def test_inputs_aliasing_bytecode_attr_mutations(self):
        # Freeze compiled autograd graph
        compiler = torch._dynamo.compiled_autograd.AutogradCompilerInstance(compiler_fn)
        param = torch.ones(100)
        activ = torch.ones(100) * 2
        inputs = [param, activ]
        proxies, _, _ = compiler.begin_capture(
            inputs=inputs, sizes=[], scalars=[], origins=[[], [], []]
        )
        param_proxy, activ_proxy = proxies
        buf = activ_proxy * 2
        torch.ops.inductor.accumulate_grad_.default(param_proxy, buf)
        runtime_wrapper, compiled_fn = compiler.end_capture(buf)

        def bytecode_hook(code, out_code):
            import dis
            import sys

            if sys.version_info < (3, 11):
                call_op = "CALL_FUNCTION"
            else:
                call_op = "CALL"

            insts = list(dis.get_instructions(out_code))
            call_graph_idx = next(
                i for i, inst in enumerate(insts) if inst.opname == call_op
            )
            # pre-graph should alias: inputs_ref_0 = inputs[0]
            matches = [
                inst
                for inst in insts[:call_graph_idx]
                if inst.opname == "STORE_FAST" and inst.argval == "inputs_ref_0"
            ]
            self.assertTrue(len(matches) == 1)
            # post-graph should access inputs_ref_0 instead of inputs
            matches = [
                inst for inst in insts[call_graph_idx:] if inst.argval == "inputs"
            ]
            self.assertTrue(len(matches) == 0)
            matches = [
                inst
                for inst in insts[call_graph_idx:]
                if inst.opname == "LOAD_FAST" and inst.argval == "inputs_ref_0"
            ]
            self.assertTrue(len(matches) == 1)

        torch._dynamo.reset()
        handle = torch._dynamo.convert_frame.register_bytecode_hook(bytecode_hook)
        try:
            runtime_wrapper(
                compiled_fn=compiled_fn,
                inputs=[param, activ],
                sizes=(),
                scalars=(),
                hooks=(),
            )
        finally:
            handle.remove()

    def test_inputs_aliasing_bytecode_stack_restore(self):
        logging.getLogger().setLevel(logging.WARNING)
        from torch.testing._internal.logging_tensor import LoggingTensor

        # Create a graph that allows inputs stealing
        def forward(inputs):
            add = inputs[0] + 1
            add_1 = add + inputs[1]  # handled in suffix for tensor subclass
            out = add_1.cpu()
            return (out,)

        gm = torch.fx.symbolic_trace(forward)
        torch._dynamo.utils.set_locals_to_steal(gm, ["inputs"])
        compiled_fn = torch.compile(gm)

        inputs = [
            torch.ones(1000000, dtype=torch.float32),
            LoggingTensor(torch.ones(1)),
        ]

        def bytecode_hook(code, out_code):
            import dis
            import sys

            if sys.version_info < (3, 11):
                call_op = "CALL_FUNCTION"
            else:
                call_op = "CALL"

            insts = list(dis.get_instructions(out_code))
            call_graph_idx = next(
                i for i, inst in enumerate(insts) if inst.opname == call_op
            )
            # pre-graph should alias: inputs_ref_0 = inputs[0]
            matches = [
                inst
                for inst in insts[:call_graph_idx]
                if inst.opname == "STORE_FAST" and inst.argval == "inputs_ref_0"
            ]
            self.assertTrue(len(matches) == 1)
            # post-graph should access inputs_ref_0 instead of inputs
            matches = [
                inst for inst in insts[call_graph_idx:] if inst.argval == "inputs"
            ]
            self.assertTrue(len(matches) == 0)
            matches = [
                inst
                for inst in insts[call_graph_idx:]
                if inst.opname == "LOAD_FAST" and inst.argval == "inputs_ref_0"
            ]
            self.assertTrue(len(matches) == 1)

        torch._dynamo.reset()
        handle = torch._dynamo.convert_frame.register_bytecode_hook(bytecode_hook)
        try:
            compiled_fn(inputs)
            self.assertTrue(len(inputs) == 0)
        finally:
            handle.remove()

    def test_implicit_add(self):
        def fn():
            y = torch.randn(1, 4, requires_grad=True)

            def model(x):
                # y is used multiple times, gradients get added
                return torch.sigmoid(x * y + torch.sin(y) + torch.cos(y))

            for _ in range(3):
                x = torch.randn([1, 4])

                result = model(x).sum()
                result.backward()
                yield result
                yield y.grad
                y.grad = None

        self.check_output_and_recompiles(fn)

    def test_output_nodes_all_leaves(self):
        def fn():
            y = torch.randn(1, 4, requires_grad=True)
            z = torch.randn(1, 4, requires_grad=True)

            def model(x):
                return torch.sigmoid(x * z + torch.sin(y) + torch.cos(y))

            for _ in range(3):
                x = torch.randn([1, 4])

                result = model(x).sum()
                gy, gz = torch.autograd.grad(result, inputs=[y, z])
                assert y.grad is None
                assert z.grad is None
                yield gy
                yield gz

        self.check_output_and_recompiles(fn)

    def test_output_nodes_some_leaves(self):
        def fn():
            class UnreachableBwd(torch.autograd.Function):
                @staticmethod
                def forward(ctx, x):
                    return x

                @staticmethod
                def backward(ctx, gO):
                    raise RuntimeError

            y = torch.randn(1, 4, requires_grad=True)
            z = torch.randn(1, 4, requires_grad=True)

            def model(x):
                return torch.sigmoid(UnreachableBwd.apply(y) * z)

            for _ in range(3):
                x = torch.randn([1, 4])

                result = model(x).sum()
                gz = torch.autograd.grad(result, inputs=[z])
                assert y.grad is None
                assert z.grad is None
                yield gz

        self.check_output_and_recompiles(fn)

    def test_no_output_nodes_all_leaves(self):
        def fn():
            y = torch.randn(1, 4, requires_grad=True)
            z = torch.randn(1, 4, requires_grad=True)

            def model(x):
                return torch.sigmoid(x * z + torch.sin(y) + torch.cos(y))

            for _ in range(3):
                x = torch.randn([1, 4])
                result = model(x).sum()
                out = result.backward()
                assert out is None
                assert y.grad is not None
                assert z.grad is not None
                yield y.grad
                yield z.grad
                y.grad = None
                z.grad = None

        self.check_output_and_recompiles(fn)

    def test_no_output_nodes_some_leaves(self):
        def fn():
            class UnreachableBwd(torch.autograd.Function):
                @staticmethod
                def forward(ctx, x):
                    return x

                @staticmethod
                def backward(ctx, gO):
                    raise RuntimeError

            y = torch.randn(1, 4, requires_grad=True)
            z = torch.randn(1, 4, requires_grad=True)
            a = torch.randn(1, 4, requires_grad=True)

            def model(x):
                return torch.sigmoid(x * y * z * UnreachableBwd.apply(a))

            for _ in range(3):
                x = torch.randn([1, 4])
                result = model(x).sum()
                out = result.backward(inputs=[y, z])
                assert out is None
                assert y.grad is not None
                assert z.grad is not None
                assert a.grad is None
                yield y.grad
                yield z.grad
                y.grad = None
                z.grad = None

        self.check_output_and_recompiles(fn)

    def test_no_output_nodes_different_leaves_will_recompile(self):
        def fn():
            def fwd(x, y, z):
                out = x * y  # MulBackward0
                out2 = out * z  # MulBackward0
                return out2.sum()  # SumBackward0

            x = torch.randn(5, requires_grad=True)
            y = torch.randn(5, requires_grad=True)
            z = torch.randn(5, requires_grad=True)
            loss = fwd(x, y, z)
            torch.compile(lambda: torch.autograd.backward(loss, inputs=[x]))()
            yield x.grad
            x.grad = None

            loss = fwd(x, y, z)
            torch.compile(lambda: torch.autograd.backward(loss, inputs=[y]))()
            yield y.grad

        # Guarded by TensorArg id, mismatch on last MulBackward0
        self.check_output_and_recompiles(fn, 2)

    def test_dynamic_shapes(self):
        def fn():
            model = torch.nn.Sequential(
                torch.nn.Linear(4, 4),
                torch.nn.ReLU(),
                torch.nn.Linear(4, 4),
                torch.nn.ReLU(),
            )
            opt_model = torch.compile(model, dynamic=True)

            for b in range(10, 100, 10):
                x = torch.randn([b, 4])
                result = opt_model(x).sum()
                result.backward()
                yield model[0].weight.grad
                yield model[0].bias.grad
                yield model[2].weight.grad
                yield model[2].bias.grad
                model.zero_grad()

        # TODO(jansel): we should be able to get this count to 1
        self.check_output_and_recompiles(fn, count=2)

    def test_dynamic_shapes_eager_node(self):
        # Here, we have no way of marking the symbolic sizes using in SumBackward as dynamic
        def fn():
            model = torch.nn.Sequential(
                torch.nn.Linear(4, 4),
                torch.nn.ReLU(),
                torch.nn.Linear(4, 4),
                torch.nn.ReLU(),
            )
            opt_model = torch.compile(model, dynamic=True)

            for b, s in zip([10, 20, 30], [2, 4, 8]):
                x = torch.randn([b, 4])
                result = opt_model(x)
                view = result.view(s, -1)
                # sum will save dynamic sizes
                loss = view.sum()
                loss.backward()
                yield model[0].weight.grad
                yield model[0].bias.grad
                yield model[2].weight.grad
                yield model[2].bias.grad
                model.zero_grad()

        self.check_output_and_recompiles(fn, count=3)

    def test_torch_compile_api_dynamic_shapes(self):
        # Here, we have no way of marking the symbolic sizes using in SumBackward as dynamic
        def fn(call_backward):
            model = torch.nn.Sequential(
                torch.nn.Linear(4, 4),
                torch.nn.ReLU(),
                torch.nn.Linear(4, 4),
                torch.nn.ReLU(),
            )

            for b, s in zip([10, 20, 30], [2, 4, 8]):
                x = torch.randn([b, 4])
                result = model(x)
                view = result.view(s, -1)
                # sum will save dynamic sizes
                loss = view.sum()
                call_backward(loss)
                yield model[0].weight.grad
                yield model[0].bias.grad
                yield model[2].weight.grad
                yield model[2].bias.grad
                model.zero_grad()

        def call_backward(loss):
            loss.backward()

        eager_out = list(fn(call_backward))
        with config.patch(compiled_autograd=True):
            compiled_out = list(fn(torch.compile(call_backward, dynamic=True)))
        self.assertEqual(counters["compiled_autograd"]["captures"], 1)

    def test_accumulate_without_zero(self):
        def fn():
            model = torch.nn.Sequential(
                torch.nn.Linear(4, 4),
                torch.nn.ReLU(),
                torch.nn.Linear(4, 4),
                torch.nn.ReLU(),
            )
            opt_model = torch.compile(model, dynamic=True)

            for _ in range(10):
                x = torch.randn([10, 4])
                result = opt_model(x).sum()
                result.backward()
                yield model[0].weight.grad.clone()
                yield model[0].bias.grad.clone()
                yield model[2].weight.grad.clone()
                yield model[2].bias.grad.clone()

        self.check_output_and_recompiles(fn, count=2)

    def test_inplace_grad_update(self):
        def fn():
            model = torch.nn.Sequential(
                torch.nn.Linear(4, 4),
                torch.nn.ReLU(),
            )
            opt_model = torch.compile(model, dynamic=True)

            for _ in range(10):
                w_grad = torch.rand_like(model[0].weight)
                b_grad = torch.rand_like(model[0].bias)
                model[0].weight.grad = w_grad
                model[0].bias.grad = b_grad

                x = torch.randn([10, 4])
                result = opt_model(x).sum()
                result.backward()
                assert model[0].weight.grad is w_grad
                assert model[0].bias.grad is b_grad
                yield w_grad.clone()
                yield b_grad.clone()

        self.check_output_and_recompiles(fn, count=1)

    @unittest.skipIf(not HAS_GPU, "requires gpu")
    def test_issue106555(self):
        DEVICE = torch.device(GPU_TYPE, 0)
        NUM_FEATURES = 256

        def bias_sigmoid_mul(x1, x2, bias):
            x2 = torch.sigmoid(x2 + bias)
            y = x1 * x2
            return y

        bias_sigmoid_mul_jit = torch.compile(bias_sigmoid_mul)

        class ModuleWithJit(nn.Module):
            def __init__(self) -> None:
                super().__init__()
                self.linear_1 = nn.Linear(NUM_FEATURES, NUM_FEATURES, bias=True)
                self.linear_2 = nn.Linear(NUM_FEATURES, NUM_FEATURES, bias=False)
                self.linear_2_bias = nn.Parameter(torch.zeros(NUM_FEATURES))

            def forward(self, input_tensor):
                x1 = self.linear_1(input_tensor)
                x2 = self.linear_2(input_tensor)
                output = bias_sigmoid_mul_jit(x1, x2, self.linear_2_bias)
                return output

        class Model(nn.Module):
            def __init__(self) -> None:
                super().__init__()
                self.module_with_jit_1 = ModuleWithJit()
                self.module_with_jit_2 = ModuleWithJit()

            def forward(self, x, gradient_checkpointing: bool):
                if gradient_checkpointing:
                    y = torch.utils.checkpoint.checkpoint(
                        self._forward, x, use_reentrant=True
                    )
                else:
                    y = self._forward(x)
                return y

            def _forward(self, x):
                x = x + self.module_with_jit_1(x)
                x = x + self.module_with_jit_2(x.transpose(-2, -3)).transpose(-2, -3)
                return x

        device_interface = get_interface_for_device(GPU_TYPE)
        device_interface.set_device(device=DEVICE)
        torch.manual_seed(1234567890)
        model = Model()
        model.train()
        model.to(device=DEVICE)
        model_parameters = list(model.parameters())

        torch.manual_seed(1234567890)
        input_tensor = torch.randn(1, 128, 256, NUM_FEATURES).to(device=DEVICE)
        input_tensor.requires_grad = True
        target_tensor = torch.randn(1, 128, 256, NUM_FEATURES).to(
            dtype=input_tensor.dtype, device=DEVICE
        )

        for iteration in range(10):
            for param in model_parameters:
                param.grad = None
            output_tensor = model(
                x=input_tensor.clone(),
                gradient_checkpointing=True,
            )
            loss = torch.mean(torch.abs(target_tensor - output_tensor))
            loss.backward()

    def test_keep_graph_simple(self):
        x = torch.tensor([2.0], requires_grad=True)
        y = x**2

        # First backward pass; keep the computation graph
        y.backward(retain_graph=True)
        self.assertEqual(x.grad, torch.Tensor([4]))  # dy/dx at x=2 is 4

        # Note - this will run under both the eager and compiled regime.
        def fn():
            # Reset the gradients
            x.grad = torch.tensor([0.0])
            # Second and Third backward pass; keep the computation graph
            y.backward(retain_graph=True)
            self.assertEqual(x.grad, torch.Tensor([4]))  # dy/dx at x=2 is 4
            return x.grad

        self.check_output_and_recompiles(fn, count=1)

    def test_keep_graph_usage_after_compiled(self):
        x = torch.tensor([2.0], requires_grad=True)
        y = x**2

        # First backward pass; keep the computation graph
        def eager_check():
            y.backward(retain_graph=True)
            self.assertEqual(x.grad, torch.Tensor([4]))  # dy/dx at x=2 is 4
            x.grad = torch.tensor([0.0])

        eager_check()

        for i in range(0, 5):
            with compiled_autograd._enable(compiler_fn):
                eager_check()

            eager_check()

    def test_custom_fn_saved_tensors(self):
        def fn():
            class MySin(torch.autograd.Function):
                @staticmethod
                def forward(ctx, x):
                    ctx.save_for_backward(x)
                    return torch.sin(x)

                @staticmethod
                def backward(ctx, gO):
                    (x,) = ctx.saved_tensors
                    return gO * torch.cos(x)

            for i in [10, 100, 10, 15, 20, 25]:
                x = torch.arange(0.0, i, requires_grad=True)
                out = MySin.apply(x)
                loss = out.sum()
                loss.backward()
                yield x.grad

        self.check_output_and_recompiles(fn, count=2)

    def test_custom_fn_saved_multiple_tensors(self):
        def fn():
            class MyFn(torch.autograd.Function):
                @staticmethod
                def forward(ctx, x, y):
                    ctx.save_for_backward(x, y)
                    return torch.sin(x), torch.sin(y)

                @staticmethod
                def backward(ctx, gO_x, gO_y):
                    (x, y) = ctx.saved_tensors
                    return gO_x * torch.cos(x), gO_y * torch.cos(y)

            for i in [10, 100, 10, 15, 20, 25]:
                x = torch.arange(0.0, i, requires_grad=True)
                y = torch.arange(0.0, i, requires_grad=True)
                out1, out2 = MyFn.apply(x, y)
                loss = (out1 * out2).sum()
                loss.backward()
                yield x.grad

        self.check_output_and_recompiles(fn, count=2)

    def test_custom_fn_saved_multiple_tensors_dedup(self):
        def fn():
            class MyFn(torch.autograd.Function):
                @staticmethod
                def forward(ctx, x):
                    ctx.save_for_backward(x, x)
                    return torch.sin(x)

                @staticmethod
                def backward(ctx, gO):
                    (x1, x2) = ctx.saved_tensors
                    return gO * torch.cos(x1) * torch.cos(x2)

            for i in [10, 100, 10, 15, 20, 25]:
                x = torch.arange(0.0, i, requires_grad=True)
                out = MyFn.apply(x)
                loss = out.sum()
                loss.backward()
                yield x.grad

        self.check_output_and_recompiles(fn, count=2)

    def test_custom_fn_saved_shape_tensor(self):
        def fn():
            class MyFn(torch.autograd.Function):
                @staticmethod
                def forward(ctx, x):
                    ctx.save_for_backward(x)
                    return x

                @staticmethod
                def backward(ctx, gO):
                    (x,) = ctx.saved_tensors
                    return gO * x.shape[0]

            for i in [10, 100, 10, 15, 20, 25]:
                x = torch.arange(0.0, i, requires_grad=True)
                out = MyFn.apply(x)
                loss = out.sum()
                loss.backward()
                yield x.grad

        self.check_output_and_recompiles(fn, count=2)

    def test_custom_fn_saved_attr(self):
        def fn():
            class MyFn(torch.autograd.Function):
                @staticmethod
                def forward(ctx, x):
                    ctx.shape = x.shape
                    return x

                @staticmethod
                def backward(ctx, gO):
                    x_shape = ctx.shape[0]
                    return gO * x_shape

            for i in [10, 100, 10, 15, 20, 25]:
                x = torch.arange(0.0, i, requires_grad=True)
                out = MyFn.apply(x)
                loss = out.sum()
                loss.backward()
                yield x.grad

        self.check_output_and_recompiles(
            fn, count=2, compiler_fn=make_compiler_fn(fullgraph=False)
        )

    def test_custom_fn_multiple_grads(self):
        def fn():
            class MyFn(torch.autograd.Function):
                @staticmethod
                def forward(ctx, x, y):
                    return x + y, y

                @staticmethod
                def backward(ctx, gO_1, gO_2):
                    return gO_1, gO_2

            for i in [10, 100, 10, 15, 20, 25]:
                x = torch.arange(0.0, i, requires_grad=True)
                y = torch.arange(0.0, i, requires_grad=True)
                out1, out2 = MyFn.apply(x, y)
                loss = (out1 + out2).sum()
                loss.backward()
                yield x.grad
                yield y.grad

        self.check_output_and_recompiles(fn, count=2)

    def test_custom_fn_non_variable_input(self):
        def fn():
            class MyFn(torch.autograd.Function):
                @staticmethod
                def forward(ctx, x, y, z):
                    return x * 2, y * 3, z * 4

                @staticmethod
                def backward(ctx, gO_1, gO_2, gO_3):
                    return gO_1, gO_2, gO_3

            for i in [10, 100, 10, 15, 20, 25]:
                x = torch.arange(0.0, i, requires_grad=True)
                y = 1
                z = torch.arange(0.0, i, requires_grad=True)
                out1, out2, out3 = MyFn.apply(x, y, z)
                loss = (out1 + out2 + out3).sum()
                loss.backward()
                yield x
                yield y
                yield z

        self.check_output_and_recompiles(fn, count=2)

    @unittest.skipIf(not HAS_GPU, "requires gpu")
    def test_logging_tensor_flaky(self) -> None:
        # when you first run some test using triton and then run test_inputs_aliasing_bytecode_stack_restore
        # resulting in:
        #   - pytest: `TypeError: unsupported operand type(s) for +: 'Tensor' and 'LoggingTensor'`
        #   - python: `TypeError: not all arguments converted during string formatting`

        # 1. some triton involving test
        def fn():
            def _fn(x):
                return x

            x = torch.arange(
                1, 10, requires_grad=True, dtype=torch.float16, device=GPU_TYPE
            )
            out = _fn(x)
            loss = out.sum()
            loss.backward()

        with compiled_autograd._enable(compiler_fn):
            fn()

        logging.getLogger().setLevel(
            logging.WARNING
        )  # triton setup overwrote it to INFO
        # 2. test_inputs_aliasing_bytecode_stack_restore
        from torch.testing._internal.logging_tensor import LoggingTensor

        def forward(inputs):
            add = inputs[0] + 1
            add_1 = add + inputs[1]
            out = add_1.cpu()
            return (out,)

        gm = torch.fx.symbolic_trace(forward)
        print(gm.print_readable())
        torch._dynamo.utils.set_locals_to_steal(gm, ["inputs"])
        compiled_fn = torch.compile(gm)

        inputs = [
            torch.ones(1000000, dtype=torch.float32),
            LoggingTensor(torch.ones(1)),
        ]

        compiled_fn(inputs)

    @unittest.skipIf(not HAS_GPU, "requires gpu")
    def test_custom_fn_output_metadata(self):
        def my_compiler_fn(gm):
            for node in gm.graph.nodes:
                if isinstance(node.target, torch._ops.OpOverload):
                    assert (
                        node.target._name != "aten::_to_copy"
                    ), "there should be no implicit copies (e.g. dtype casting)"

            def inner_compiler(gm_, example_inputs_):
                counters["compiled_autograd"]["compiles"] += 1
                return inductor.compile(gm_, example_inputs_)

            return torch.compile(
                gm, backend=inner_compiler, fullgraph=True, dynamic=True
            )

        def fn():
            class MyFn(torch.autograd.Function):
                @staticmethod
                def forward(ctx, x):
                    return x

                @staticmethod
                def backward(ctx, gO):
                    return gO

            x = torch.arange(
                1, 10, requires_grad=True, dtype=torch.float16, device=GPU_TYPE
            )
            x_view = x.view(3, 3)
            out = MyFn.apply(x_view)
            loss = out.sum()
            loss.backward()
            yield x.dtype
            yield x.device
            yield x.grad

        self.check_output_and_recompiles(fn, count=1)

    def test_custom_fn_with_same_graph(self):
        def fn():
            class MyFn1(torch.autograd.Function):
                @staticmethod
                def forward(ctx, x):
                    return x

                @staticmethod
                def backward(ctx, gO):
                    return gO

            # same as MyFn1, but different autograd function id
            # should not be using same graph as MyFn1
            class MyFn2(torch.autograd.Function):
                @staticmethod
                def forward(ctx, x):
                    return x

                @staticmethod
                def backward(ctx, gO):
                    return gO

            for myfn in [MyFn1, MyFn2, MyFn1, MyFn2]:
                x = torch.arange(0.0, 10, requires_grad=True)
                out = myfn.apply(x)
                loss = out.sum()
                loss.backward()
                yield x.grad

        self.check_output_and_recompiles(
            fn, count=2
        )  # should compile once for MyFn1 and once for MyFn2

    def test_custom_fn_dynamically_defined_class(self):
        def fn():
            def create_class(multiplier: int):
                class DynamicFn(torch.autograd.Function):
                    @staticmethod
                    def forward(ctx, x):
                        return x * multiplier

                    @staticmethod
                    def backward(ctx, gO):
                        return gO * multiplier

                return DynamicFn

            for multiplier in [10, 20, 30]:
                x = torch.arange(0.0, 10, requires_grad=True)
                out = create_class(multiplier).apply(x)
                loss = out.sum()
                loss.backward()
                yield x.grad

        self.check_output_and_recompiles(fn, count=3)

    def test_custom_fn_bw_graph_break(self):
        def fn():
            class MySin(torch.autograd.Function):
                @staticmethod
                def forward(ctx, x):
                    ctx.save_for_backward(x)
                    return torch.sin(x)

                @staticmethod
                def backward(ctx, gO):
                    print("graph break")
                    (x,) = ctx.saved_tensors
                    print("graph break")
                    return gO * torch.cos(x)

            for i in [10, 100, 10, 15, 20, 25]:
                x = torch.arange(0.0, i, requires_grad=True)
                out = MySin.apply(x)
                loss = out.sum()
                loss.backward()
                yield x.grad

        self.check_output_and_recompiles(
            fn, count=[2, 6], compiler_fn=make_compiler_fn(fullgraph=False)
        )

    def test_custom_fn_compiled_fw_graph_break(self):
        def fn():
            class MySin(torch.autograd.Function):
                @staticmethod
                def forward(ctx, x):
                    print("graph break")
                    ctx.save_for_backward(x)
                    return torch.sin(x)

                @staticmethod
                def backward(ctx, gO):
                    (x,) = ctx.saved_tensors
                    return gO * torch.cos(x)

            opt_model = torch.compile(MySin.apply)
            for i in [10, 100, 10, 15, 20, 25]:
                x = torch.arange(0.0, i, requires_grad=True)
                out = opt_model(x)
                loss = out.sum()
                loss.backward()
                yield x.grad

        self.check_output_and_recompiles(
            fn, count=2, compiler_fn=make_compiler_fn(fullgraph=False)
        )
        self.assertEqual(counters["stats"]["unique_graphs"], 5)  # 3 fw, 2 bw

    def test_custom_fn_compiled_fw_bw_graph_break(self):
        def fn():
            class MySin(torch.autograd.Function):
                @staticmethod
                def forward(ctx, x):
                    print("graph break")
                    ctx.save_for_backward(x)
                    return torch.sin(x)

                @staticmethod
                def backward(ctx, gO):
                    print("graph break")
                    (x,) = ctx.saved_tensors
                    return gO * torch.cos(x)

            opt_model = torch.compile(MySin.apply)
            for i in [10, 100, 10, 15, 20, 25]:
                x = torch.arange(0.0, i, requires_grad=True)
                out = opt_model(x)
                loss = out.sum()
                loss.backward()
                yield x.grad

        self.check_output_and_recompiles(
            fn, count=[2, 6], compiler_fn=make_compiler_fn(fullgraph=False)
        )
        self.assertEqual(counters["stats"]["unique_graphs"], 9)  # 3 fw, 6 bw

    def test_mismatch_fake_tensor_mode(self, dynamic_shape=False):
        """
        Repro the failure of training nanogpt with both compiled-autograd
        and _LazyGraphModule. Check https://github.com/pytorch/pytorch/pull/118981
        for more context.
        """
        B = 8
        x = torch.rand(B, 16)
        y = torch.rand(B, 16, requires_grad=True)

        if dynamic_shape:
            torch._dynamo.mark_dynamic(x, 0)
            torch._dynamo.mark_dynamic(y, 0)

        def f():
            y.grad = None
            out = x + y

            # make sure the backward call does not trigger any error when
            # compiling the backward graph
            out.sum().backward()
            return out, y.grad

        self.check_output_and_recompiles(f, compile_fn=True)

    def test_mismatch_fake_tensor_mode_dynamic_shape(self):
        self.test_mismatch_fake_tensor_mode(dynamic_shape=True)

    def test_accumulate_grad_accuracy(self):
        def fn():
            model = torch.nn.Sequential(
                torch.nn.Linear(2, 1, bias=False),
                torch.nn.Linear(1, 2, bias=False),
            )
            x = torch.randn(2, 2)

            out = model(x)
            loss = out.sum()
            torch.manual_seed(0)
            loss.backward()

            yield model[0].weight.grad
            yield model[1].weight.grad

        self.check_output_and_recompiles(fn, 1)

    def test_trace_run_with_rng_state(self):
        def sdpa(xq, xk):
            return F.scaled_dot_product_attention(xq, xk, xk, is_causal=True)

        def g(xq_1, xk_1, xq_2, xk_2):
            # xq: (bs, n_local_heads, seqlen, head_dim)
            # xk: (bs, n_local_heads, cache_len + seqlen, head_dim)
            y1 = sdpa(xq_1, xk_1)
            y2 = torch.utils.checkpoint.checkpoint(
                sdpa, xq_2, xk_2, use_reentrant=False
            )
            y = torch.mul(y1, y2)
            z = torch.matmul(y, y)
            return z

        def f():
            bs = 1
            n_local_heads = 1
            seqlen = 2
            head_dim = 2
            cache_len = 2
            xq_list = [
                torch.ones(
                    (bs, n_local_heads, seqlen, head_dim),
                    requires_grad=True,
                    device="cpu",
                )
                for _ in range(2)
            ]
            xk_list = [
                torch.ones(
                    (bs, n_local_heads, cache_len + seqlen, head_dim),
                    requires_grad=True,
                    device="cpu",
                )
                for _ in range(2)
            ]
            out = torch.compile(g, fullgraph=True)(
                xq_list[0], xk_list[0], xq_list[1], xk_list[1]
            )
            out.sum().backward()
            return out, *[x.grad for x in xq_list + xk_list]

        """
        Walkthrough of what happens with `run_with_rng_state`:
        1. `run_with_rng_state` shows up in the backward graph in the compiled region (this op is inserted by the partitioner).
        2. When we use compiled autograd over this, we want to preserve this `run_with_rng_state` op when going
        through AOTAutograd. We do it by having special handling in `run_with_rng_state` op's py_functionalize_impl.
        """

        def _run_with_rng_state_op_check(inductor_post_grad_graph):
            # Checks that `run_with_rng_state` op exists in Compiled Autograd's Inductor post-grad graph.
            op_set = {node.target for node in inductor_post_grad_graph.nodes}
            if torch.ops.higher_order.run_and_save_rng_state not in op_set:
                # This is backward graph, so check existence of `run_with_rng_state` op
                self.assertTrue(torch.ops.higher_order.run_with_rng_state in op_set)

        with torch._inductor.config.patch(
            post_grad_custom_post_pass=_run_with_rng_state_op_check
        ):
            self.check_output_and_recompiles(f)

    def test_trace_auto_functionalized_v2(self):
        with torch.library._scoped_library("testlib", "FRAGMENT") as lib:
            torch.library.define(
                "testlib::foo",
                "(Tensor(a!) x) -> (Tensor)",
                tags=torch.Tag.pt2_compliant_tag,
                lib=lib,
            )
            torch.library.define(
                "testlib::foo_mutated",
                "(Tensor(a!) x) -> (Tensor)",
                tags=torch.Tag.pt2_compliant_tag,
                lib=lib,
            )

            @torch.library.impl("testlib::foo", "cpu", lib=lib)
            def foo(x):
                x.add_(5)
                return x

            @torch.library.impl("testlib::foo", "Meta", lib=lib)
            def foo_meta(x):
                return x

            @torch.library.impl(
                "testlib::foo_mutated", "CompositeImplicitAutograd", lib=lib
            )
            def foo_mutated(x):
                return torch.ops.testlib.foo(x)

            def _get_custom_policy(must_recompute_list=None):
                def _custom_policy(ctx, func, *args, **kwargs):
                    if must_recompute_list is not None and func in must_recompute_list:
                        return torch.utils.checkpoint.CheckpointPolicy.MUST_RECOMPUTE
                    else:
                        return torch.utils.checkpoint.CheckpointPolicy.PREFER_RECOMPUTE

                return _custom_policy

            def context_fn():
                must_recompute_list = [
                    torch.ops.higher_order.auto_functionalized,
                ]
                return torch.utils.checkpoint.create_selective_checkpoint_contexts(
                    _get_custom_policy(
                        must_recompute_list=must_recompute_list,
                    ),
                )

            def g(x):
                x = torch.matmul(x, x)
                torch.ops.testlib.foo_mutated(x)
                return torch.matmul(x, x)

            def g_cp(x):
                return torch.utils.checkpoint.checkpoint(
                    g, x, use_reentrant=False, context_fn=context_fn
                )

            def f():
                inps = (torch.randn(4, 4, requires_grad=True),)
                output = torch.compile(g_cp, backend="aot_eager", fullgraph=True)(*inps)
                output.sum().backward()
                return output, inps[0].grad

            """
            Walkthrough of what happens with `auto_functionalized`:
            1. `auto_functionalized` op is in the torch.compile backward.
            2. When we use compiled autograd over this, we expect auto_functionalized to also be in the
            compiled autograd post-AOT graph.
            3. Inductor lowers the `auto_functionalized` op as usual.
            """

            backend = AotEagerAndRecordGraphs()
            compiler_fn = make_compiler_fn(fullgraph=True, backend=backend)
            self.check_output_and_recompiles(
                f, compiler_fn=compiler_fn, compile_fn=False
            )
            self.assertEqual(len(backend.fw_graphs), 1)
            gm = backend.fw_graphs[0]
            self.assertTrue(
                any(
                    node.target is torch.ops.higher_order.auto_functionalized_v2
                    for node in gm.graph.nodes
                )
            )

    @scoped_load_inline
    def test_non_traceable_autograd_cpp_node(self, load_inline):
        cpp_source = """
struct CustomOpAutogradFunction : public torch::autograd::Function<CustomOpAutogradFunction> {
  static constexpr bool is_traceable = false;

  static torch::Tensor forward(
      torch::autograd::AutogradContext* ctx,
      const torch::Tensor& x) {
    return x;
  }

  static torch::autograd::variable_list backward(
      torch::autograd::AutogradContext *ctx,
      torch::autograd::variable_list grad_output) {
    return grad_output;
  }
};

torch::Tensor custom_op_backed_by_autograd_fn(torch::Tensor x) {
  return CustomOpAutogradFunction::apply(x);
}

TORCH_LIBRARY(test_non_traceable_autograd_cpp_node, m) {
    m.def("custom_op_backed_by_autograd_fn", custom_op_backed_by_autograd_fn);
}
        """

        module = load_inline(
            name="test_non_traceable_autograd_cpp_node",
            cpp_sources=cpp_source,
            functions="custom_op_backed_by_autograd_fn",
            verbose=True,
        )

        def fn():
            x = torch.ones(10, 10, requires_grad=True)
            out = torch.ops.test_non_traceable_autograd_cpp_node.custom_op_backed_by_autograd_fn(
                x
            )
            loss = out.sum()
            loss.backward()

        with self.assertRaisesRegex(
            RuntimeError,
            "https://docs.google.com/document/d/11VucFBEewzqgkABIjebZIzMvrXr3BtcY1aGKpX61pJY/",
        ), compiled_autograd._enable(compiler_fn):
            fn()

    @scoped_load_inline
    def test_autograd_cpp_node(self, load_inline):
        cpp_source = """
struct CustomOpAutogradFunction : public torch::autograd::Function<CustomOpAutogradFunction> {
  static constexpr bool is_traceable = true;

  static torch::Tensor forward(
      torch::autograd::AutogradContext* ctx,
      const torch::Tensor& x) {
    return x;
  }

  static torch::autograd::variable_list backward(
      torch::autograd::AutogradContext *ctx,
      torch::autograd::variable_list grad_output) {
    return grad_output;
  }
};

torch::Tensor custom_op_backed_by_autograd_fn(torch::Tensor x) {
  return CustomOpAutogradFunction::apply(x);
}

TORCH_LIBRARY(test_autograd_cpp_node, m) {
    m.def("custom_op_backed_by_autograd_fn", custom_op_backed_by_autograd_fn);
}
        """

        module = load_inline(
            name="test_autograd_cpp_node",
            cpp_sources=cpp_source,
            functions="custom_op_backed_by_autograd_fn",
            verbose=True,
        )

        def fn():
            for i in [10, 100, 10, 20, 10]:
                x = torch.ones(i, i, requires_grad=True)
                out = torch.ops.test_autograd_cpp_node.custom_op_backed_by_autograd_fn(
                    x
                )
                loss = out.sum()
                loss.backward()
                yield x.grad

        # compiles for 10 (static) and 100 (dynamic)
        self.check_output_and_recompiles(fn, 2)

    @scoped_load_inline
    def test_autograd_cpp_node_id(self, load_inline):
        cpp_source = """
struct CustomOpAutogradFunction : public torch::autograd::Function<CustomOpAutogradFunction> {
  static constexpr bool is_traceable = true;

  static torch::Tensor forward(
      torch::autograd::AutogradContext* ctx,
      const torch::Tensor& x) {
    return x;
  }

  static torch::autograd::variable_list backward(
      torch::autograd::AutogradContext *ctx,
      torch::autograd::variable_list grad_output) {
    return grad_output;
  }
};

struct CustomOpAutogradFunction2 : public torch::autograd::Function<CustomOpAutogradFunction2> {
  static constexpr bool is_traceable = true;

  static torch::Tensor forward(
      torch::autograd::AutogradContext* ctx,
      const torch::Tensor& x) {
    return x;
  }

  static torch::autograd::variable_list backward(
      torch::autograd::AutogradContext *ctx,
      torch::autograd::variable_list grad_output) {
    return grad_output;
  }
};

torch::Tensor custom_op_backed_by_autograd_fn(torch::Tensor x) {
  return CustomOpAutogradFunction::apply(x);
}

torch::Tensor custom_op_backed_by_autograd_fn2(torch::Tensor x) {
  return CustomOpAutogradFunction2::apply(x);
}

TORCH_LIBRARY(test_autograd_cpp_node_id, m) {
    m.def("custom_op_backed_by_autograd_fn", custom_op_backed_by_autograd_fn);
    m.def("custom_op_backed_by_autograd_fn2", custom_op_backed_by_autograd_fn2);
}
        """

        module = load_inline(
            name="test_autograd_cpp_node_id",
            cpp_sources=cpp_source,
            functions="custom_op_backed_by_autograd_fn",
            verbose=True,
        )

        def same_autograd_fn():
            def fn():
                x = torch.ones(10, 10, requires_grad=True)
                out = (
                    torch.ops.test_autograd_cpp_node_id.custom_op_backed_by_autograd_fn(
                        x
                    )
                )
                loss = out.sum()
                loss.backward()
                yield x.grad

            yield from fn()  # compile
            yield from fn()  # reuse
            yield from fn()  # reuse
            yield from fn()  # reuse

        self.check_output_and_recompiles(same_autograd_fn, 1)

        def different_autograd_fn():
            def fn(op):
                x = torch.ones(10, 10, requires_grad=True)
                out = op(x)
                loss = out.sum()
                loss.backward()
                yield x.grad

            op1 = torch.ops.test_autograd_cpp_node_id.custom_op_backed_by_autograd_fn
            op2 = torch.ops.test_autograd_cpp_node_id.custom_op_backed_by_autograd_fn2
            yield from fn(op1)  # compile
            yield from fn(op2)  # compile
            yield from fn(op1)  # reuse
            yield from fn(op2)  # reuse

        self.check_output_and_recompiles(different_autograd_fn, 2)

    @scoped_load_inline
    def test_autograd_cpp_node_saved(self, load_inline):
        cpp_source = """
struct CustomOpAutogradFunction : public torch::autograd::Function<CustomOpAutogradFunction> {
  static constexpr bool is_traceable = true;

  static torch::Tensor forward(
      torch::autograd::AutogradContext* ctx,
      const torch::Tensor& x,
      const torch::Tensor& y,
      const torch::Tensor& fixed) {
    ctx->save_for_backward({x, y});
    ctx->saved_data["fixed_tensor"] = fixed;
    ctx->saved_data["bool"] = true;
    ctx->saved_data["int"] = 1;
    c10::List<std::string> list({"string"});
    ctx->saved_data["list"] = std::move(list);
    c10::Dict<std::string, double> dict;
    dict.insert("string", 1.0);
    ctx->saved_data["dict"] = std::move(dict);
    return x;
  }

  static torch::autograd::variable_list backward(
      torch::autograd::AutogradContext *ctx,
      torch::autograd::variable_list grad_output) {
    const auto& saved_variables = ctx->get_saved_variables();
    assert(saved_variables.size() == 2);
    torch::Tensor x = saved_variables[0];
    torch::Tensor y = saved_variables[1];
    torch::Tensor fixed = ctx->saved_data["fixed_tensor"].toTensor();
    assert(ctx->saved_data["bool"].isBool());
    c10::SymInt i = ctx->saved_data["int"].toSymInt();
    c10::List<c10::IValue> list = ctx->saved_data["list"].toList();
    assert(list.size() == 1);
    assert(list.get(0).toStringRef() == "string");
    c10::Dict<c10::IValue, c10::IValue> dict = ctx->saved_data["dict"].toGenericDict();
    assert(dict.size() == 1);
    assert(dict.at("string") == 1.0);

    torch::autograd::variable_list grad_inputs(3);
    grad_inputs[0] = x + y + torch::sum(fixed) + i;
    return grad_inputs;
  }
};

torch::Tensor custom_op_backed_by_autograd_fn(const torch::Tensor& x, const torch::Tensor& y, const torch::Tensor& fixed) {
  return CustomOpAutogradFunction::apply(x, y, fixed);
}

TORCH_LIBRARY(test_autograd_cpp_node_saved, m) {
    m.def("custom_op_backed_by_autograd_fn", custom_op_backed_by_autograd_fn);
}
        """

        module = load_inline(
            name="test_autograd_cpp_node_saved",
            cpp_sources=cpp_source,
            functions="custom_op_backed_by_autograd_fn",
            verbose=True,
        )

        def fn():
            fixed = torch.ones(2, 2)
            for i in [10, 100, 10, 20, 10]:
                x = torch.ones(i, i, requires_grad=True)
                y = torch.randn(i, i)
                out = torch.ops.test_autograd_cpp_node_saved.custom_op_backed_by_autograd_fn(
                    x, y, fixed
                )
                loss = out.sum()
                loss.backward()
                yield x.grad

        self.check_output_and_recompiles(fn, 2)

    @scoped_load_inline
    def test_autograd_cpp_node_saved_dynamic(self, load_inline):
        cpp_source = """
struct CustomOpAutogradFunction : public torch::autograd::Function<CustomOpAutogradFunction> {
  static constexpr bool is_traceable = true;

  static torch::Tensor forward(
      torch::autograd::AutogradContext* ctx,
      const torch::Tensor& x) {
    ctx->save_for_backward({x});
    ctx->saved_data["dynamic"] = x.view(-1);
    return x;
  }

  static torch::autograd::variable_list backward(
      torch::autograd::AutogradContext *ctx,
      torch::autograd::variable_list grad_output) {
    const auto& saved_variables = ctx->get_saved_variables();
    assert(saved_variables.size() == 1);
    torch::Tensor x = saved_variables[0];
    torch::Tensor z = ctx->saved_data["dynamic"].toTensor();

    torch::autograd::variable_list grad_inputs(1);
    grad_inputs[0] = x + torch::sum(z);
    return grad_inputs;
  }
};

torch::Tensor custom_op_backed_by_autograd_fn(const torch::Tensor& x) {
  return CustomOpAutogradFunction::apply(x);
}

TORCH_LIBRARY(test_autograd_cpp_node_saved_dynamic, m) {
    m.def("custom_op_backed_by_autograd_fn", custom_op_backed_by_autograd_fn);
}
        """

        module = load_inline(
            name="test_autograd_cpp_node_saved_dynamic",
            cpp_sources=cpp_source,
            functions="custom_op_backed_by_autograd_fn",
            verbose=True,
        )

        def fn():
            for i in [10, 100, 10, 20, 10]:
                x = torch.ones(i, i, requires_grad=True)
                out = torch.ops.test_autograd_cpp_node_saved_dynamic.custom_op_backed_by_autograd_fn(
                    x
                )
                loss = out.sum()
                loss.backward()
                yield x.grad

        # compiles for 10 (static) and 100 (dynamic)
        self.check_output_and_recompiles(fn, 2)

    @scoped_load_inline
    def test_autograd_cpp_node_saved_int(self, load_inline):
        cpp_source = """
struct CustomOpAutogradFunction : public torch::autograd::Function<CustomOpAutogradFunction> {
  static constexpr bool is_traceable = true;

  static torch::Tensor forward(
      torch::autograd::AutogradContext* ctx,
      const torch::Tensor& x,
      int64_t y) {
    ctx->save_for_backward({x});
    ctx->saved_data["int"] = y;
    ctx->saved_data["symint"] = c10::SymInt(y);
    return x;
  }

  static torch::autograd::variable_list backward(
      torch::autograd::AutogradContext *ctx,
      torch::autograd::variable_list grad_output) {
    const auto& saved_variables = ctx->get_saved_variables();
    assert(saved_variables.size() == 1);
    torch::Tensor x = saved_variables[0];
    c10::SymInt y = ctx->saved_data["int"].toSymInt();
    c10::SymInt ys = ctx->saved_data["symint"].toSymInt();

    torch::autograd::variable_list grad_inputs(2);
    grad_inputs[0] = x + y + ys;
    return grad_inputs;
  }
};

torch::Tensor custom_op_backed_by_autograd_fn(const torch::Tensor& x, int64_t y) {
  return CustomOpAutogradFunction::apply(x, y);
}

TORCH_LIBRARY(test_autograd_cpp_node_saved_int, m) {
    m.def("custom_op_backed_by_autograd_fn", custom_op_backed_by_autograd_fn);
}
        """

        module = load_inline(
            name="test_autograd_cpp_node_saved_int",
            cpp_sources=cpp_source,
            functions="custom_op_backed_by_autograd_fn",
            verbose=True,
        )

        def fn():
            for y in [1, 2, 3, 1]:
                x = torch.ones(10, 10, requires_grad=True)
                out = torch.ops.test_autograd_cpp_node_saved_int.custom_op_backed_by_autograd_fn(
                    x, y
                )
                loss = out.sum()
                loss.backward()
                yield x.grad

        self.check_output_and_recompiles(fn, 1)

    @scoped_load_inline
    def test_autograd_cpp_node_saved_float(self, load_inline):
        cpp_source = """
struct CustomOpAutogradFunction : public torch::autograd::Function<CustomOpAutogradFunction> {
  static constexpr bool is_traceable = true;

  static torch::Tensor forward(
      torch::autograd::AutogradContext* ctx,
      const torch::Tensor& x,
      double z) {
    ctx->save_for_backward({x});
    ctx->saved_data["float"] = z;
    ctx->saved_data["symfloat"] = c10::SymFloat(z);
    return x;
  }

  static torch::autograd::variable_list backward(
      torch::autograd::AutogradContext *ctx,
      torch::autograd::variable_list grad_output) {
    const auto& saved_variables = ctx->get_saved_variables();
    assert(saved_variables.size() == 1);
    torch::Tensor x = saved_variables[0];
    c10::SymFloat z = ctx->saved_data["float"].toSymFloat();
    c10::SymFloat zs = ctx->saved_data["symfloat"].toSymFloat();

    torch::autograd::variable_list grad_inputs(2);
    grad_inputs[0] = x + z + zs;
    return grad_inputs;
  }
};

torch::Tensor custom_op_backed_by_autograd_fn(const torch::Tensor& x, double z) {
  return CustomOpAutogradFunction::apply(x, z);
}

TORCH_LIBRARY(test_autograd_cpp_node_saved_float, m) {
    m.def("custom_op_backed_by_autograd_fn", custom_op_backed_by_autograd_fn);
}
        """

        module = load_inline(
            name="test_autograd_cpp_node_saved_float",
            cpp_sources=cpp_source,
            functions="custom_op_backed_by_autograd_fn",
            verbose=True,
        )

        def fn():
            for z in [1.1, 2.2, 3.3, 1.1]:
                x = torch.ones(10, 10, requires_grad=True)
                out = torch.ops.test_autograd_cpp_node_saved_float.custom_op_backed_by_autograd_fn(
                    x, z
                )
                loss = out.sum()
                loss.backward()
                yield x.grad

        # compiled autograd and dynamo both support symfloat, but not backend
        self.check_output_and_recompiles(fn, [1, 4])
        # 1 restart analysis due to specialize_float=False
        self.assertEqual(counters["stats"]["unique_graphs"], 3)

    @scoped_load_inline
    def test_autograd_cpp_node_data_dependent(self, load_inline):
        cpp_source = """
struct CustomOpAutogradFunction : public torch::autograd::Function<CustomOpAutogradFunction> {
  static constexpr bool is_traceable = true;
  static int iteration;

  static torch::autograd::variable_list forward(
      torch::autograd::AutogradContext* ctx,
      const torch::Tensor& x,
      const torch::Tensor& y) {
    ctx->save_for_backward({x, y});
    ctx->saved_data["bool"] = true;
    ctx->saved_data["int"] = 1;

    switch (iteration) {
        case 0: {
            break;
        }
        case 1: {
            // recompile
            ctx->saved_data["forces_recompile"] = iteration;
            break;
        }
        case 2: {
            // recompile
            ctx->set_materialize_grads(false);
            break;
        }
        case 3: {
            // reuse
            break;
        }
        default: {
            throw std::runtime_error("unexpected iteration");
        }
    }
    iteration++;
    return {x, y};
  }

  static torch::autograd::variable_list backward(
      torch::autograd::AutogradContext *ctx,
      torch::autograd::variable_list grad_output) {
    const auto& saved_variables = ctx->get_saved_variables();
    assert(saved_variables.size() == 2);
    torch::Tensor x = saved_variables[0];
    torch::Tensor y = saved_variables[1];
    c10::SymInt i = ctx->saved_data["int"].toSymInt();

    torch::autograd::variable_list grad_inputs(2);
    grad_inputs[0] = x + y + i;
    return grad_inputs;
  }
};

int CustomOpAutogradFunction::iteration = 0;

torch::autograd::variable_list custom_op_backed_by_autograd_fn(const torch::Tensor& x, const torch::Tensor& y) {
  return CustomOpAutogradFunction::apply(x, y);
}

void reset() {
    CustomOpAutogradFunction::iteration = 0;
}

TORCH_LIBRARY(test_autograd_cpp_node_data_dependent, m) {
    m.def("custom_op_backed_by_autograd_fn", custom_op_backed_by_autograd_fn);
    m.def("reset", reset);
}
        """

        module = load_inline(
            name="test_autograd_cpp_node_data_dependent",
            cpp_sources=cpp_source,
            functions="custom_op_backed_by_autograd_fn",
            verbose=True,
        )

        def fn():
            torch.ops.test_autograd_cpp_node_data_dependent.reset()
            for i in [10, 10, 10, 10]:
                x = torch.ones(i, i, requires_grad=True)
                y = torch.randn(i, i)
                (
                    out1,
                    out2,
                ) = torch.ops.test_autograd_cpp_node_data_dependent.custom_op_backed_by_autograd_fn(
                    x, y
                )
                loss = (out1 + out2).sum()
                loss.backward()
                yield x.grad

        self.check_output_and_recompiles(fn, 3)

    @unittest.skipIf(not HAS_GPU, "requires gpu")
    def test_free_activation_memory(self):
        script = """
import torch
from torch._dynamo.device_interface import get_interface_for_device
from torch.testing._internal.inductor_utils import GPU_TYPE

def main():
    device_interface = get_interface_for_device(GPU_TYPE)
    assert(device_interface.memory_allocated() == 0)

    # Use an op to check that the memory is freed by the time the op is executed
    def assertion_impl(to_clone):
        mem_allocated = device_interface.memory_allocated()
        assert mem_allocated < 4000000  # some activations should be freed
        return to_clone.clone()

    with torch.library._scoped_library("test_compiled_autograd", "FRAGMENT") as lib:
        lib.define(
            "assertion_op(Tensor x) -> Tensor", tags=(torch.Tag.pt2_compliant_tag,)
        )
        lib.impl("assertion_op", assertion_impl, "CPU")
        lib.impl("assertion_op", lambda x: x.clone(), "Meta")

        # Create a graph that allows inputs stealing
        def forward(activations):
            add = activations[0] + 1
            out = add.cpu()
            cloned_out = torch.ops.test_compiled_autograd.assertion_op(out)
            return (cloned_out,)

        gm = torch.fx.symbolic_trace(forward)
        torch._dynamo.utils.set_locals_to_steal(gm, ["activations"])
        compiled_fn = torch.compile(gm)

        # allocate at least 4,000,000 bytes (1,000,000 * 4 bytes)
        activations = [torch.ones(1000000, dtype=torch.float32, device=GPU_TYPE)]
        assert device_interface.memory_allocated() > 4000000

        out = compiled_fn(activations)
        assert len(activations) == 0

main()
        """
        self.run_as_subprocess(script)

    @unittest.skipIf(not HAS_GPU, "requires gpu")
    def test_free_activation_memory_subclass(self):
        # cover the case when aot inputs have subclasses, resulting in a different runtime wrapper

        script = """
import torch
from torch._dynamo.device_interface import get_interface_for_device
from torch.testing._internal.inductor_utils import GPU_TYPE

def main():
    device_interface = get_interface_for_device(GPU_TYPE)
    assert device_interface.memory_allocated() == 0

    # Use an op to check that the memory is freed by the time the op is executed
    def assertion_impl(to_clone):
        mem_allocated = device_interface.memory_allocated()
        assert mem_allocated < 1200000  # some activations should be freed
        assert mem_allocated > 800000  # currently subclasses don't seem to be freed in inductor
        return to_clone.clone()

    with torch.library._scoped_library("test_compiled_autograd", "FRAGMENT") as lib:
        lib.define(
            "assertion_op(Tensor x) -> Tensor", tags=(torch.Tag.pt2_compliant_tag,)
        )
        lib.impl("assertion_op", assertion_impl, "CPU")
        lib.impl("assertion_op", lambda x: x.clone(), "Meta")
        lib.impl("assertion_op", lambda x: x.clone(), "NestedTensor")

        def fn(inputs):
            _, y = inputs
            out = y.cpu()
            cloned_out = torch.ops.test_compiled_autograd.assertion_op(out)
            return cloned_out

        gm = torch.fx.symbolic_trace(fn)
        torch._dynamo.utils.set_locals_to_steal(gm, ["inputs"])
        compiled_fn = torch.compile(gm)

        from torch.nested._internal.nested_tensor import jagged_from_list

        activations = [
            jagged_from_list(
                [
                    torch.ones((1, 100000), device=GPU_TYPE),  # 400,000 bytes
                    torch.ones((1, 100000), device=GPU_TYPE),  # 400,000 bytes
                ],
                None,
            )[
                0
            ],  # NestedTensor
            torch.ones((1, 100000), device=GPU_TYPE),  # 400,000 bytes
        ]
        # 1,200,000 bytes (3 * 4 * 100,000 bytes)
        assert device_interface.memory_allocated() > 1200000

        out = compiled_fn(activations)
        assert len(activations) == 0

main()
        """
        self.run_as_subprocess(script)

    def test_callback_graph_break_throws_error(self):
        called = [0]

        def callback_final():
            called[0] += 1

        class MyFunc(torch.autograd.Function):
            @staticmethod
            def forward(ctx, input):
                return input

            @staticmethod
            @torch.autograd.function.once_differentiable
            def backward(ctx, grad):
                torch.autograd.Variable._execution_engine.queue_callback(callback_final)
                torch._dynamo.graph_break()
                return grad

        a = torch.rand((3, 3), requires_grad=True)
        with self.assertRaisesRegex(
            AssertionError,
            "only supported when Compiled Autograd is enabled with fullgraph=True",
        ):
            with compiled_autograd._enable(make_compiler_fn(fullgraph=False)):
                b = MyFunc.apply(a)
                b.sum().backward()

    @unittest.skipIf(not HAS_CUDA, "requires cuda")
    def test_cudagraphs_cpu_division(self):
        from torch._dynamo.testing import reduce_to_scalar_loss

        model = torch.nn.Linear(10, 10, dtype=torch.float16).cuda()
        inputs = torch.randn(10, 10, dtype=torch.float16).cuda()
        out = model(inputs)
        loss = reduce_to_scalar_loss(out)

        stderr_msgs = io.StringIO()
        with mock.patch("sys.stderr", stderr_msgs), compiled_autograd._enable(
            compiler_fn
        ):
            torch._inductor.config.triton.cudagraphs = True
            loss.backward()
            torch._inductor.config.triton.cudagraphs = False

        self.assertFalse("skipping cudagraphs" in stderr_msgs.getvalue())

    def test_cudagraphs_cpu_graph(self):
        from torch._dynamo.testing import reduce_to_scalar_loss

        model = torch.nn.Linear(10, 10, dtype=torch.float16)
        inputs = torch.randn(10, 10, dtype=torch.float16)
        out = model(inputs)
        loss = reduce_to_scalar_loss(out)

        with compiled_autograd._enable(compiler_fn):
            torch._inductor.config.triton.cudagraphs = True
            loss.backward()
            torch._inductor.config.triton.cudagraphs = False

        self.assertEqual(counters["inductor"]["cudagraph_skips"], 1)

    @unittest.skipIf(not HAS_CUDA, "requires cuda")
    def test_cudagraphs_sdpa(self):
        query = torch.rand(
            32, 8, 128, 64, dtype=torch.float16, device="cuda", requires_grad=True
        )
        key = torch.rand(32, 8, 128, 64, dtype=torch.float16, device="cuda")
        value = torch.rand(32, 8, 128, 64, dtype=torch.float16, device="cuda")
        out = torch.nn.functional.scaled_dot_product_attention(query, key, value)

        with config.patch(compiled_autograd=True), inductor_config.patch(
            "triton.cudagraphs", True
        ):
            opt_bwd = torch.compile(lambda: out.sum().backward())
            opt_bwd()

        self.assertEqual(counters["compiled_autograd"]["captures"], 1)
        self.assertEqual(counters["inductor"]["cudagraph_skips"], 0)

    @unittest.skipIf(not HAS_CUDA, "requires cuda")
    def test_cudagraphs_cpu_scalar_used_in_python_custom_op(self):
        class MyFn(torch.autograd.Function):
            @staticmethod
            def forward(ctx, x):
                cpu_tensor = torch.tensor(5)
                ctx.save_for_backward(x, cpu_tensor)  # visible to c++/autograd
                ctx.cpu_scalar = 5  # opaque to c++/autograd
                return x.sum()

            @staticmethod
            def backward(ctx, gO):
                x, cpu_tensor = ctx.saved_tensors
                expand = gO * torch.ones_like(x)
                return expand * cpu_tensor * ctx.cpu_scalar

        x = torch.randn(10, requires_grad=True, device="cuda")
        out = MyFn.apply(x)
        with config.patch(compiled_autograd=True), inductor_config.patch(
            "triton.cudagraphs", True
        ):
            opt_bwd = torch.compile(lambda: out.backward())
            opt_bwd()

        self.assertEqual(counters["compiled_autograd"]["captures"], 1)
        # Compiled autograd lifts custom autograd.Function bwd instead of tracing it.
        # Must skip since we do not know if the cpu scalar will be used only in ATen/prim ops.
        self.assertEqual(counters["inductor"]["cudagraph_skips"], 1)

    @scoped_load_inline
    @unittest.skipIf(not HAS_CUDA, "requires cuda")
    def test_cudagraphs_cpu_scalar_used_in_cpp_custom_op(self, load_inline):
        cpp_source = """
struct CustomOpAutogradFunction : public torch::autograd::Function<CustomOpAutogradFunction> {
  static constexpr bool is_traceable = true;

  static torch::Tensor forward(
      torch::autograd::AutogradContext* ctx,
      const torch::Tensor& x) {
    const auto& cpu_tensor = torch::tensor(1);
    ctx->save_for_backward({x, cpu_tensor});
    ctx->saved_data["cpu_scalar"] = 1;
    return x;
  }

  static torch::autograd::variable_list backward(
      torch::autograd::AutogradContext *ctx,
      torch::autograd::variable_list grad_output) {
    const auto& saved_variables = ctx->get_saved_variables();
    assert(saved_variables.size() == 2);
    torch::Tensor x = saved_variables[0];
    torch::Tensor cpu_tensor = saved_variables[1];
    int cpu_scalar = ctx->saved_data["cpu_scalar"].toInt();
    auto expand = grad_output[0] * torch::ones_like(x);
    torch::autograd::variable_list grad_inputs(1);
    grad_inputs[0] = expand * cpu_tensor * cpu_scalar;  // autograd engine asserts that tensors are on same device
    return grad_inputs;
  }
};

torch::Tensor custom_op_backed_by_autograd_fn(const torch::Tensor& x) {
  return CustomOpAutogradFunction::apply(x);
}

TORCH_LIBRARY(test_cudagraphs_cpu_scalar_used_in_cpp_custom_op, m) {
    m.def("custom_op_backed_by_autograd_fn", custom_op_backed_by_autograd_fn);
}
        """

        module = load_inline(
            name="test_cudagraphs_cpu_scalar_used_in_cpp_custom_op",
            cpp_sources=cpp_source,
            functions="custom_op_backed_by_autograd_fn",
            verbose=True,
        )

        x = torch.randn(2, 2, requires_grad=True, device="cuda")
        with config.patch(compiled_autograd=True), inductor_config.patch(
            "triton.cudagraphs", True
        ):
            out = torch.ops.test_cudagraphs_cpu_scalar_used_in_cpp_custom_op.custom_op_backed_by_autograd_fn(
                x
            )
            opt_bwd = torch.compile(lambda: out.sum().backward())
            opt_bwd()

        self.assertEqual(counters["compiled_autograd"]["captures"], 1)
        # Compiled autograd's initial capture lifts custom C++ autograd::Function bwd instead of tracing
        # into it. We must skip since we do not know if the cpu scalar will be used only in ATen/prim ops.
        # In the future, we can consider having a cpu scalar movement pass sometime after we trace
        # into the custom C++ autograd::Function (like in AOTDispatcher)
        self.assertEqual(counters["inductor"]["cudagraph_skips"], 1)

    def test_logs(self):
        logs, ctx = logs_to_string(
            torch._dynamo.compiled_autograd.__name__, "compiled_autograd"
        )
        with compiled_autograd._enable(compiler_fn), ctx():
            torch.randn(4, 4, requires_grad=True).sum().backward()

        self.assertEqual(counters["compiled_autograd"]["captures"], 1)
        self.assertEqual(counters["compiled_autograd"]["compiles"], 1)
        assert "torch::autograd::AccumulateGrad (NodeCall" in logs.getvalue()
        assert (
            "Cache miss due to new autograd node: torch::autograd::GraphRoot"
            not in logs.getvalue()
        )

    @xfailIfS390X
    def test_verbose_logs_graph(self):
        def fn():
            model = torch.nn.Sequential(
                torch.nn.Linear(4, 4),
                torch.nn.ReLU(),
                torch.nn.Linear(4, 4),
                torch.nn.ReLU(),
            )
            x = torch.randn([2, 4])
            result = model(x).sum()
            result.backward()
            yield model[0].weight.grad
            yield model[0].bias.grad
            yield model[2].weight.grad
            yield model[2].bias.grad

        logs, ctx = logs_to_string(
            torch._dynamo.compiled_autograd.__name__, "compiled_autograd_verbose"
        )
        with ctx():
            self.check_output_and_recompiles(fn)

        expected_logs = [
            "torch::autograd::GraphRoot (NodeCall 0)",
            "ReluBackward0 (NodeCall 2)",
            "AddmmBackward0 (NodeCall 3)",
            "ReluBackward0 (NodeCall 5)",
            "TBackward0 (NodeCall 6)",
            "torch::autograd::AccumulateGrad (NodeCall 7)",
            "torch::autograd::AccumulateGrad (NodeCall 9)",
            "TBackward0 (NodeCall 10)",
            "torch::autograd::AccumulateGrad (NodeCall 11)",
            "SumBackward0 (NodeCall 1)",
            "ReluBackward0 (NodeCall 2)",
            "AddmmBackward0 (NodeCall 3)",
            "torch::autograd::AccumulateGrad (NodeCall 11)",
            "TBackward0 (NodeCall 4)",
            "torch::autograd::AccumulateGrad (NodeCall 5)",
            "ReluBackward0 (NodeCall 6)",
            "AddmmBackward0 (NodeCall 7)",
            "torch::autograd::AccumulateGrad (NodeCall 10)",
            "TBackward0 (NodeCall 8)",
            "torch::autograd::AccumulateGrad (NodeCall 9)",
            "torch::autograd::AccumulateGrad (NodeCall 11)",
        ]

        found = 0
        for line in logs.getvalue().split("\n"):
            if found == len(expected_logs):
                break
            if expected_logs[found] in line:
                found += 1

        self.assertEqual(found, len(expected_logs))

    @mock.patch(
        "torch._functorch.aot_autograd.AOT_COUNTER", new_callable=itertools.count
    )
    @mock.patch("torch._dynamo.config.inline_inbuilt_nn_modules", True)
    def test_verbose_logs_aot_id(self, _):
        def fn():
            model = torch.nn.Sequential(
                torch.nn.Linear(4, 4),
                torch.nn.ReLU(),
                torch.nn.Linear(4, 4),
                torch.nn.ReLU(),
            )
            x = torch.randn([2, 4])

            @torch.compile
            def forward(model, x):
                return model(x)

            result = forward(model, x).sum()
            result.backward()
            yield model[0].weight.grad
            yield model[0].bias.grad
            yield model[2].weight.grad
            yield model[2].bias.grad

        logs, ctx = logs_to_string(
            torch._dynamo.compiled_autograd.__name__, "compiled_autograd_verbose"
        )
        with ctx():
            self.check_output_and_recompiles(fn)

        expected_logs = [
            "code: CompiledFunctionBackward (NodeCall 2)",
            "code: CompiledFunctionBackward0 (NodeCall 2)",
            "call_aot_bwd_prologue",
            "call_aot_bwd_impl",
            "call_aot_bwd_epilogue",
        ]

        found = 0
        for line in logs.getvalue().split("\n"):
            if found == len(expected_logs):
                break
            if expected_logs[found] in line:
                found += 1

        self.assertEqual(found, len(expected_logs))

    @mock.patch(
        "torch._functorch.aot_autograd.AOT_COUNTER", new_callable=itertools.count
    )
    def test_verbose_logs_aot_dispatcher_nodes(self, _):
        def fn():
            @torch.compile
            def f(x):
                tmp1 = x.sin()
                tmp2 = x.cos()
                torch._dynamo.graph_break()
                return tmp1.sin() + tmp2.cos()

            x = torch.randn(4, requires_grad=True)
            out = f(x)
            out.sum().backward()
            yield x.grad

        logs, ctx = logs_to_string(
            torch._dynamo.compiled_autograd.__name__, "compiled_autograd_verbose"
        )
        with ctx():
            self.check_output_and_recompiles(fn)

        expected_logs = [
            "CompiledFunctionBackward1",
<<<<<<< HEAD
            "call_aot_bwd_prologue",
            "call_aot_bwd_impl",
            "call_aot_bwd_epilogue",
=======
            "aot1_sin_1",
            "aot1_neg",
            "aot1_mul",
            "aot1_cos_1",
            "aot1_mul_1",
            "CompiledFunctionBackward0",
            "aot0_sin_1",
            "aot0_neg",
            "aot0_mul",
            "aot0_cos_1",
            "aot0_mul_1",
            "aot0_add",
        ]

        self.assertEqual(
            sum(1 for e in expected_logs if e in logs.getvalue()), len(expected_logs)
        )

    @mock.patch(
        "torch._functorch.aot_autograd.AOT_COUNTER", new_callable=itertools.count
    )
    def test_verbose_logs_aot_dispatcher_nodes_hop(self, _):
        @dataclasses.dataclass
        class CustomObj:
            val: torch.Tensor

        def fn(x, obj):
            y = x.sin()
            closure_var = y + 1
            y.register_hook(lambda grad: grad + obj.val + closure_var)
            z = y.sin()
            return z

        opt_fn = torch.compile(fn)

        x = torch.ones(4, requires_grad=True)
        y = torch.ones(4, requires_grad=True)
        obj = CustomObj(torch.tensor(88))
        fn(x, obj).sum().backward()

        logs, ctx = logs_to_string(
            torch._dynamo.compiled_autograd.__name__, "compiled_autograd_verbose"
        )
        with ctx(), compiled_autograd._enable(compiler_fn):
            opt_fn(y, obj).sum().backward()
        self.assertEqual(x.grad, y.grad)

        expected_logs = [
>>>>>>> e7fdadb3
            "CompiledFunctionBackward0",
            "call_aot_bwd_prologue_1",
            "call_aot_bwd_impl_1",
            "call_aot_bwd_epilogue_1",
        ]

        self.assertEqual(
            sum(1 for e in expected_logs if e in logs.getvalue()), len(expected_logs)
        )

    @skipIfWindows(msg="AssertionError: Scalars are not equal!")
    @xfailIfS390X
    def test_verbose_logs_cpp(self):
        torch._logging.set_logs(compiled_autograd_verbose=True)

        def fn():
            model = torch.nn.Sequential(
                torch.nn.Linear(4, 4),
                torch.nn.ReLU(),
                torch.nn.Linear(4, 4),
                torch.nn.ReLU(),
            )
            for i in [10, 11, 12]:
                model.zero_grad()
                x = torch.randn([i, 4])
                result = model(x).sum()
                result.backward()
                yield model[0].weight.grad
                yield model[0].bias.grad
                yield model[2].weight.grad
                yield model[2].bias.grad

        logs, ctx = logs_to_string(
            torch._dynamo.compiled_autograd.__name__, "compiled_autograd_verbose"
        )
        with ctx():
            self.check_output_and_recompiles(fn, count=2)

        patterns1 = [
            r".*Cache miss due to new autograd node: torch::autograd::GraphRoot \(NodeCall 0\) with key size (\d+), "
            r"previous key sizes=\[\]\n",
        ]

        # recompile
        patterns2 = [
            r".*Cache miss due to changed shapes: marking size idx (\d+) of SumBackward0 \(NodeCall 1\) as dynamic\n",
            r".*Cache miss due to changed shapes: marking size idx (\d+) of SumBackward0 \(NodeCall 1\) as dynamic\n",
            r".*Cache miss due to changed shapes: marking size idx (\d+) of SumBackward0 \(NodeCall 1\) as dynamic\n",
            r".*Cache miss due to changed shapes: marking size idx (\d+) of ReluBackward0 \(NodeCall 2\) as dynamic\n",
            r".*Cache miss due to changed shapes: marking size idx (\d+) of AddmmBackward0 \(NodeCall 3\) as dynamic\n",
            r".*Cache miss due to changed shapes: marking size idx (\d+) of torch::autograd::AccumulateGrad "
            r"\(NodeCall 5\) as dynamic\n",
            r".*Cache miss due to changed shapes: marking size idx (\d+) of ReluBackward0 \(NodeCall 6\) as dynamic\n",
        ]

        all_logs = logs.getvalue()

        pattern1 = r"".join(patterns1)
        matches1 = re.findall(pattern1, all_logs)
        self.assertEqual(len(matches1), 1)
        assert isinstance(
            matches1[0], str
        )  # for a single match: matches1=['match'], for multiple matches: matches1=[('match1', 'match2')]...
        self.assertEqual(len(matches1), len(patterns1))

        pattern2 = r"".join(patterns2)
        matches2 = re.findall(pattern2, all_logs)
        self.assertEqual(len(matches2), 1)
        self.assertEqual(len(matches2[0]), len(patterns2))

    def test_verbose_logs_snapshot(self):
        def fn():
            model = torch.nn.Sequential(
                torch.nn.Linear(4, 4),
                torch.nn.ReLU(),
                torch.nn.Linear(4, 4),
                torch.nn.ReLU(),
            )
            x = torch.randn([2, 4])
            result = model(x).sum()
            result.backward()
            yield model[0].weight.grad
            yield model[0].bias.grad
            yield model[2].weight.grad
            yield model[2].bias.grad

        logs, ctx = logs_to_string(
            torch._dynamo.compiled_autograd.__name__, "compiled_autograd_verbose"
        )
        with ctx():
            with compiled_autograd._enable(compiler_fn):
                # unused, verbose level already snapshot with contextmanager
                torch._logging.set_logs(compiled_autograd_verbose=True)
                fn()

        unexpected_logs = [
            "Cache miss due to new autograd node: torch::autograd::GraphRoot (NodeCall 0)"
        ]

        self.assertEqual(sum(1 for e in unexpected_logs if e in logs.getvalue()), 0)

    @unittest.skipIf(not HAS_CUDA, "requires cuda")
    def test_flex_attention(self):
        def fn():
            @torch.compile(backend="aot_eager")
            def fwd_bwd(x: torch.Tensor):
                flex_attention(x, x, x).sum().backward()

            for a, b in zip([12, 24, 48], [64, 128, 256]):
                v = torch.zeros(
                    1,
                    1,
                    a * b,
                    b,
                    dtype=torch.bfloat16,
                    device="cuda",
                    requires_grad=True,
                )
                fwd_bwd(v)
                yield v.grad

        # TODO: Dynamo graph breaks on torch.ops.higher_order.flex_attention_backward
        self.check_output_and_recompiles(
            # TODO(rzou): is the bump from 3->6 OK?
            fn,
            count=6,
            compiler_fn=make_compiler_fn(fullgraph=False),
        )

    @unittest.expectedFailure
    def test_saved_tensor_unpack_hook_ordering(self):
        # not the correct behaviour, I'm just preventing this from changing silently
        def f(x, y):
            return x * y

        pack_count = 0
        unpack_count = 0

        def pack_hook(x):
            nonlocal pack_count
            pack_count += 1
            return x

        def unpack_hook(x):
            nonlocal unpack_count
            unpack_count += 1
            return x

        def tensor_hook(_):
            # in eager, tensor_hook is fired before unpack_hook
            # but in compiled autograd, tensor_hook is lifted whereas unpack_hook is not
            self.assertEqual(unpack_count, 0)

        x = torch.ones(4, requires_grad=True)
        y = torch.ones(4, requires_grad=False)
        with torch.autograd.graph.saved_tensors_hooks(
            pack_hook, unpack_hook
        ), compiled_autograd._enable(make_compiler_fn(fullgraph=False)):
            out_test = f(x, y)
            self.assertEqual(pack_count, 1)
            self.assertEqual(unpack_count, 0)
            loss = out_test.sum()
            loss.register_hook(tensor_hook)
            loss.backward()
            self.assertEqual(pack_count, 1)
            self.assertEqual(unpack_count, 1)

    def test_reentrant_checkpointing(self):
        def fn(x):
            y = x.sin()
            z = y.cos()
            return (y * z).sum()

        inp = torch.rand(10, 10, requires_grad=True)
        out = torch.utils.checkpoint.checkpoint(fn, inp, use_reentrant=True)
        with torch._dynamo.compiled_autograd._enable(torch.compile):
            out.backward()

    @skipIfWindows(msg="node name demangling inconsistent on windows")
    def test_backward_hook_relative_ordering_partial(self):
        # test backward hooks for cases that CA matches eager

        def fn():
            order = []

            class MyModule(nn.Module):
                def __init__(self):
                    super().__init__()
                    self.linear = torch.nn.Linear(10, 10, bias=False)

                def forward(self, x):
                    return self.linear(x)

            x = torch.randn(10, 10)
            module = MyModule()

            def make_pre_hook(id):
                return lambda _: order.append(f"pre_hook_{id}")

            def make_post_hook(id):
                return lambda _1, _2: order.append(f"post_hook_{id}")

            count = 0

            def register_hooks_on_all_nodes(nodes):
                nonlocal count
                for node, _ in nodes:
                    if node is None:
                        continue
                    count += 1
                    id = f"{node.name()}_{count}"
                    node.register_prehook(make_pre_hook(id))
                    node.register_hook(make_post_hook(id))
                    register_hooks_on_all_nodes(node.next_functions)

            loss = module(x).sum()
            register_hooks_on_all_nodes(((loss.grad_fn, None),))

            def make_tensor_pre_hook(id):
                return lambda _: order.append(f"tensor_pre_hook_{id}")

            def make_post_acc_grad_hook(id):
                return lambda _: order.append(f"post_acc_grad_hook_{id}")

            module.linear.weight.register_hook(make_tensor_pre_hook("weight"))

            module.linear.weight.register_post_accumulate_grad_hook(
                make_post_acc_grad_hook("weight")
            )

            loss.backward()
            yield tuple(order)

        self.check_output_and_recompiles(fn)

    def test_sac(self):
        # circular import
        from torch.utils.checkpoint import (
            checkpoint,
            CheckpointPolicy,
            create_selective_checkpoint_contexts,
        )

        def fn():
            class mlp(nn.Module):
                def __init__(self):
                    super().__init__()
                    self.layer1 = nn.Linear(10, 10)
                    self.layer2 = nn.Linear(10, 10)
                    self.layer3 = nn.Linear(10, 10)
                    self.layer4 = nn.Linear(10, 10)

                def forward(self, x):
                    x = self.layer1(x)
                    x = self.layer2(x)
                    x = self.layer3(x)
                    x = self.layer4(x)
                    return x

            recompute_list = [torch.ops.aten.addmm.default]

            def recompute_policy(ctx, op, *args, **kwargs):
                if op in recompute_list:
                    return CheckpointPolicy.MUST_RECOMPUTE
                else:
                    return CheckpointPolicy.PREFER_SAVE

            def context_fn():
                return create_selective_checkpoint_contexts(recompute_policy)

            model = mlp()
            input = torch.randn(1, 10)

            out = checkpoint(model, input, use_reentrant=False, context_fn=context_fn)
            out.sum().backward()
            yield model.layer1.weight.grad
            yield model.layer1.bias.grad
            yield model.layer2.weight.grad
            yield model.layer2.bias.grad
            yield model.layer3.weight.grad
            yield model.layer3.bias.grad
            yield model.layer4.weight.grad
            yield model.layer4.bias.grad

        self.check_output_and_recompiles(fn)


def load_test_module(name):
    testdir = Path(__file__).absolute().parent.parent
    with mock.patch("sys.path", [*sys.path, str(testdir)]):
        return SourceFileLoader(
            name, str(testdir / f"{name.replace('.', '/')}.py")
        ).load_module()


def make_wrapped(fn, ctxs):
    @functools.wraps(fn)
    def wrapped(self):
        torch._dynamo.reset()
        stack = contextlib.ExitStack()
        for ctx in ctxs:
            stack.enter_context(ctx)
        out = fn(self)
        stack.close()
        return out

    return wrapped


def wrap_test_class(orig_cls):
    dct = orig_cls.__dict__.copy()
    for name in list(dct.keys()):
        fn = dct[name]
        if not callable(fn) or name in skipped_tests:
            continue
        elif known_failures_re.match(name) or name in known_failing_tests:
            dct[name] = unittest.expectedFailure
        elif name.startswith("test_"):
            fullgraph = name not in known_graph_breaks_tests
            ctxs = [
                compiled_autograd._enable(make_compiler_fn(fullgraph=fullgraph)),
                test_contexts.get(name, contextlib.nullcontext()),
            ]
            dct[name] = make_wrapped(fn, ctxs)

    cls = type(
        orig_cls.__name__ + "WithCompiledAutograd",
        orig_cls.__bases__,
        dct,
    )
    cls.__file__ = __file__
    return cls


known_graph_breaks_tests = {
    "test_hook_none",  # uses assert in hook
    "test_post_accumulate_grad_hook_e2e",  # optim.Adam manually graph breaks
    "test_tensor_hooks_inplace",  # uses assert in hook
    "test_tensor_hooks_inplace_over_view",  # uses assert in hook
    "test_grad_fn_prehooks",  # uses assert in hook
    "test_grad_fn_prehooks_multiple_outputs",  # uses assert in hook
    "test_grad_fn_prehooks_remove_hooks",  # uses handle.remove() in hook
    "test_tensor_hooks_inplace_multiple_outputs",  # uses assert in hook
    "test_hooks",  # uses assert in hook
    "test_accumulate_grad_posthooks_can_observe_tensor_prehook",  # allclose
    "test_saved_tensors_hook_version_counter_not_shared",  # assertEqual
    "test_post_accumulate_grad_hook_returns_not_None",  # throws
    "test_custom_function_cycle",  # assertEqual
    "test_mark_non_differentiable_mixed",  # assertTrue
    "test_materialize_grads",  # assertEqual
    "test_return_leaf",  # assertEqual
    "test_save_none_for_backward",  # assertIsNone
    "test_saved_variables_deprecated",  # warnings.warn
    "test_autograd_node_isinstance",  # assertIsInstance
    "test_set_materialize_non_diff_grads",  # assertIsNone
    "test_backward_dict_grad_for_nontensor",  # torch/_custom_op/autograd.py in skip files
    "test_backward_dict_invalid_keys",  # torch/_custom_op/autograd.py in skip files
    "test_backward_dict_requires_keys_for_input_optional_tensors",  # torch/_custom_op/autograd.py in skip files
    "test_backward_dict_requires_keys_for_input_tensors",  # torch/_custom_op/autograd.py in skip files
    "test_backward_grads_are_tensor_or_none",  # torch/_custom_op/autograd.py in skip files
    "test_backward_impl_on_existing_op",  # torch/_custom_op/autograd.py in skip files
    "test_backward_returns_dict",  # torch/_custom_op/autograd.py in skip files
    "test_backward_tensorlist_input_requires_list_grads",  # torch/_custom_op/autograd.py in skip files
    "test_backward_tensorlist_input_requires_list_grads_none_or_Tensor",  # torch/_custom_op/autograd.py in skip files
    "test_backward_tensorlist_input_requires_list_grads_with_same_numel",  # torch/_custom_op/autograd.py in skip files
    "test_save_for_backward_inputs_are_namedtuple",  # torch/_custom_op/autograd.py in skip files
    "test_reentrant_with_leaf_variable_hook",  # reentrant .backward
    "test_reentrant_with_non_leaf_variable_hook",  # reentrant .backward
    "test_reentrant_child_error",  # reentrant .backward
    "test_deep_reentrant",  # reentrant .backward
    "test_reentrant_priority",  # reentrant .backward
    "test_simple_reentrant",  # reentrant .backward
}

test_contexts = {
    "test_setitem_mask": config.patch(capture_dynamic_output_shape_ops=True),
    "test_index_backward_does_not_save_tensor": config.patch(
        capture_dynamic_output_shape_ops=True
    ),
}

# These groups of tests aren't supported yet
known_failures_re = re.compile(
    r"^test_(sparse|profiler|gradcheck|checkpoint|named_tensor)"
)

# Bugs needing investigation:
skipped_tests = {
    "test_callback_propagates_errors_from_device_thread",  # fullgraph for queue_callback, but graph break for RuntimeError
}

known_failing_tests = {
    # Category: Compiled autograd
    "test_grad_mode_restored_reentrant",  # create_graph
    "test_reentrant_with_callbacks_both_depths",  # queue_callback
    "test_reentrant_with_callbacks_depth_0",  # queue_callback
    "test_reentrant_with_callbacks_depth_1",  # queue_callback
    "test_current_graph_task_execution_order",  # nodes are already freed by the time dynamo traces the lifted hook
    "test_anomaly_grad_warnings",  # does not support anomaly mode
    "test_autograd_inplace_views_cross_dtype",  # view_fn not supported by compiled autograd
    "test_current_node",  # TorchDispatchMode not yet implemented for compiled autograd
    "test_post_accumulate_grad_hook_ordering",  # accuracy error
    "test_retain_grad_cycle",  # retains_grad_hooks
    "test_retain_grad_inplace",  # retains_grad_hooks
    "test_retain_grad_inplace_over_view",  # retains_grad_hooks
    "test_retains_grad_can_always_observe_tensor_prehook",  # retains_grad_hooks
    "test_retains_grad_inplace_multiple_outputs",  # retains_grad_hooks
    "test_accumulate_grad",  # create_graph
    "test_anomaly_assign_parent_cleanup",  # create_graph
    "test_anomaly_mode_no_check_nan",  # anomaly mode
    "test_backward_create_graph_warns",  # create_graph
    "test_backward_with_nonleaf_inputs",  # create_graph
    "test_create_graph_and_full_backward_hook_cycle",  # create_graph
    "test_current_graph_task_id",  # autograd state already cleared once dynamo is called
    "test_custom_autograd_repeated_grad_grad",  # create_graph
    "test_custom_function_forward_mode_forward_is_no_op",  # forward AD
    "test_custom_function_forward_mode_inplace_checks",  # forward AD
    "test_custom_function_forward_mode_view_checks",  # forward AD
    "test_custom_function_forward_mode_wrong_formula",  # forward AD
    "test_default_saved_tensors_hooks_double_backward",  # create_graph
    "test_node_post_hook_registered_during_unpack_hook",  # 'NoneType' object has no attribute 'register_hook'
    "test_full_backward_hook_double_backward",  # create_graph
    "test_function",  # create_graph
    "test_grad",  # create_graph
    "test_grad_materialize_grads",  # create_graph
    "test_grad_nonleaf",  # create_graph
    "test_grad_nonleaf_many_outputs",  # create_graph
    "test_hessian_vector",  # create_graph
    "test_hook_edge_case_when_called_with_grad",  # retains_grad_hooks
    "test_inplace_on_view_backward",  # create_graph
    "test_multi_grad_any_hooks",  # register_multi_grad_hook
    "test_multi_grad_all_hooks",  # retains_grad_hooks
    "test_nested_anomaly_detect_nan",  # create_graph
    "test_nested_anomaly_printstack_cleanup",  # create_graph
    "test_once_differentiable",  # create_graph
    "test_prehook_ordering",  # retains_grad_hooks
    "test_retain_grad",  # retains_grad_hooks
    "test_saved_variable_packing_unpacking_saved_original_with_hooks",  # create_graph
    "test_select_sum",  # create_graph, also needs graph breaks
    "test_will_engine_execute_node",  # retains_grad_hooks
    "test_backward_to_node",  # retains_grad_hooks NYI
    "test_anomaly_detect_nan",  # anomaly mode
    "test_custom_autograd_no_early_free",  # create_graph
    "test_custom_function_error",  # vjp
    "test_custom_function_save_for_forward",  # vjp
    "test_dont_materialize_grads",  # undefined grad
    "test_no_grad_copy",  # setting static member in lifted backward
    "test_no_grad_copy_sparse",  # setting static member in lifted backward
    "test_node_ordering_when_none_returned",  # torch._dynamo.exc.Unsupported: TypeError <built-in method clone
    "test_save_output_nr",  # output_nr grad passed as None
    "test_setup_context_when_forward_has_default_args",  # autograd.Function with class methods
    "test_lobpcg",  # create_graph
    # IndexError: list index out of range (NB: x.grad = y where both x and y are input tensors)
    "test_grad_nonleaf_register_hook",
    "test_backward_twice_without_saved_values",  # https://github.com/pytorch/pytorch/issues/129938
    # Category: Dynamo
    "test_accumulate_grad_tensor_reference",  # Out of bounds: frame_state_entry.stride[i] is None
    "test_custom_function_exception",  # torch.no_grad(), torch._dynamo.exc.Unsupported: missing: WITH_EXCEPT_START
    "test_to_sparse_backward",  # Out of bounds: frame_state_entry.stride[i] is None
    "test_autograd_simple_views_python",  # gradient is None
    "test_function_returns_undefined_tensor",  # gradient is None
    "test_naughty_autograd_function_stashing_ctx",  # bytecode issue
    "test_unrelated_inputs",  # gradient batching rule not implemented for aten::sym_size.int
    "test_custom_function_non_tensor_inputs_outputs",  # gradient batching rule not implemented for aten::sym_size.int
    "test_return_duplicate",  # gradient batching rule not implemented for aten::sym_size.int
    "test_return_duplicate_inplace",  # gradient batching rule not implemented for aten::sym_size.int
    "test_setitem",  # CopySlices accuracy error
    # Category: Inductor
    "test_input_buffer_accum",  # does not support sparse_grad=True: https://github.com/pytorch/pytorch/issues/120267
    "test_graph_save_on_cpu",  # does not support pin_memory: https://github.com/pytorch/pytorch/issues/134173
    # Category: FakeTensor
    "test_saving_variable_to_disk",  # torch.save should no-op and be recorded in the graph
    "test_wrapped_number_saved_tensors_hooks",  # Proxy tensor should carryover is_wrapped_number_ of its original
    "test_grad_batched_grad",  # torch._subclasses.fake_tensor.UnsupportedFakeTensorException: meta converter nyi
    "test_scalar_grad_mixed_device",  # Fake Tensors aren't propagating device properly for 0-dim grads
    # Category: Divergence from eager
    "test_invalid_gradients",  # can't give autograd error due to inaccurate output metadata of lifted backward
    "test_autograd_node_isinstance",  # backward ctx is a fake cls and not directly a Node instance
    "test_backward_hook_relative_ordering",  # compiled autograd collects breadth first, and module backward hook not supported
    # Uncategorized
    "test_not_implemented_grad",  # Dynamo changes the types of exceptions
}

if not HAS_CUDA:
    # Found Tesla M60 which is too old to be supported by the triton GPU compiler
    known_failing_tests.add("test_type_conversions")

test_autograd = load_test_module("test_autograd")
test_custom_ops = load_test_module("test_custom_ops")

TestAutogradWithCompiledAutograd = wrap_test_class(test_autograd.TestAutograd)
TestCustomOpWithCompiledAutograd = wrap_test_class(test_custom_ops.TestCustomOp)

if __name__ == "__main__":
    if HAS_CPU:
        run_tests(needs="filelock")<|MERGE_RESOLUTION|>--- conflicted
+++ resolved
@@ -1,6 +1,7 @@
 # Owner(s): ["module: inductor"]
 # ruff: noqa: F841
 import contextlib
+import dataclasses
 import functools
 import io
 import itertools
@@ -21,7 +22,6 @@
 from torch._dynamo import compiled_autograd, config
 from torch._dynamo.backends.debugging import aot_eager
 from torch._dynamo.device_interface import get_interface_for_device
-from torch._dynamo.testing import AotEagerAndRecordGraphs
 from torch._dynamo.utils import counters
 from torch._inductor import config as inductor_config
 from torch._inductor.test_case import run_tests, TestCase
@@ -39,6 +39,8 @@
 
 
 def make_compiler_fn(fullgraph=True, dynamic=True, backend="inductor"):
+    assert backend in ["inductor", "aot_eager"]
+
     def _compiler_fn(gm):
         """Same as torch.compile() but counts number of compiles"""
 
@@ -48,8 +50,6 @@
                 return inductor.compile(gm_, example_inputs_)
             elif backend == "aot_eager":
                 return aot_eager(gm_, example_inputs_)
-            else:
-                return backend(gm_, example_inputs_)
 
         return torch.compile(
             gm, backend=_inner_compiler, fullgraph=fullgraph, dynamic=dynamic
@@ -1795,9 +1795,22 @@
 
         """
         Walkthrough of what happens with `run_with_rng_state`:
-        1. `run_with_rng_state` shows up in the backward graph in the compiled region (this op is inserted by the partitioner).
-        2. When we use compiled autograd over this, we want to preserve this `run_with_rng_state` op when going
-        through AOTAutograd. We do it by having special handling in `run_with_rng_state` op's py_functionalize_impl.
+        1. `run_with_rng_state` only shows up in the backward graph (this op is inserted by the partitioner).
+        2. The Dynamo graph captured by Compiled Autograd looks like:
+        ```
+        ===== __compiled_fn_3 =====
+        torch/fx/_lazy_graph_module.py class GraphModule(torch.nn.Module):
+            def forward(self, L_inputs_ : list):
+                ...
+                run_with_rng_state = torch.ops.higher_order.run_with_rng_state(
+                    getitem_8,
+                    torch.ops.aten._scaled_dot_product_flash_attention_for_cpu.default,
+                    getitem_3, getitem_4, getitem_4, 0.0, True,
+                )
+                ...
+        ```
+        3. We want to preserve this `run_with_rng_state` op when going through AOTAutograd. We do it by having special handling
+        in `run_with_rng_state` op's py_functionalize_impl.
         """
 
         def _run_with_rng_state_op_check(inductor_post_grad_graph):
@@ -1810,9 +1823,35 @@
         with torch._inductor.config.patch(
             post_grad_custom_post_pass=_run_with_rng_state_op_check
         ):
-            self.check_output_and_recompiles(f)
-
+            compiler_fn = make_compiler_fn(fullgraph=True)
+
+            def make_compiler_fn_with_op_check():
+                def _compiler_fn(gm):
+                    # Checks that `run_with_rng_state` op exists in Compiled Autograd's Dynamo graph.
+                    self.assertTrue(
+                        any(
+                            node.target is torch.ops.higher_order.run_with_rng_state
+                            for node in gm.graph.nodes
+                        )
+                    )
+                    return compiler_fn(gm)
+
+                return _compiler_fn
+
+            compiler_fn_with_op_check = make_compiler_fn_with_op_check()
+            self.check_output_and_recompiles(
+                f, compiler_fn=compiler_fn_with_op_check, compile_fn=False
+            )
+
+    @torch._inductor.config.patch(enable_auto_functionalized_v2=True)
     def test_trace_auto_functionalized_v2(self):
+        self.trace_auto_functionalized_base()
+
+    @torch._inductor.config.patch(enable_auto_functionalized_v2=False)
+    def test_trace_auto_functionalized(self):
+        self.trace_auto_functionalized_base()
+
+    def trace_auto_functionalized_base(self):
         with torch.library._scoped_library("testlib", "FRAGMENT") as lib:
             torch.library.define(
                 "testlib::foo",
@@ -1879,24 +1918,72 @@
 
             """
             Walkthrough of what happens with `auto_functionalized`:
-            1. `auto_functionalized` op is in the torch.compile backward.
-            2. When we use compiled autograd over this, we expect auto_functionalized to also be in the
-            compiled autograd post-AOT graph.
-            3. Inductor lowers the `auto_functionalized` op as usual.
+            1. `auto_functionalized` op is inserted into the graph during AOTAutograd functionalization.
+            We force the op to be recomputed (by using SAC), so it appears in the backward graph.
+            2. The AOT backward graph looks like:
+            ```
+            ===== Backward graph 0 =====
+            def forward(self, primals_1: "f32[4, 4][4, 1]cpu", tangents_1: "f32[4, 4][4, 1]cpu"):
+                ...
+                X = torch.ops.higher_order.auto_functionalized(torch.ops.testlib.foo.default, x = mm)
+                ...
+                return (add_1,)
+            ```
+            3. The Compiled Autograd graph looks like:
+            ```
+            ===== Compiled autograd graph =====
+            def forward(self, inputs, sizes, scalars, hooks):
+                ...
+                X = torch.ops.higher_order.auto_functionalized(torch.ops.testlib.foo.default, x = aot0_mm)
+                ...
+                return []
+            ```
+            4. The Dynamo graph captured by Compiled Autograd looks like:
+            ```
+            ===== __compiled_fn_3 =====
+            def forward(self, L_inputs_ : list):
+                ...
+                X = torch.ops.higher_order.auto_functionalized(torch.ops.testlib.foo.default, x = aot0_mm)
+                ...
+                return (new_grad,)
+            ```
+            5. The Compiled Autograd's AOT "forward-only" graph looks like:
+            ```
+            ===== Forward graph 1 =====
+            def forward(self, arg0_1: "f32[][]cpu", arg1_1: "f32[4, 4][4, 1]cpu"):
+                ...
+                X = torch.ops.higher_order.auto_functionalized(torch.ops.testlib.foo.default, x = mm)
+                ...
+                return (clone_1,)
+            ```
+            6. The `auto_functionalized` op should then be lowered using the normal lowering path in Inductor.
             """
 
-            backend = AotEagerAndRecordGraphs()
-            compiler_fn = make_compiler_fn(fullgraph=True, backend=backend)
+            compiler_fn = make_compiler_fn(fullgraph=True, backend="aot_eager")
+
+            def make_compiler_fn_with_op_check():
+                def _compiler_fn(gm):
+                    auto_functionalize_func = (
+                        torch.ops.higher_order.auto_functionalized
+                        if not torch._inductor.config.enable_auto_functionalized_v2
+                        else torch.ops.higher_order.auto_functionalized_v2
+                    )
+
+                    # Checks that `auto_functionalized` op exists in Compiled Autograd's Dynamo graph.
+                    self.assertTrue(
+                        any(
+                            node.target is auto_functionalize_func
+                            for node in gm.graph.nodes
+                        ),
+                        f"{auto_functionalize_func} op not found in {gm.graph}",
+                    )
+                    return compiler_fn(gm)
+
+                return _compiler_fn
+
+            compiler_fn_with_op_check = make_compiler_fn_with_op_check()
             self.check_output_and_recompiles(
-                f, compiler_fn=compiler_fn, compile_fn=False
-            )
-            self.assertEqual(len(backend.fw_graphs), 1)
-            gm = backend.fw_graphs[0]
-            self.assertTrue(
-                any(
-                    node.target is torch.ops.higher_order.auto_functionalized_v2
-                    for node in gm.graph.nodes
-                )
+                f, compiler_fn=compiler_fn_with_op_check, compile_fn=False
             )
 
     @scoped_load_inline
@@ -2823,9 +2910,23 @@
         expected_logs = [
             "code: CompiledFunctionBackward (NodeCall 2)",
             "code: CompiledFunctionBackward0 (NodeCall 2)",
-            "call_aot_bwd_prologue",
-            "call_aot_bwd_impl",
-            "call_aot_bwd_epilogue",
+            "aot0_primals_3",
+            "aot0_relu",
+            "aot0_le",
+            "aot0_permute_2",
+            "aot0_full_default",
+            "aot0_where",
+            "aot0_mm",
+            "aot0_permute_3",
+            "aot0_mm_1",
+            "aot0_sum_1",
+            "aot0_view",
+            "aot0_le_1",
+            "aot0_where_1",
+            "aot0_permute_6",
+            "aot0_mm_2",
+            "aot0_sum_2",
+            "aot0_view_1",
         ]
 
         found = 0
@@ -2862,11 +2963,6 @@
 
         expected_logs = [
             "CompiledFunctionBackward1",
-<<<<<<< HEAD
-            "call_aot_bwd_prologue",
-            "call_aot_bwd_impl",
-            "call_aot_bwd_epilogue",
-=======
             "aot1_sin_1",
             "aot1_neg",
             "aot1_mul",
@@ -2915,11 +3011,17 @@
         self.assertEqual(x.grad, y.grad)
 
         expected_logs = [
->>>>>>> e7fdadb3
             "CompiledFunctionBackward0",
-            "call_aot_bwd_prologue_1",
-            "call_aot_bwd_impl_1",
-            "call_aot_bwd_epilogue_1",
+            "aot0_primals_2",
+            "aot0_tangents_2",
+            "aot0_tangents_1",
+            "aot0_sin",
+            "aot0_cos",
+            "aot0_mul",
+            "aot0_add_1",
+            "aot0_trace_wrapped",
+            "aot0_cos_1",
+            "aot0_mul_1",
         ]
 
         self.assertEqual(
@@ -3017,6 +3119,105 @@
 
         self.assertEqual(sum(1 for e in unexpected_logs if e in logs.getvalue()), 0)
 
+    # https://github.com/pytorch/pytorch/issues/138920
+    def test_compiled_autograd_does_not_specialize_on_bw_symints(self):
+        class Mod(torch.nn.Module):
+            def __init__(self, a, b, c):
+                super().__init__()
+                self.a = a
+                self.c = c
+                self.b = b
+                self.lin1 = torch.nn.Linear(b * a, b * c, device="cpu")
+
+            def forward(self, x):
+                x = x.view(-1, self.a * self.b)
+                y = self.lin1(x)
+                y = y.view(-1, self.c, self.b).contiguous()
+                y = torch.flatten(y, start_dim=1)
+                return y
+
+        class Mod2(torch.nn.Module):
+            def __init__(self, a, b, c):
+                super().__init__()
+                self.mod = Mod(a, b, c)
+
+            def forward(self, s, tensor_dict):
+                args = tensor_dict[s]
+                x = torch.cat(list(args))
+                out = self.mod(x)
+                return out
+
+        class Mod3(torch.nn.Module):
+            def __init__(self, mods):
+                super().__init__()
+                self.mods = mods
+
+            def forward(self, strs, tensor_dict, x):
+                outs = [x]
+                for i, m in enumerate(self.mods):
+                    s = strs[i]
+                    print("graph break")
+                    out = m(s, tensor_dict)
+                    outs.append(out)
+                return torch.cat(outs).sum(0)
+
+        def gen_tensor_dict(sizes):
+            tensor_dict = {
+                "a": [torch.randn(sizes[0], 48, device="cpu") for _ in range(4)],
+                "b": [torch.randn(sizes[1], 48, device="cpu") for _ in range(7)],
+            }
+            return tensor_dict
+
+        mods = [
+            Mod2(192, 1, 48),
+            Mod2(336, 1, 48),
+        ]
+        m = Mod3(mods)
+
+        strs = ["a", "b"]
+
+        m = torch.compile(m)
+
+        graphs = []
+
+        def compiler_fn(gm):
+            def inner_compiler(gm_, example_inputs_):
+                graphs.append(gm_)
+                return gm_
+
+            return torch.compile(
+                gm, backend=inner_compiler, fullgraph=True, dynamic=True
+            )
+
+        x = torch.zeros(100, 48, device="cpu")
+        tensor_dict = gen_tensor_dict([101, 102])
+        out = m(strs, tensor_dict, x)
+
+        with torch._dynamo.compiled_autograd._enable(compiler_fn) as ctx:
+            out.sum().backward()
+
+        x = torch.zeros(103, 48, device="cpu")
+        tensor_dict = gen_tensor_dict([104, 105])
+        out = m(strs, tensor_dict, x)
+
+        with torch._dynamo.compiled_autograd._enable(compiler_fn) as ctx:
+            out.sum().backward()
+
+        # This test is a bit fragile (I failed to create a better repro).
+        # The important bit is that the second CA graph has not specialized the value
+        # of aot4_sym_size_int_ to a constant.
+        # This happens via suppressing any dynamic shape guards that CA generates
+        # when it runs make_fx.
+        # Suppressing these guards is strictly better than the current state,
+        # because we ignore all of these guards anyway in CA.
+        # Once we stop using make_fx in CA, we won't have to worry about this specialization.
+        view_nodes = graphs[1].graph.find_nodes(
+            op="call_function", target=torch.ops.aten.reshape.default
+        )
+        # First 2 view nodes have a first argument that is a SymInt, not an int burned into the graph
+        self.assertTrue(isinstance(view_nodes[0].args[1][0], torch.fx.Node))
+        self.assertTrue(isinstance(view_nodes[1].args[1][0], torch.fx.Node))
+
     @unittest.skipIf(not HAS_CUDA, "requires cuda")
     def test_flex_attention(self):
         def fn():
@@ -3039,10 +3240,7 @@
 
         # TODO: Dynamo graph breaks on torch.ops.higher_order.flex_attention_backward
         self.check_output_and_recompiles(
-            # TODO(rzou): is the bump from 3->6 OK?
-            fn,
-            count=6,
-            compiler_fn=make_compiler_fn(fullgraph=False),
+            fn, count=3, compiler_fn=make_compiler_fn(fullgraph=False)
         )
 
     @unittest.expectedFailure
