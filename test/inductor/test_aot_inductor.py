# Owner(s): ["module: inductor"]
import itertools
import logging
import os
import sys
import tempfile
import unittest
from typing import Dict, Tuple
from unittest import skip

import torch
import torch._export
import torch._inductor
import torch._inductor.config
import torch.ao.quantization.quantizer.x86_inductor_quantizer as xiq
import torch.nn as nn
from torch._dynamo import config as dynamo_config
from torch._dynamo.device_interface import get_interface_for_device
from torch._dynamo.testing import rand_strided, same
from torch._dynamo.utils import counters
from torch._inductor import config
from torch._inductor.exc import CppWrapperCodegenError
from torch._inductor.runtime.runtime_utils import cache_dir
from torch._inductor.test_case import TestCase
from torch._inductor.utils import is_big_gpu, run_and_get_cpp_code
from torch.ao.quantization.quantize_pt2e import convert_pt2e, prepare_pt2e
from torch.ao.quantization.quantizer.x86_inductor_quantizer import X86InductorQuantizer
from torch.export import Dim, export, export_for_training
from torch.testing import FileCheck
from torch.testing._internal import common_utils
from torch.testing._internal.common_cuda import SM80OrLater, SM90OrLater
from torch.testing._internal.common_device_type import (
    _has_sufficient_memory,
    skipCUDAIf,
)
from torch.testing._internal.common_quantization import (
    skip_if_no_torchvision,
    skipIfNoFBGEMM,
)
from torch.testing._internal.common_utils import (
    DeterministicGuard,
    IS_CI,
    IS_FBCODE,
    IS_MACOS,
    IS_WINDOWS,
    skipIfRocm,
    skipIfXpu,
    TEST_WITH_ROCM,
)
from torch.testing._internal.custom_tensor import CustomTensorPlainOut
from torch.testing._internal.inductor_utils import GPU_TYPE
from torch.testing._internal.logging_utils import LoggingTestCase, make_logging_test
from torch.testing._internal.triton_utils import HAS_GPU, requires_gpu
from torch.utils import _pytree as pytree
from torch.utils._triton import has_triton_tma


if HAS_GPU:
    import triton  # @manual
    from triton import language as tl

    from torch.testing._internal.triton_utils import (
        add_kernel,
        add_kernel_2d_autotuned,
        add_kernel_autotuned,
        add_kernel_autotuned_weird_param_order,
        add_kernel_with_optional_param,
        add_kernel_with_scaling,
        add_kernel_with_tma_1d,
        add_kernel_with_tma_2d,
        mul2_inplace_kernel,
    )

if IS_WINDOWS and IS_CI:
    sys.stderr.write(
        "Windows CI does not have necessary dependencies for test_torchinductor yet\n"
    )
    if __name__ == "__main__":
        sys.exit(0)
    raise unittest.SkipTest("requires sympy/functorch/filelock")

try:
    try:
        from .test_aot_inductor_utils import (
            AOTIRunnerUtil,
            check_model,
            check_model_with_multiple_inputs,
            code_check_count,
        )
        from .test_control_flow import (
            CondModels,
            prepend_counters,
            prepend_predicates,
            WhileLoopModels,
        )
        from .test_torchinductor import copy_tests, requires_multigpu, TestFailure
    except ImportError:
        from test_aot_inductor_utils import (  # @manual=fbcode//caffe2/test/inductor:aot_inductor_utils-library
            AOTIRunnerUtil,
            check_model,
            check_model_with_multiple_inputs,
            code_check_count,
        )
        from test_control_flow import (  # @manual=fbcode//caffe2/test/inductor:control_flow-library
            CondModels,
            prepend_counters,
            prepend_predicates,
            WhileLoopModels,
        )
        from test_torchinductor import (  # @manual=fbcode//caffe2/test/inductor:test_inductor-library
            copy_tests,
            requires_multigpu,
            TestFailure,
        )
except (unittest.SkipTest, ImportError):
    if __name__ == "__main__":
        sys.exit(0)
    raise


class AOTInductorTestsTemplate:
    def test_simple(self):
        class Model(torch.nn.Module):
            def __init__(self) -> None:
                super().__init__()
                self.linear = torch.nn.Linear(10, 10)

            def forward(self, x, y):
                return x + self.linear(y)

        example_inputs = (
            torch.randn(10, 10, device=self.device),
            torch.randn(10, 10, device=self.device),
        )
        model = Model()
        self.check_model(model, example_inputs)
        if self.use_minimal_arrayref_interface:
            self.code_check_count(
                model, example_inputs, "AOTInductorModelRunMinimalArrayrefInterface(", 1
            )

    def test_small_constant(self):
        class Model(torch.nn.Module):
            def __init__(self) -> None:
                super().__init__()
                self.linear = torch.nn.Linear(4, 4)

            def forward(self, x):
                return self.linear(x)

        example_inputs = (torch.randn(4, 4, device=self.device),)
        with config.patch({"always_keep_tensor_constants": True}):
            self.check_model(Model().to(self.device), example_inputs)

    def test_output_path_1(self):
        class Model(torch.nn.Module):
            def __init__(self) -> None:
                super().__init__()
                self.linear = torch.nn.Linear(10, 10)

            def forward(self, x, y):
                return x + self.linear(y)

        example_inputs = (
            torch.randn(10, 10, device=self.device),
            torch.randn(10, 10, device=self.device),
        )
        with config.patch("aot_inductor.output_path", "tmp_output_"):
            self.check_model(Model(), example_inputs)

    def test_output_path_2(self):
        class Model(torch.nn.Module):
            def __init__(self) -> None:
                super().__init__()
                self.linear = torch.nn.Linear(10, 10)

            def forward(self, x, y):
                return x + self.linear(y)

        model = Model().to(device=self.device)
        example_inputs = (
            torch.randn(10, 10, device=self.device),
            torch.randn(10, 10, device=self.device),
        )
        expected_path = os.path.join(tempfile.mkdtemp(dir=cache_dir()), "model.so")
        actual_path = AOTIRunnerUtil.compile(
            model, example_inputs, options={"aot_inductor.output_path": expected_path}
        )
        self.assertTrue(actual_path == expected_path)

    def test_constant_folding(self):
        class Model(torch.nn.Module):
            def __init__(self, device):
                super().__init__()
                self.w_pre = torch.randn(4, 4, device=device)
                self.b = torch.randn(4, device=device)

            def forward(self, x):
                w_transpose = torch.transpose(self.w_pre, 0, 1)
                w_relu = torch.nn.functional.relu(w_transpose)
                w = w_relu + self.b
                return torch.matmul(x, w)

        example_inputs = (torch.randn(4, 4, device=self.device),)
        with config.patch({"aot_inductor.use_runtime_constant_folding": True}):
            self.check_model(Model(self.device), example_inputs)

    @requires_gpu
    def test_duplicate_constant_folding(self):
        class Model(torch.nn.Module):
            def __init__(self, device):
                super().__init__()
                self.w1 = torch.randn(4, 4, device=device)
                self.w2 = torch.randn(4, 4, device=device)
                self.w3 = torch.randn(4, 4, device=device)
                self.w4 = torch.randn(4, 4, device=device)

            def forward(self, x):
                w_concat = torch.cat((self.w1, self.w2, self.w3, self.w4))
                return torch.cat((x, w_concat))

        example_inputs = (torch.randn(4, 4, device=self.device),)
        with config.patch({"aot_inductor.use_runtime_constant_folding": True}):
            self.check_model(Model(self.device), example_inputs)

    @requires_gpu
    def test_multi_device(self):
        if self.device == "cpu" and GPU_TYPE == "xpu":
            raise unittest.SkipTest(
                "In this scenario, the test case will run XPU code in "
                "AOTIModelContainerRunnerCpu, which is not reasonable,"
                "See issue #140805"
            )

        class Model(torch.nn.Module):
            def forward(self, x):
                x = x + 1
                x = x.cpu()
                x = x + 2
                x = x.to(GPU_TYPE)
                return x

        example_inputs = (torch.randn(32, 64, device=self.device),)
        self.check_model(Model(), example_inputs)

    def test_large_weight(self):
        class Model(torch.nn.Module):
            def __init__(self) -> None:
                super().__init__()
                self.linear = torch.nn.Linear(2048, 262144)

            def forward(self, x, y):
                return x + self.linear(y)

        example_inputs = (
            torch.randn(1, 262144, device=self.device),
            torch.randn(1, 2048, device=self.device),
        )

        # We only test compilation since we often get OOM running in CI.
        model = Model()
        model = model.to(self.device)
        AOTIRunnerUtil.compile(model, example_inputs)

    def test_subclasses(self):
        device_to_init = self.device

        class Foo(torch.nn.Module):
            def __init__(self):
                super().__init__()
                self.p1 = torch.nn.Parameter(torch.ones(3, 4, device=device_to_init))
                self.p2 = torch.nn.Parameter(
                    CustomTensorPlainOut(
                        torch.ones(3, 4, device=device_to_init),
                        torch.ones(3, 4, device=device_to_init),
                    )
                )

            def forward(self, x):
                a = (2 * self.p1 + self.p2).sum()
                return x + a

        m = Foo()
        ref_x = torch.randn(3, 4, device=device_to_init)

        with torch.no_grad():
            result = AOTIRunnerUtil.run(
                self.device,
                m,
                (ref_x,),
            )
        actual = m(ref_x)
        self.assertTrue(same(result, actual))

    def test_large_mmaped_weights(self):
        class Model(torch.nn.Module):
            def __init__(self) -> None:
                super().__init__()
                self.linear = torch.nn.Linear(512, 250112)

            def forward(self, x, y):
                return x + self.linear(y)

        example_inputs = (
            torch.randn(1, 250112, device=self.device),
            torch.randn(1, 512, device=self.device),
        )
        with config.patch({"aot_inductor.force_mmap_weights": True}):
            self.check_model(Model(), example_inputs)

    def test_with_offset(self):
        class Model(torch.nn.Module):
            def __init__(self, device):
                super().__init__()
                self.orig_tensor = torch.randn(2, 15, 10, device=device)[0]
                self.tensor = self.orig_tensor[5:, :]

            def forward(self, x, y):
                return (
                    x
                    + torch.nn.functional.linear(y, self.orig_tensor[:10, :])
                    + self.tensor
                )

        example_inputs = (
            torch.randn(10, 10, device=self.device),
            torch.randn(10, 10, device=self.device),
        )
        self.check_model(Model(self.device), example_inputs)

    @unittest.skipIf(
        IS_FBCODE,
        "Not yet runnable in fbcode when the model.so is newly generated while older PyTorch is used",
    )
    def test_freezing(self):
        class Model(torch.nn.Module):
            def __init__(self, device):
                super().__init__()
                self.weight = torch.randn(9, 10, device=device)
                self.padding = torch.randn(1, 10, device=device)

            def forward(self, x, y):
                padded_weight = torch.cat((self.weight, self.padding), dim=0)
                return x + torch.nn.functional.linear(y, padded_weight)

        example_inputs = (
            torch.randn(10, 10, device=self.device),
            torch.randn(10, 10, device=self.device),
        )

        with config.patch({"freezing": True}):
            self.check_model(Model(self.device), example_inputs)

    @unittest.skipIf(
        IS_FBCODE,
        "Not yet runnable in fbcode when the model.so is newly generated while older PyTorch is used",
    )
    def test_conv_freezing(self):
        dtypes = [torch.bfloat16, torch.float] if SM80OrLater else [torch.float]
        for dtype, groups in itertools.product(dtypes, [1, 2]):
            iC = 2
            oC = 3

            class Model(torch.nn.Module):
                def __init__(self, device):
                    super().__init__()
                    self.weight = torch.randn(oC * groups, iC, 3, 3, device=device).to(
                        dtype
                    )

                def forward(self, y):
                    return torch.nn.functional.conv2d(y, self.weight, groups=groups)

            example_inputs = (
                torch.randn(2, iC * groups, 10, 10, device=self.device).to(dtype),
            )

            with config.patch({"freezing": True}):
                self.check_model(Model(self.device), example_inputs)

    @unittest.skipIf(
        IS_FBCODE,
        "Not yet runnable in fbcode when the model.so is newly generated while older PyTorch is used",
    )
    def test_deconv_freezing(self):
        dtypes = [torch.float]
        if torch._C._has_mkldnn and torch.ops.mkldnn._is_mkldnn_bf16_supported():
            dtypes.append(torch.bfloat16)
        for dtype, groups in itertools.product(dtypes, [2, 1]):
            iC = 4
            oC = 2

            class Model(torch.nn.Module):
                def __init__(self, device):
                    super().__init__()
                    self.weight = torch.randn(iC, oC * groups, 2, 2, device=device).to(
                        dtype
                    )

                def forward(self, y):
                    return torch.nn.functional.conv_transpose2d(
                        y, self.weight, groups=groups
                    )

            example_inputs = (torch.randn(1, iC, 3, 3, device=self.device).to(dtype),)
            with config.patch({"freezing": True}):
                self.check_model(Model(self.device), example_inputs)

    @unittest.skipIf(
        IS_FBCODE,
        "Not yet runnable in fbcode when the model.so is newly generated while older PyTorch is used",
    )
    def test_linear_freezing(self):
        dtypes = [torch.bfloat16, torch.float] if SM80OrLater else [torch.float]
        for dtype in dtypes:

            class LinearModel(torch.nn.Module):
                def __init__(self, device):
                    super().__init__()
                    self.weight = torch.randn(10, 10, device=device).to(dtype)
                    self.bias = torch.randn(10, device=device).to(dtype)

                def forward(self, y):
                    return torch.nn.functional.linear(y, self.weight, self.bias)

            example_inputs = (torch.randn(10, 10, device=self.device).to(dtype),)

            with config.patch({"freezing": True}):
                self.check_model(LinearModel(self.device), example_inputs)

    @torch._inductor.config.patch(
        pre_grad_fusion_options={
            "normalization_pass": {},
            "remove_split_with_size_one_pass": {},
            "merge_getitem_cat_pass": {},
            "merge_stack_tahn_unbind_pass": {},
            "merge_splits_pass": {},
            "mutate_cat_pass": {},
            "split_cat_pass": {},
            "unbind_stack_pass": {},
        },
        post_grad_fusion_options={},
    )
    def test_simple_split(self):
        class Model(torch.nn.Module):
            def __init__(self) -> None:
                super().__init__()

            def forward(self, x):
                return torch.cat(tensors=torch.split(x, 4, dim=1), dim=-2)

        example_inputs = (torch.randn(2, 8, device=self.device),)
        counters.clear()
        self.check_model(Model(), example_inputs)
        self.assertEqual(counters["inductor"]["scmerge_split_removed"], 1)
        self.assertEqual(counters["inductor"]["scmerge_cat_removed"], 1)
        self.assertEqual(counters["inductor"]["scmerge_split_sections_removed"], 1)

    def test_amp_fallback_random(self):
        def fn(x, w):
            return torch.functional.F.linear(x, w)

        example_inputs = (
            torch.randn(10, 10, device=self.device),
            torch.randn(10, 10, device=self.device),
        )
        with config.patch({"fallback_random": True}):
            with torch.amp.autocast(device_type=self.device):
                self.check_model(fn, example_inputs)

    def test_missing_output(self):
        class Model(torch.nn.Module):
            def __init__(self) -> None:
                super().__init__()

            def forward(self, x, y):
                a = torch.sin(x)
                b = torch.mm(a, y)
                c = torch.cos(b)
                return c

        example_inputs = (
            torch.randn(10, 10, device=self.device),
            torch.randn(10, 10, device=self.device),
        )
        self.check_model(Model(), example_inputs)

    def test_output_misaligned(self):
        class Model(torch.nn.Module):
            def __init__(self) -> None:
                super().__init__()

            def forward(self, x, y):
                x_unsqueeze = torch.unsqueeze(x, dim=0)
                y_unsqueeze = torch.unsqueeze(y, dim=0)
                cat = torch.cat([x_unsqueeze, y_unsqueeze], dim=0)
                x_getitem = cat[0]
                y_getitem = cat[1]
                x_sigmoid = torch.sigmoid(x_getitem)
                return x_sigmoid, y_getitem

        example_inputs = (
            torch.randn(10, 10, device=self.device),
            torch.randn(10, 10, device=self.device),
        )
        self.check_model(Model(), example_inputs)

    @skip("Test was marked as expected failure, but does not fail always anymore.")
    def test_dynamic_smem_above_default_limit(self):
        class Model(torch.nn.Module):
            def forward(self, x, y):
                return x @ y

        model = Model().to(self.device)
        # on A100, the generated Triton kernel for this MM
        # requires 55296 bytes of dynamic SMEM which is above
        # the A100's default dynamic SMEM limit of 49152 bytes.
        example_inputs = (
            torch.randn(10285, 96, device=self.device),
            torch.randn(96, 1, device=self.device),
        )
        self.check_model(
            model,
            example_inputs,
            options={
                "max_autotune": True,
                "max_autotune_gemm_backends": "TRITON",
            },
        )

    @unittest.skipIf(IS_FBCODE, "Not yet runnable in fbcode")
    def test_seq(self):
        layernorm = torch.nn.LayerNorm(10)
        net = torch.nn.Sequential(
            layernorm,
            torch.nn.ReLU(),
            layernorm,
            torch.nn.ReLU(),
        )

        example_inputs = (torch.randn(10, device=self.device),)
        self.check_model(net.eval(), example_inputs)

    def test_addmm(self):
        class Model(torch.nn.Module):
            def __init__(self, n, k, device):
                super().__init__()
                self.weight = torch.randn(n, k, device=device)
                self.bias = torch.randn(n, device=device)

            def forward(self, a):
                return torch.nn.functional.linear(a, self.weight, self.bias)

        M = 8
        N = 6
        K = 16
        model = Model(N, K, self.device)
        batch = 2
        a = torch.randn(batch, M, K, device=self.device)
        example_inputs = (a,)
        self.check_model(model, example_inputs)

    def test_aliased_buffer_reuse(self):
        class Model(torch.nn.Module):
            def __init__(self) -> None:
                super().__init__()

            def forward(self, x, y):
                x = 2 * x
                y = 2 * y
                c = torch.cat([x, y], dim=-1)
                d = 1 + c
                m = torch.mm(d, d)
                return m[:, :2] + x

        example_inputs = (
            torch.randn(4, 2, device=self.device),
            torch.randn(4, 2, device=self.device),
        )
        self.check_model(Model(), example_inputs)

    def test_buffer_reuse(self):
        class Model(torch.nn.Module):
            def __init__(self) -> None:
                super().__init__()

            def forward(self, x, y):
                a = torch.sin(x)
                b = torch.cos(y)
                c = torch.mm(a, b)
                d = torch.relu(c)
                e = torch.sigmoid(d)
                f = torch.mm(x, y)
                g = e + f
                return g

        example_inputs = (
            torch.randn(4, 4, device=self.device),
            torch.randn(4, 4, device=self.device),
        )
        self.check_model(Model(), example_inputs)

    def test_duplicated_params(self):
        class Model(torch.nn.Module):
            def __init__(self) -> None:
                super().__init__()
                self.p = torch.nn.Parameter(torch.rand(6))
                self.q = self.p

            def forward(self, x):
                return self.p * x + self.q

        example_inputs = (torch.rand(6, device=self.device),)
        self.check_model(Model(), example_inputs)

    @unittest.skip("Skip this test, only for local test. SIGABRT is produced.")
    def test_inf(self):
        class Model(torch.nn.Module):
            def __init__(self) -> None:
                super().__init__()
                self.linear = torch.nn.Linear(10, 10)

            def forward(self, x, y):
                return x + self.linear(y)

        x = torch.randn(10, 10, device=self.device)
        x[0][0] = float("Inf")
        example_inputs = (
            x,
            torch.randn(10, 10, device=self.device),
        )
        self.check_model(
            Model().to(self.device),
            example_inputs,
            options={"debug_check_inf_and_nan": True},
        )

    @unittest.skip("Skip this test, only for local test. SIGABRT is produced.")
    def test_nan(self):
        class Model(torch.nn.Module):
            def __init__(self) -> None:
                super().__init__()
                self.linear = torch.nn.Linear(10, 10)

            def forward(self, x, y):
                return x + self.linear(y)

        x = torch.randn(10, 10, device=self.device)
        x[0][0] = float("nan")
        example_inputs = (
            x,
            torch.randn(10, 10, device=self.device),
        )
        self.check_model(
            Model().to(self.device),
            example_inputs,
            options={"debug_check_inf_and_nan": True},
        )

    def test_assert_async(self):
        if self.device != GPU_TYPE:
            raise unittest.SkipTest("requires GPU_TYPE")

        class Model(torch.nn.Module):
            def __init__(self) -> None:
                super().__init__()

            def forward(self, x):
                u0 = x.item()
                torch._check(u0 > 3)
                return torch.ones(u0)[0]

        x = torch.tensor(23, device=self.device)
        example_inputs = (x,)
        self.check_model(Model(), example_inputs)

    def test_simple_dynamic(self):
        class Model(torch.nn.Module):
            def __init__(self) -> None:
                super().__init__()

            def forward(self, x, y):
                add_0 = x + y
                return torch.nn.functional.relu(input=add_0, inplace=False)

        x = torch.randn(128, 2048, device=self.device)
        y = torch.randn(128, 2048, device=self.device)
        dim0_x = Dim("dim0_x", min=1, max=2048)
        dynamic_shapes = {"x": {0: dim0_x}, "y": {0: dim0_x}}
        example_inputs = (x, y)
        self.check_model(Model(), example_inputs, dynamic_shapes=dynamic_shapes)

    @unittest.skipIf(
        not torch.cuda.is_available() or torch.cuda.get_device_capability() < (9, 0),
        "FP8 is only supported on H100+",
    )
    @skipIfRocm  # _scaled_mm_out_cuda  is not compiled for ROCm platform
    @skipIfXpu
    def test_fp8(self):
        # cuda only
        if self.device != "cuda":
            return

        class Model(torch.nn.Module):
            def __init__(self, dtype):
                super().__init__()
                self.out_dtype = dtype

            def forward(self, x, weight, bias, scale_a, scale_b):
                weight = weight.to(torch.float8_e4m3fn)
                output = torch._scaled_mm(
                    x,
                    weight,
                    bias=input_bias,
                    out_dtype=self.out_dtype,
                    scale_a=scale_a,
                    scale_b=scale_b,
                )
                return output

        dtype = torch.float16

        a_scale = torch.Tensor([1.0]).to(device=GPU_TYPE)
        b_scale = torch.Tensor([1.0]).to(device=GPU_TYPE)
        input_bias = torch.rand(32, device=GPU_TYPE, dtype=dtype)
        weight_shape = (32, 16)
        weight = torch.rand(*weight_shape, device=GPU_TYPE, dtype=dtype).T
        a_inverse_scale = 1 / a_scale
        b_inverse_scale = 1 / b_scale

        x_shape = (16, 16)
        x = torch.rand(*x_shape, device=GPU_TYPE, dtype=dtype).to(torch.float8_e4m3fn)
        dim0_x = Dim("dim0_x", min=1, max=2048)
        dynamic_shapes = ({0: dim0_x}, None, None, None, None)
        self.check_model(
            Model(dtype),
            (x, weight, input_bias, a_inverse_scale, b_inverse_scale),
            dynamic_shapes=dynamic_shapes,
        )

    @unittest.skipIf(
        not torch.cuda.is_available() or torch.cuda.get_device_capability() < (9, 0),
        "FP8 is only supported on H100+",
    )
    @skipIfRocm  # _scaled_mm_out_cuda  is not compiled for ROCm platform
    @skipIfXpu
    def test_fp8_view_of_param(self):
        # cuda only
        if self.device != GPU_TYPE:
            return

        class Model(torch.nn.Module):
            def __init__(self, dtype, weight):
                super().__init__()
                self.out_dtype = dtype
                self.weight = weight

            def forward(self, x, bias, scale_a, scale_b):
                # test: do the view inside of the graph,
                # AOTI needs to materialize this view before passing
                # it into the scaled_mm extern kernel
                weight = self.weight.T
                output = torch._scaled_mm(
                    x,
                    weight,
                    bias=input_bias,
                    out_dtype=self.out_dtype,
                    scale_a=scale_a,
                    scale_b=scale_b,
                )
                return output

        dtype = torch.float16

        a_scale = torch.Tensor([1.0]).to(device=self.device)
        b_scale = torch.Tensor([1.0]).to(device=self.device)
        input_bias = torch.rand(32, device=self.device, dtype=dtype)
        weight_shape = (32, 16)
        weight = torch.rand(*weight_shape, device=self.device, dtype=dtype).to(
            torch.float8_e4m3fn
        )
        a_inverse_scale = 1 / a_scale
        b_inverse_scale = 1 / b_scale

        x_shape = (16, 16)
        x = torch.rand(*x_shape, device=self.device, dtype=dtype).to(
            torch.float8_e4m3fn
        )
        dim0_x = Dim("dim0_x", min=1, max=2048)
        dynamic_shapes = ({0: dim0_x}, None, None, None)
        self.check_model(
            Model(dtype, weight),
            (x, input_bias, a_inverse_scale, b_inverse_scale),
            dynamic_shapes=dynamic_shapes,
        )

    def test_poi_multiple_dynamic(self):
        class Model(torch.nn.Module):
            def __init__(self) -> None:
                super().__init__()

            def forward(self, x, y):
                add_0 = x + y
                return torch.nn.functional.relu(input=add_0, inplace=False)

        x = torch.randn(128, 2048, device=self.device)
        y = torch.randn(128, 2048, device=self.device)
        dim0_x = Dim("dim0_x", min=1, max=2048)
        dynamic_shapes = {"x": {0: dim0_x}, "y": {0: dim0_x}}
        list_example_inputs = [(x, y)]
        list_example_inputs.append(
            (
                torch.randn(64, 2048, device=self.device),
                torch.randn(64, 2048, device=self.device),
            ),
        )
        list_example_inputs.append(
            (
                torch.randn(211, 2048, device=self.device),
                torch.randn(211, 2048, device=self.device),
            ),
        )
        self.check_model_with_multiple_inputs(
            Model(), list_example_inputs, dynamic_shapes=dynamic_shapes
        )

    def test_addmm_multiple_dynamic(self):
        class Model(torch.nn.Module):
            def __init__(self, n, k, device):
                super().__init__()
                self.weight = torch.randn(n, k, device=device)
                self.bias = torch.randn(n, device=device)

            def forward(self, a):
                return torch.nn.functional.linear(a, self.weight, self.bias)

        M = 8
        N = 6
        K = 16
        model = Model(N, K, self.device)
        batch = 2
        a = torch.randn(batch, M, K, device=self.device)
        dim0_a = Dim("dim0_a", min=1, max=2048)
        dynamic_shapes = {"a": {0: dim0_a}}
        list_example_inputs = [(a,)]
        batch = 2048
        list_example_inputs.append(
            (torch.randn(batch, M, K, device=self.device),),
        )
        batch = 128
        list_example_inputs.append(
            (torch.randn(batch, M, K, device=self.device),),
        )
        self.check_model_with_multiple_inputs(
            model,
            list_example_inputs,
            dynamic_shapes=dynamic_shapes,
            options={
                "max_autotune": True,
                "max_autotune_gemm_backends": "TRITON",
            },
        )

    def test_bmm_multiple_dynamic(self):
        class Model(torch.nn.Module):
            def __init__(self) -> None:
                super().__init__()

            def forward(self, a, b):
                return torch.bmm(a, b)

        M = 8
        N = 6
        K = 16
        model = Model()
        batch = 1024
        a = torch.randn(batch, M, K, device=self.device)
        b = torch.randn(batch, K, N, device=self.device)
        dim0_a = Dim("dim0_a", min=1, max=2048)
        dynamic_shapes = {"a": {0: dim0_a}, "b": {0: dim0_a}}
        list_example_inputs = [(a, b)]
        batch = 2048
        list_example_inputs.append(
            (
                torch.randn(batch, M, K, device=self.device),
                torch.randn(batch, K, N, device=self.device),
            ),
        )
        batch = 128
        list_example_inputs.append(
            (
                torch.randn(batch, M, K, device=self.device),
                torch.randn(batch, K, N, device=self.device),
            ),
        )
        self.check_model_with_multiple_inputs(
            model,
            list_example_inputs,
            options={
                "max_autotune": True,
                "max_autotune_gemm_backends": "TRITON",
            },
            dynamic_shapes=dynamic_shapes,
        )

    def test_foreach_multiple_dynamic(self):
        class Model(torch.nn.Module):
            def __init__(self) -> None:
                super().__init__()

            def forward(self, x, y):
                x_unsqueeze = torch.unsqueeze(x, dim=0)
                y_unsqueeze = torch.unsqueeze(y, dim=0)
                cat = torch.cat([x_unsqueeze, y_unsqueeze], dim=0)
                return cat

        model = Model()
        x = torch.randn(128, 2048, device=self.device)
        y = torch.randn(128, 2048, device=self.device)
        dim0_x = Dim("dim0_x", min=1, max=2048)
        dynamic_shapes = {"x": {0: dim0_x}, "y": {0: dim0_x}}
        list_example_inputs = [(x, y)]
        list_example_inputs.append(
            (
                torch.randn(64, 2048, device=self.device),
                torch.randn(64, 2048, device=self.device),
            ),
        )
        list_example_inputs.append(
            (
                torch.randn(211, 2048, device=self.device),
                torch.randn(211, 2048, device=self.device),
            ),
        )
        self.check_model_with_multiple_inputs(
            model,
            list_example_inputs,
            dynamic_shapes=dynamic_shapes,
        )

    # scaled_dot_product_flash_attention
    @unittest.skipIf(IS_FBCODE, "Not yet runnable in fbcode")
    @unittest.skipIf(not SM80OrLater, "bfloat16 only supported in sm80+")
    def test_sdpa(self):
        class Model(torch.nn.Module):
            def __init__(self) -> None:
                super().__init__()

            def forward(self, q, k, v):
                return torch.nn.functional.scaled_dot_product_attention(q, k, v)[0]

        example_inputs = (
            torch.randn(1, 48, 64, 64, dtype=torch.bfloat16, device=self.device),
            torch.randn(1, 48, 64, 64, dtype=torch.bfloat16, device=self.device),
            torch.randn(1, 48, 64, 64, dtype=torch.bfloat16, device=self.device),
        )
        self.check_model(Model(), example_inputs)

    @unittest.skipIf(IS_FBCODE, "Not yet runnable in fbcode")
    @unittest.skipIf(not SM80OrLater, "bfloat16 only supported in sm80+")
    def test_sdpa_2(self):
        class Model(torch.nn.Module):
            def __init__(self) -> None:
                super().__init__()

            def forward(self, q, k, v, x):
                t = torch.nn.functional.scaled_dot_product_attention(
                    q, k, v, is_causal=True
                )[0]
                return x + t

        example_inputs = (
            torch.randn(1, 48, 64, 64, dtype=torch.bfloat16, device=self.device),
            torch.randn(1, 48, 64, 64, dtype=torch.bfloat16, device=self.device),
            torch.randn(1, 48, 64, 64, dtype=torch.bfloat16, device=self.device),
            torch.randn(1, 48, 64, 64, dtype=torch.bfloat16, device=self.device),
        )
        self.check_model(Model(), example_inputs)

    @skipIfNoFBGEMM
    def test_quantized_linear(self):
        class Model(torch.nn.Module):
            def __init__(self, device):
                super().__init__()
                self.weight = torch.randn(10, 10, device=device)
                self.bias = torch.randn(10, device=device)

            def forward(self, x):
                return torch.ops.quantized.linear_dynamic_fp16_unpacked_weight(
                    x, self.weight, self.bias
                )

        example_inputs = (torch.randn(10, 10, device=self.device),)
        with config.patch({"aot_inductor.use_runtime_constant_folding": True}):
            self.check_model(Model(self.device), example_inputs)

    @skipIfNoFBGEMM
    def test_quanatized_int8_linear(self):
        class Model(torch.nn.Module):
            def __init__(self, device):
                super().__init__()
                self.weight = torch.randn(10, 10, device=device)
                self.bias = torch.randn(10, device=device)
                self.input_scale = torch.tensor(0.1)
                self.input_zero_point = torch.tensor(0)
                self.weight_scale = torch.tensor(0.1)
                self.weight_zero_point = torch.tensor(0)
                self.output_scale = torch.tensor(0.1)
                self.output_zero_point = torch.tensor(0)
                self.out_channel = 10

            def forward(self, x):
                return torch.ops._quantized.wrapped_quantized_linear(
                    x,
                    self.input_scale,
                    self.input_zero_point,
                    self.weight,
                    self.weight_scale,
                    self.weight_zero_point,
                    self.bias,
                    self.output_scale,
                    self.output_zero_point,
                    self.out_channel,
                )

        example_inputs = (torch.randn(10, 10, device=self.device),)
        with config.patch({"aot_inductor.use_runtime_constant_folding": True}):
            self.check_model(Model(self.device), example_inputs)

    def test_zero_grid_with_unbacked_symbols(self):
        class Repro(torch.nn.Module):
            def __init__(self) -> None:
                super().__init__()

            def forward(self, x, y):
                nz = torch.nonzero(x)
                b = torch.ones_like(nz, dtype=torch.float16)
                c = torch.zeros_like(nz, dtype=torch.float16)
                d = (b + c) @ y
                return d.sum()

        example_inputs = (
            torch.tensor([1, 1, 1], device=self.device),
            torch.randn((1, 32), dtype=torch.float16, device=self.device),
        )
        self.check_model(Repro(), example_inputs)

    @config.patch({"triton.autotune_at_compile_time": None})
    def test_stride_with_unbacked_expr(self):
        class Repro(torch.nn.Module):
            def forward(self, x, y):
                u0 = x.item()
                torch._check(u0 >= 1)
                s0 = y.size(0)
                expr = u0 * s0
                sevens = torch.empty_strided(
                    size=(10, expr, 32), stride=(expr * 32, 32, 1), device=x.device
                ).fill_(7)
                return sevens * 3

        example_inputs = (
            torch.scalar_tensor(2, dtype=torch.int, device=self.device),
            torch.ones(8, device=self.device),
        )
        self.check_model(Repro(), example_inputs)

    @skipIfXpu(msg="_scaled_dot_product_flash_attention is not supported on XPU yet")
    def test_fallback_kernel_with_symexpr_output(self):
        if self.device != GPU_TYPE:
            raise unittest.SkipTest("requires GPU")

        class Module(torch.nn.Module):
            def forward(self, q, k, v):
                q = q.reshape(
                    q.shape[0],
                    2,
                    q.shape[2] * q.shape[3],
                    q.shape[1] // 2,
                )
                k = k.reshape(
                    k.shape[0],
                    2,
                    k.shape[2] * k.shape[3],
                    k.shape[1] // 2,
                )
                v = v.reshape(
                    v.shape[0],
                    2,
                    v.shape[2] * v.shape[3],
                    v.shape[1] // 2,
                )

                res = torch.ops.aten._scaled_dot_product_flash_attention.default(
                    q,
                    k,
                    v,
                )
                return res[0]

        m = Module().to(device=self.device)
        tensor_shape = (4, 32, 4, 4)
        inputs = (
            torch.randn(tensor_shape, dtype=torch.float16, device=self.device),
            torch.randn(tensor_shape, dtype=torch.float16, device=self.device),
            torch.randn(tensor_shape, dtype=torch.float16, device=self.device),
        )

        dynamic_shapes = {
            "q": {2: Dim.DYNAMIC, 3: Dim.DYNAMIC},
            "k": {2: Dim.DYNAMIC, 3: Dim.DYNAMIC},
            "v": {2: Dim.DYNAMIC, 3: Dim.DYNAMIC},
        }
        ep = torch.export.export(m, inputs, dynamic_shapes=dynamic_shapes, strict=False)
        path = torch._inductor.aot_compile(ep.module(), inputs)
        aot_model = torch._export.aot_load(path, device=self.device)
        torch.testing.assert_close(m(*inputs), aot_model(*inputs))

    def test_large_grid(self):
        if self.device != GPU_TYPE:
            raise unittest.SkipTest("requires GPU")

        class Model(torch.nn.Module):
            def __init__(self) -> None:
                super().__init__()

            def forward(self, primals_5):
                view = torch.ops.aten.reshape.default(primals_5, [-1, 2, 4])
                primals_5 = None
                permute = torch.ops.aten.permute.default(view, [0, 2, 1])
                clone = torch.ops.aten.clone.default(
                    permute, memory_format=torch.contiguous_format
                )
                return clone

        # let y_grid = 65537
        s0 = 16777472
        s1 = 8
        example_inputs = (torch.rand(s0, s1, device=self.device),)
        self.check_model(Model(), example_inputs)

    def test_cond_simple(self):
        inputs = (
            torch.randn((10, 20), device=self.device),
            torch.randn((10, 20), device=self.device),
        )
        dim0_ab = Dim("s0", min=2, max=1024)
        dynamic_shapes = {
            "p": {},
            "a": {0: dim0_ab, 1: None},
            "b": {0: dim0_ab, 1: None},
        }
        self.check_model_with_multiple_inputs(
            CondModels.Simple(),
            prepend_predicates(inputs),
            dynamic_shapes=dynamic_shapes,
        )

    def test_cond_nested(self):
        inputs = (
            torch.randn((10, 20), device=self.device),
            torch.randn((10, 20), device=self.device),
            torch.randn((10, 20), device=self.device),
        )
        dim0_abc = Dim("s0", min=2, max=1024)
        dynamic_shapes = {
            "p0": {},
            "p1": {},
            "p2": {},
            "a": {0: dim0_abc, 1: None},
            "b": {0: dim0_abc, 1: None},
            "c": {0: dim0_abc, 1: None},
        }
        self.check_model_with_multiple_inputs(
            CondModels.Nested(),
            prepend_predicates(inputs, num_predicates=3),
            dynamic_shapes=dynamic_shapes,
        )

    def test_cond_with_parameters(self):
        inputs = (torch.randn((10, 20), device=self.device),)
        dim0_abc = Dim("s0", min=2, max=1024)
        dynamic_shapes = {
            "p": {},
            "a": {0: dim0_abc, 1: None},
        }
        self.check_model_with_multiple_inputs(
            CondModels.Parameters(self.device),
            prepend_predicates(inputs),
            dynamic_shapes=dynamic_shapes,
        )

    def test_cond_with_reinterpret_view_inputs_outputs(self):
        inputs = (
            torch.randn((10, 20), device=self.device),
            torch.randn((10, 20), device=self.device),
        )
        dim0_ab = Dim("s0", min=3, max=1024)
        dynamic_shapes = {
            "p": {},
            "a": {0: dim0_ab, 1: None},
            "b": {0: dim0_ab, 1: None},
        }
        self.check_model_with_multiple_inputs(
            CondModels.ReinterpretView(),
            prepend_predicates(inputs),
            dynamic_shapes=dynamic_shapes,
        )

    def test_cond_with_multiple_outputs(self):
        inputs = (
            torch.randn((10, 20), device=self.device),
            torch.randn((10, 20), device=self.device),
            torch.randn((30, 40), device=self.device),
        )
        dim0_ab = Dim("s0", min=2, max=1024)
        dim0_c = Dim("s1", min=2, max=1024)
        dynamic_shapes = {
            "p": {},
            "a": {0: dim0_ab, 1: None},
            "b": {0: dim0_ab, 1: None},
            "c": {0: dim0_c, 1: None},
        }
        self.check_model_with_multiple_inputs(
            CondModels.MultipleOutputs(),
            prepend_predicates(inputs),
            dynamic_shapes=dynamic_shapes,
        )

    def test_cond_with_outer_code_before_after(self):
        inputs = (
            torch.randn((10, 20), device=self.device),
            torch.randn((10, 20), device=self.device),
        )
        dim0_ab = Dim("s0", min=2, max=1024)
        dynamic_shapes = {
            "p": {},
            "a": {0: dim0_ab, 1: None},
            "b": {0: dim0_ab, 1: None},
        }
        self.check_model_with_multiple_inputs(
            CondModels.OuterCode(),
            prepend_predicates(inputs),
            dynamic_shapes=dynamic_shapes,
        )

    def test_cond_use_buffers_from_outer_scope(self):
        inputs = (
            torch.randn((10, 20), device=self.device),
            torch.randn((10, 20), device=self.device),
            torch.randn((10, 20), device=self.device),
        )
        dim0_abc = Dim("s0", min=2, max=1024)
        dynamic_shapes = {
            "p": {},
            "a": {0: dim0_abc, 1: None},
            "b": {0: dim0_abc, 1: None},
            "c": {0: dim0_abc, 1: None},
        }
        self.check_model_with_multiple_inputs(
            CondModels.OuterBuffers(),
            prepend_predicates(inputs),
            dynamic_shapes=dynamic_shapes,
        )

    @common_utils.parametrize("dynamic", [False, True])
    def test_cond_non_tensor_predicates(self, dynamic):
        inputs1 = (
            torch.randn((10, 20), device=self.device),
            torch.randn((15, 20), device=self.device),
        )
        inputs2 = (
            torch.randn((10, 20), device=self.device),
            torch.randn((5, 20), device=self.device),
        )
        inputs = (inputs1,)
        dynamic_shapes = None
        if dynamic:
            inputs = (inputs1, inputs2)
            dim0_a = Dim("s0", min=2, max=1024)
            dim0_b = Dim("s1", min=2, max=1024)
            dynamic_shapes = {
                "a": {0: dim0_a, 1: None},
                "b": {0: dim0_b, 1: None},
            }
        self.check_model_with_multiple_inputs(
            CondModels.WithNonTensorPredicate(),
            inputs,
            dynamic_shapes=dynamic_shapes,
        )

    def test_cond_symint_input(self):
        class M(torch.nn.Module):
            def forward(self, x, y, z):
                a = y.shape[0]
                b = z.shape[0]

                def true_fn(x):
                    return x + a

                def false_fn(x):
                    return x + b * z

                return torch.cond(x.shape[0] > 5, true_fn, false_fn, (x,))

        input1 = (
            torch.ones(3, 3, device=self.device),
            torch.ones(5, device=self.device),
            torch.ones(3, 3, device=self.device),
        )
        input2 = (
            torch.ones(10, 3, device=self.device),
            torch.ones(6, device=self.device),
            torch.ones(10, 3, device=self.device),
        )
        inputs = (input1, input2)
        dynamic_shapes = {"x": {0: Dim("d")}, "y": {0: Dim("d1")}, "z": {0: Dim("d")}}
        self.check_model_with_multiple_inputs(
            M(),
            inputs,
            dynamic_shapes=dynamic_shapes,
        )

    def test_while_loop_simple(self):
        inputs = (
            torch.randn((10, 20), device=self.device),
            torch.randn((10, 20), device=self.device),
        )
        dim0_ab = Dim("s0", min=2, max=1024)
        dynamic_shapes = {
            "ci": {},
            "a": {0: dim0_ab, 1: None},
            "b": {0: dim0_ab, 1: None},
        }
        self.check_model_with_multiple_inputs(
            WhileLoopModels.Simple(),
            prepend_counters(inputs),
            dynamic_shapes=dynamic_shapes,
        )

    def test_while_loop_nested(self):
        inputs = (
            torch.randn((10, 20), device=self.device),
            torch.randn((10, 20), device=self.device),
        )
        dim0_ab = Dim("s0", min=2, max=1024)
        dynamic_shapes = {
            "ci": {},
            "cj": {},
            "a": {0: dim0_ab, 1: None},
            "b": {0: dim0_ab, 1: None},
        }
        self.check_model_with_multiple_inputs(
            WhileLoopModels.Nested(),
            prepend_counters(inputs, num_counters=2),
            dynamic_shapes=dynamic_shapes,
        )

    def test_while_loop_with_outer_code(self):
        inputs = (
            torch.randn((10, 20), device=self.device),
            torch.randn((10, 20), device=self.device),
        )
        dim0_ab = Dim("s0", min=2, max=1024)
        dynamic_shapes = {
            "c": {},
            "a": {0: dim0_ab, 1: None},
            "b": {0: dim0_ab, 1: None},
        }
        self.check_model_with_multiple_inputs(
            WhileLoopModels.OuterCode(),
            prepend_counters(inputs),
            dynamic_shapes=dynamic_shapes,
        )

    def test_while_loop_with_parameters(self):
        inputs = (torch.randn((10, 20), device=self.device),)
        dim0_a = Dim("s0", min=2, max=1024)
        dynamic_shapes = {
            "c": {},
            "a": {0: dim0_a, 1: None},
        }
        self.check_model_with_multiple_inputs(
            WhileLoopModels.Parameters(self.device),
            prepend_counters(inputs),
            dynamic_shapes=dynamic_shapes,
        )

    def test_while_loop_with_outer_buffers(self):
        inputs = (
            torch.randn((10, 20), device=self.device),
            torch.randn((10, 20), device=self.device),
        )
        # dynamic shapes don't work now due to
        # https://github.com/pytorch/pytorch/issues/123596
        # dim0_ab = Dim("s0", min=2, max=1024)
        # dynamic_shapes = {
        #     "c": {},
        #     "a": {0: dim0_ab, 1: None},
        #     "b": {0: dim0_ab, 1: None},
        # }
        dynamic_shapes = None
        self.check_model_with_multiple_inputs(
            WhileLoopModels.OuterBuffers(),
            prepend_counters(inputs),
            dynamic_shapes=dynamic_shapes,
        )

    def test_while_loop_with_pytree_inputs(self):
        inputs = (
            torch.tensor(0, device=self.device),
            (
                [torch.randn(10, 20, device=self.device)],
                {
                    "x": torch.randn(10, 20, device=self.device),
                    "y": torch.randn(10, 20, device=self.device),
                },
            ),
        )
        self.check_model_with_multiple_inputs(
            WhileLoopModels.PytreeCarry(),
            [inputs],
            dynamic_shapes=None,
        )

    @config.patch({"is_predispatch": True})
    def test_constant(self):
        class M(torch.nn.Module):
            def __init__(self, device):
                super().__init__()
                self.device = device

            def forward(self, x):
                t = torch.tensor(x.size(-1), device=self.device, dtype=torch.float)
                t = torch.sqrt(t * 3)
                return x * t

        self.check_model(M(self.device), (torch.randn(5, 5, device=self.device),))

    @unittest.skipIf(IS_MACOS, "no CUDA on Mac")
    def test_zero_grid_with_backed_symbols(self):
        if self.device != GPU_TYPE:
            raise unittest.SkipTest("requires GPU")

        class Repro(torch.nn.Module):
            def __init__(self) -> None:
                super().__init__()

            def forward(self, x, b):
                return x + b

        example_inputs = (
            torch.randn((3, 2), device=self.device),
            torch.randn((1, 2), device=self.device),
        )
        dynamic_shapes = {
            "x": {0: Dim("dx"), 1: Dim.STATIC},
            "b": None,
        }

        # Compile & run model where dynamic dim size > 0.
        so_path: str = AOTIRunnerUtil.compile(
            Repro(),
            example_inputs,
            dynamic_shapes=dynamic_shapes,
        )
        aot_inductor_module = AOTIRunnerUtil.load(self.device, so_path)
        aot_inductor_module(*example_inputs)

        # Re-run where dynamic dim size is 0.
        example_inputs = (
            torch.randn((0, 2), device=self.device),
            torch.randn((1, 2), device=self.device),
        )
        actual = aot_inductor_module(*example_inputs)
        expected = Repro()(*example_inputs)
        torch.testing.assert_close(actual, expected)

    def test_repeat_interleave(self):
        class Repro(torch.nn.Module):
            def __init__(self) -> None:
                super().__init__()

            def forward(self, x):
                return torch.ops.aten.repeat_interleave.Tensor(x, output_size=12)

        example_inputs = (torch.ones((1,), dtype=torch.int32, device=self.device) * 12,)
        self.check_model(Repro(), example_inputs)

    def test_dynamic_cat(self):
        class Model(torch.nn.Module):
            def __init__(self) -> None:
                super().__init__()

            def forward(self, a, b):
                return torch.cat([a, b], dim=0)

        a = torch.randn(2, 4, device=self.device)
        b = torch.randn(3, 4, device=self.device)
        dim0_a = Dim("dim0_a", min=1, max=10)
        dim0_b = Dim("dim0_b", min=1, max=20)
        dynamic_shapes = {"a": {0: dim0_a}, "b": {0: dim0_b}}
        example_inputs = (a, b)
        self.check_model(Model(), example_inputs, dynamic_shapes=dynamic_shapes)

    def test_buffer_mutation_1(self):
        class Model(torch.nn.Module):
            def __init__(self, device):
                super().__init__()
                self.foo = torch.nn.Buffer(torch.randn(4, 4, device=device))

            def forward(self, x):
                self.foo.add_(1)
                return self.foo + x

        example_inputs = (torch.rand(4, 4, device=self.device),)
        self.check_model(Model(self.device), example_inputs)

    def test_non_tensor_input(self):
        class Model(torch.nn.Module):
            def forward(self, a, b, alpha=1.0):
                return torch.add(a, b, alpha=alpha)

        a = torch.randn(10, device=self.device)
        b = torch.randn(10, device=self.device)

        for simdlen in [0, None]:
            with torch._inductor.config.patch({"cpp.simdlen": simdlen}):
                so_path = torch._export.aot_compile(
                    torch.ops.aten.add,
                    args=(a, b),
                    kwargs={"alpha": 2.0},
                )
                kernel_runner = AOTIRunnerUtil.load_runner(self.device, so_path)
                res = kernel_runner.run([a, b])
                self.assertTrue(isinstance(res, list))
                self.assertTrue(len(res) == 1)
                self.assertEqual(Model()(a, b, alpha=2.0), res[0])

    def test_buffer_mutation_2(self):
        class Model(torch.nn.Module):
            def __init__(self, device):
                super().__init__()
                self.foo = torch.nn.Buffer(torch.arange(10, device=device))
                self.bar = torch.nn.Buffer(torch.arange(10, device=device))

            def forward(self, x):
                self.bar.mul_(2)
                self.foo[5] = self.bar[0]
                return x + self.bar, x * self.foo

        example_inputs = (torch.randn(10, device=self.device),)
        self.check_model(Model(self.device), example_inputs)

    def test_buffer_mutation_3(self):
        class KVCache(torch.nn.Module):
            def __init__(
                self,
                max_batch_size,
                max_seq_length,
                n_heads,
                head_dim,
                dtype=torch.float,
            ):
                super().__init__()
                cache_shape = (max_batch_size, n_heads, max_seq_length, head_dim)
                self.k_cache = torch.nn.Buffer(torch.zeros(cache_shape, dtype=dtype))
                self.v_cache = torch.nn.Buffer(torch.zeros(cache_shape, dtype=dtype))

            def update(self, input_pos, k_val, v_val):
                # input_pos: [S], k_val: [B, H, S, D]
                k_out = self.k_cache
                v_out = self.v_cache
                k_out[:, :, input_pos] = k_val
                v_out[:, :, input_pos] = v_val

                return k_out, v_out

        class Model(torch.nn.Module):
            def __init__(self, device):
                super().__init__()
                self.kv_cache = KVCache(1, 256, 6, 48)

            def forward(self, inp_pos, k, v):
                self.kv_cache.update(inp_pos, k, v)
                return self.kv_cache.k_cache + 1, self.kv_cache.v_cache / 2

        example_inputs = (
            torch.tensor([0], device=self.device),
            torch.randn(1, 6, 1, 48, device=self.device),
            torch.randn(1, 6, 1, 48, device=self.device),
        )
        model = Model(self.device)
        self.check_model(model, example_inputs)
        self.code_check_count(model, example_inputs, "empty_strided", 2)

    def test_buffer_mutation_4(self):
        if self.device != GPU_TYPE:
            raise unittest.SkipTest("requires GPU")

        class Model(torch.nn.Module):
            def __init__(self) -> None:
                super().__init__()
                self.register_buffer(
                    "_tensor_constant0",
                    torch.randint(1, size=[38], dtype=torch.int64, device="cpu"),
                )

            def forward(self, x):
                return x + self._tensor_constant0.to(
                    torch.device(type=GPU_TYPE, index=0)
                )

        example_inputs = (
            torch.randint(1, size=[38], dtype=torch.int64, device=GPU_TYPE),
        )
        torch._export.aot_compile(Model(), example_inputs)

    @skipCUDAIf(True, "Test for x86 backend")
    @skipIfXpu
    def test_buffer_mutation_and_force_mmap_weights(self):
        class Model(nn.Module):
            def __init__(self):
                super().__init__()
                self.linear1 = torch.nn.Linear(16, 15)
                self.linear2 = torch.nn.Linear(15, 14)

            def forward(self, x):
                x = self.linear1(x)
                out = self.linear2(x)
                return out

        example_inputs = (torch.randn(32, 16),)
        model = Model().eval()
        with config.patch(
            {"freezing": True, "aot_inductor.force_mmap_weights": True}
        ), torch.no_grad():
            exported_model = export_for_training(model, example_inputs).module()
            quantizer = X86InductorQuantizer()
            quantizer.set_global(
                xiq.get_default_x86_inductor_quantization_config(reduce_range=True)
            )
            prepared_model = prepare_pt2e(exported_model, quantizer)
            prepared_model(*example_inputs)
            converted_model = convert_pt2e(prepared_model)
            torch.ao.quantization.move_exported_model_to_eval(converted_model)

            self.check_model(converted_model, example_inputs)

    @requires_multigpu()
    def test_replicate_on_devices(self):
        if self.device != GPU_TYPE:
            raise unittest.SkipTest("requires GPU")

        class Model(torch.nn.Module):
            def __init__(self, w1, w2):
                super().__init__()
                self.w1 = w1
                self.w2 = w2

            def forward(self, x, y):
                a = x * self.w1
                b = y * self.w2
                return a + b

        w1 = torch.randn(10, 10)
        w2 = torch.randn(10, 10)
        inputs = (torch.randn(10, 10), torch.randn(10, 10))
        result_cpu = Model(w1, w2)(*inputs)

        # Compile model with AOTInductor
        device_interface = get_interface_for_device(GPU_TYPE)
        with device_interface.device(0):
            so_path = AOTIRunnerUtil.compile(
                model=Model(
                    w1.to(torch.device(GPU_TYPE, 0)), w2.to(torch.device(GPU_TYPE, 0))
                ),
                example_inputs=tuple(t.to(torch.device(GPU_TYPE, 0)) for t in inputs),
            )

        # Run model on gpu:N
        for i in range(device_interface.device_count()):
            with device_interface.device(i):
                example_inputs = tuple(t.to(torch.device(GPU_TYPE, i)) for t in inputs)
                optimized = AOTIRunnerUtil.load(GPU_TYPE, so_path)
                result_gpu = optimized(*example_inputs)
            self.assertTrue(same(result_cpu, result_gpu.cpu()))

    @requires_multigpu()
    def test_on_gpu_device1(self):
        if self.device != GPU_TYPE:
            raise unittest.SkipTest("requires GPU")

        device_interface = get_interface_for_device(GPU_TYPE)
        try:
            device_interface.get_device_properties(1)
        except AssertionError:
            raise unittest.SkipTest("GPU device 1 is not available") from None

        class Model(torch.nn.Module):
            def __init__(self):
                super().__init__()
                self.fc1 = torch.nn.Linear(10, 16)
                self.relu = torch.nn.ReLU()
                self.fc2 = torch.nn.Linear(16, 1)
                self.sigmoid = torch.nn.Sigmoid()

            def forward(self, x):
                x = self.fc1(x)
                x = self.relu(x)
                x = self.fc2(x)
                x = self.sigmoid(x)
                return x

        device = f"{GPU_TYPE}:1"
        model = Model().to(device)
        example_inputs = (torch.randn(8, 10, device=device),)
        expected = model(*example_inputs)

        so_path = AOTIRunnerUtil.compile(model, example_inputs)
        optimized = AOTIRunnerUtil.load(device, so_path)
        actual = optimized(*example_inputs)
        torch.testing.assert_close(actual, expected)

    def test_pytree_inputs(self):
        class M(torch.nn.Module):
            def __init__(self) -> None:
                super().__init__()

            def forward(self, x: Dict[str, torch.Tensor]):
                device = next(iter(x.values())).device
                add_ = torch.zeros(5, device=device)
                mul_ = torch.ones(5, device=device)
                for v in x.values():
                    add_ += v
                    mul_ *= v

                return [add_, mul_]

        self.check_model(
            M(),
            (
                {
                    "x": torch.ones(5, device=self.device),
                    "y": torch.ones(5, device=self.device),
                },
            ),
        )

    @requires_multigpu()
    def test_non_default_gpu_device(self):
        if self.device != GPU_TYPE:
            raise unittest.SkipTest("requires GPU")

        class Model(torch.nn.Module):
            def __init__(self, weight):
                super().__init__()
                self.weight = weight

            def forward(self, x, y):
                return x + torch.nn.functional.linear(y, self.weight)

        weight = torch.randn(10, 10)
        inputs = (torch.randn(10, 10), torch.randn(10, 10))
        result_cpu = Model(weight)(*inputs)

        device_interface = get_interface_for_device(GPU_TYPE)
        with device_interface.device(0), torch.no_grad():
            result_gpu_0 = AOTIRunnerUtil.run(
                GPU_TYPE,
                Model(weight.to(torch.device(GPU_TYPE, 0))),
                tuple(t.to(torch.device(GPU_TYPE, 0)) for t in inputs),
            )

        with device_interface.device(1), torch.no_grad():
            result_gpu_1 = AOTIRunnerUtil.run(
                GPU_TYPE,
                Model(weight.to(torch.device(GPU_TYPE, 1))),
                tuple(t.to(torch.device(GPU_TYPE, 1)) for t in inputs),
            )

        self.assertTrue(same(result_cpu, result_gpu_0.cpu()))
        self.assertTrue(same(result_cpu, result_gpu_1.cpu()))

    def test_reuse_kernel(self):
        class Model(torch.nn.Module):
            def __init__(self) -> None:
                super().__init__()

            def forward(self, x, y):
                a = torch.sin(x)
                b = torch.mm(a, y)
                c = torch.sin(b)
                d = torch.mm(b, c)
                return d

        example_inputs = (
            torch.randn(87, 87, device=self.device),
            torch.randn(87, 87, device=self.device),
        )
        model = Model()
        self.check_model(
            model, example_inputs, atol=1e-4, rtol=1e-4
        )  # 1e-4 is the tol value used in pytorch/torch/_dynamo/utils.py

        if self.device == GPU_TYPE:
            self.code_check_count(
                model, example_inputs, "triton_poi_fused_sin_0 = loadKernel(", 1
            )

    def test_reuse_kernel_dynamic(self):
        class Model(torch.nn.Module):
            def __init__(self, device):
                super().__init__()
                self.cst = torch.randn(48, device=device, dtype=torch.float)
                self.weights = torch.randn(6, 48, 48, device=device, dtype=torch.float)
                self.cst_1 = torch.randn(48, device=device, dtype=torch.float)
                self.weights_1 = torch.randn(
                    6, 48, 48, device=device, dtype=torch.float
                )

            def forward(self, x, y, z):
                dim0 = x.size(1)
                add_0 = z + z
                expand_2 = add_0.expand(-1, -1, 48)
                # [s0, 6, 48]
                mul_3 = add_0 * expand_2
                # [6, s0, 48]
                permute_4 = torch.permute(mul_3, (1, 0, 2))
                # [6, s0, 48]
                bmm_5 = torch.bmm(permute_4, self.weights)
                add_6 = bmm_5 + self.cst
                reshape_7 = torch.reshape(add_6, [6, dim0 * 6, 8])
                # [6*s0, 6, 8]
                permute_8 = torch.permute(reshape_7, (1, 0, 2))
                mul_9 = permute_8 * 0.123
                reshape_10 = torch.reshape(y, [8, dim0 * 6, 4])
                # [6*s0, 8, 4]
                permute_11 = torch.permute(reshape_10, (1, 0, 2))
                bmm_12 = torch.bmm(mul_9, permute_11)

                add_0_1 = z + z
                expand_2_1 = add_0_1.expand(-1, -1, 48)
                # [s0, 6, 48]
                mul_3_1 = add_0_1 * expand_2_1
                # [6, s0, 48]
                permute_4_1 = torch.permute(mul_3_1, (1, 0, 2))
                # [6, s0, 48]
                bmm_5_1 = torch.bmm(permute_4_1, self.weights_1)
                add_6_1 = bmm_5_1 + self.cst_1
                reshape_7_1 = torch.reshape(add_6_1, [6, dim0 * 6, 8])
                # [6*s0, 6, 8]
                permute_8_1 = torch.permute(reshape_7_1, (1, 0, 2))
                mul_9_1 = permute_8_1 * 0.123
                reshape_10_1 = torch.reshape(y, [8, dim0 * 6, 4])
                # [6*s0, 8, 4]
                permute_11_1 = torch.permute(reshape_10_1, (1, 0, 2))
                bmm_12_1 = torch.bmm(mul_9_1, permute_11_1)
                return bmm_12 + bmm_12_1

        x = torch.randn(6, 2, 48, device=self.device, dtype=torch.float)
        y = torch.randn(48, 2, 4, device=self.device, dtype=torch.float)
        z = torch.randn(2, 6, 1, device=self.device, dtype=torch.float)
        dim0 = Dim("dim0", min=1, max=2048)
        dynamic_shapes = {
            "x": {1: dim0},
            "y": {1: dim0},
            "z": {0: dim0},
        }

        example_inputs = (x, y, z)
        m = Model(self.device).to(dtype=torch.float)
        self.check_model(m, example_inputs, dynamic_shapes=dynamic_shapes)

    def test_fake_tensor_device_validation(self):
        if self.device != GPU_TYPE:
            raise unittest.SkipTest("requires GPU")

        class Model(torch.nn.Module):
            def __init__(self) -> None:
                super().__init__()

            def forward(self, x, y):
                return x + y

        example_inputs = (torch.randn(10, 10), torch.randn(10, 10))

        # Export on CPU
        exported_program = export(Model(), example_inputs, strict=True)

        # Compile exported model on GPU
        gm = exported_program.graph_module.to(self.device)
        with self.assertRaisesRegex(ValueError, "Device mismatch between fake input"):
            torch._inductor.aot_compile(
                gm, tuple(i.to(self.device) for i in example_inputs)
            )

    def test_fx_gm_return_tuple_validation(self):
        from torch.fx.experimental.proxy_tensor import make_fx

        class Model(torch.nn.Module):
            def __init__(self) -> None:
                super().__init__()

            def forward(self, x, y):
                return x + y

        example_inputs = (torch.randn(10, 10), torch.randn(10, 10))

        gm = make_fx(Model(), tracing_mode="symbolic")(*example_inputs)
        with self.assertRaisesRegex(
            AssertionError,
            r"Graph output must be a tuple\(\). This is so that we can avoid "
            "pytree processing of the outputs.",
        ):
            torch._inductor.aot_compile(gm, example_inputs)

    @unittest.mock.patch("torch._inductor.graph.supported_dtype_of_cpp_wrapper")
    def test_unsupported_input_dtype(self, supported_dtype_of_cpp_wrapper_mock):
        supported_dtype_of_cpp_wrapper_mock.return_value = False

        class Model(torch.nn.Module):
            def __init__(self) -> None:
                super().__init__()

            def forward(self, x, y):
                return x + y

        example_inputs = (
            torch.randn(10, 10).to(self.device),
            torch.randn(10, 10).to(self.device),
        )
        with self.assertRaisesRegex(
            CppWrapperCodegenError, "Unsupported input dtype torch.float32"
        ):
            torch._export.aot_compile(Model(), example_inputs)

        supported_dtype_of_cpp_wrapper_mock.assert_called_once_with(
            torch.float32, self.device
        )

    def test_consecutive_compiles(self):
        """Test that compilation behaves correctly with cache hits"""

        class TestModule(torch.nn.Module):
            def __init__(self) -> None:
                super().__init__()

            def forward(self, x):
                return x + 1

        mod = TestModule()
        inp = torch.rand(1)
        mod(inp)
        mod2 = torch.fx.symbolic_trace(mod, concrete_args=[inp])
        so = torch._export.aot_compile(mod2, (inp,))
        assert so is not None
        # compile the 2nd time with cache hit
        so = torch._export.aot_compile(mod2, (inp,))
        assert so is not None

    def test_normal_functional(self):
        class Model(torch.nn.Module):
            def __init__(self) -> None:
                super().__init__()

            def forward(self, x):
                return torch.ops.aten.normal_functional.default(x)

        self.check_model(Model(), (torch.empty(4, 1, 4, 4, device=self.device),))

    def test_empty_graph(self):
        class Model(torch.nn.Module):
            def __init__(self) -> None:
                super().__init__()

            def forward(self, x):
                return x

        example_inputs = (torch.randn(8, 4, 4, device=self.device),)
        self.check_model(Model(), example_inputs)

    @unittest.skipIf(IS_FBCODE, "Not runnable in fbcode")
    def test_dup_unbacked_sym_decl(self):
        class Model(torch.nn.Module):
            def __init__(self) -> None:
                super().__init__()

            def forward(self, x):
                abs_1 = torch.ops.aten.abs.default(x)
                lt = torch.ops.aten.lt.Scalar(abs_1, 0.001)
                eq = torch.ops.aten.eq.Scalar(lt, 0)
                index_1 = torch.ops.aten.index.Tensor(x, [eq])
                sin = torch.ops.aten.sin.default(index_1)
                index_2 = torch.ops.aten.index.Tensor(x, [eq])
                div_3 = torch.ops.aten.div.Tensor(sin, index_2)
                return div_3

        example_inputs = (torch.randn(4, 4, 4, 4).to(self.device),)
        self.check_model(Model(), example_inputs)

    # This exercises _eliminate_unbacked path in ShapeEnv
    @unittest.skipIf(IS_FBCODE, "Not runnable in fbcode")
    def test_dup_unbacked_sym_decl_with_refinement(self):
        class Model(torch.nn.Module):
            def __init__(self) -> None:
                super().__init__()

            def forward(self, x):
                abs_1 = torch.ops.aten.abs.default(x)
                lt = torch.ops.aten.lt.Scalar(abs_1, 0.001)
                eq = torch.ops.aten.eq.Scalar(lt, 0)
                index_1 = torch.ops.aten.index.Tensor(x, [eq])
                torch._check(index_1.size(0) == 4**4)
                sin = torch.ops.aten.sin.default(index_1)
                index_2 = torch.ops.aten.index.Tensor(x, [eq])
                div_3 = torch.ops.aten.div.Tensor(sin, index_2)
                return div_3

        example_inputs = (torch.ones(4, 4, 4, 4).to(self.device),)
        self.check_model(Model(), example_inputs)

    def test_run_with_grad_enabled(self):
        class Model(torch.nn.Module):
            def forward(self, x, weight, bias):
                return torch.ops.aten.addmm(bias, weight, x)

        m = Model().to(device=self.device)
        x = torch.rand(8, 8, device=self.device, requires_grad=True)
        weight = torch.rand(8, 8, device=self.device, requires_grad=True)
        bias = torch.rand(8, device=self.device, requires_grad=True)
        example_inputs = (x, weight, bias)

        expected = m(*example_inputs)
        expected = pytree.tree_leaves(expected)

        # compiler under no_grad
        with torch.no_grad():
            so_path = AOTIRunnerUtil.compile(m, example_inputs)

        # run under grad enabled
        self.assertTrue(torch.is_grad_enabled())

        optimized = AOTIRunnerUtil.load(self.device, so_path)
        actual = optimized(*example_inputs)
        actual = pytree.tree_leaves(actual)

        self.assertTrue(same(actual, expected))

    def test_return_constant(self):
        class Model(torch.nn.Module):
            def __init__(self, device):
                super().__init__()
                self.cst = torch.randn(5, 5, device=device)

            def forward(self, x):
                a = self.cst.clone()
                return (x, a)

        x = torch.randn(5, device=self.device)
        self.check_model(Model(self.device), (x,))

    def test_return_view_constant(self):
        class Model(torch.nn.Module):
            def __init__(self, device):
                super().__init__()
                self.cst = torch.randn(5, 5, device=device)

            def forward(self, x):
                a = torch.transpose(self.cst, 0, 1)
                return (x, a)

        x = torch.randn(5, device=self.device)
        self.check_model(Model(self.device), (x,))

    def test_with_profiler(self):
        class Model(torch.nn.Module):
            def __init__(self) -> None:
                super().__init__()
                self.linear = torch.nn.Linear(10, 10)

            def forward(self, x, y):
                return x + self.linear(y)

        example_inputs = (
            torch.randn(10, 10, device=self.device),
            torch.randn(10, 10, device=self.device),
        )
        with config.patch({"profile_bandwidth": "1", "profile_bandwidth_regex": ""}):
            self.check_model(Model(), example_inputs)

    def test_with_no_triton_profiler(self):
        class Model(torch.nn.Module):
            def __init__(self) -> None:
                super().__init__()

            def forward(self, x):
                return torch.permute(x, (1, 0))

        example_inputs = (torch.randn(10, 10, device=self.device),)
        with config.patch({"profile_bandwidth": "1", "profile_bandwidth_regex": ""}):
            self.check_model(Model(), example_inputs)

    def test_repeat_output(self):
        class Model(torch.nn.Module):
            def __init__(self) -> None:
                super().__init__()

            def forward(self, x):
                y = torch.sin(x)
                return y, y

        example_inputs = (torch.randn(3, 10, device=self.device),)
        self.check_model(Model(), example_inputs)

    def test_view_outputs(self):
        class Model(torch.nn.Module):
            def forward(self, x):
                y = torch.sin(x)
                y_same_size = y.view(*y.shape)
                y_diff_size = y.view(1, *y.shape)
                return y, y_same_size, y_diff_size

        example_inputs = (torch.randn(3, 10, device=self.device),)
        self.check_model(Model(), example_inputs)

    @skip_if_no_torchvision
    def test_missing_cubin(self):
        from torchvision.models.resnet import Bottleneck, ResNet

        class Model(ResNet):
            def __init__(self) -> None:
                super().__init__(
                    block=Bottleneck,
                    layers=[3, 4, 6, 3],
                    replace_stride_with_dilation=[False, False, True],
                    norm_layer=None,
                )

            def forward(self, x):
                x = self.conv1(x)
                x = self.bn1(x)
                x = self.relu(x)
                f1 = x
                x = self.maxpool(x)
                x = self.layer1(x)
                f2 = x
                x = self.layer2(x)
                f3 = x
                x = self.layer3(x)
                x = self.layer4(x)
                f4 = x
                return [f1, f2, f3, f4]

        # Call eval() here so that batch_norm won't update the running stats
        # Use float64 to avoid numeric difference failure
        model = Model().to(device=self.device, dtype=torch.float64).eval()
        example_inputs = (
            torch.randn(4, 3, 64, 64, device=self.device, dtype=torch.float64),
        )
        self.check_model(model, example_inputs)

    @common_utils.parametrize("grid_type", [1, 2, 3])
    @common_utils.parametrize("num_dims", [1, 2])
    @common_utils.parametrize("dynamic", [False, True])
    @common_utils.parametrize("autotune", [False, True])
    def test_triton_kernel(self, grid_type, num_dims, dynamic, autotune):
        if self.device != GPU_TYPE:
            raise unittest.SkipTest("requires GPU")

        class Model(torch.nn.Module):
            def __init__(self) -> None:
                super().__init__()

            def forward(self, x, y):
                output = torch.zeros_like(x)
                if autotune and num_dims == 2:
                    x_elements = output.size()[0]
                    y_elements = output.size()[1]
                else:
                    n_elements = output.numel()

                # Select grid
                if autotune and num_dims == 2:
                    if grid_type == 1:
                        grid = (x_elements, y_elements)
                    elif grid_type == 2:
                        grid = lambda meta: (  # noqa: E731
                            triton.cdiv(x_elements, meta["BLOCK_SIZE_X"]),
                            triton.cdiv(y_elements, meta["BLOCK_SIZE_Y"]),
                        )
                    else:

                        def grid_fn(meta):
                            return (
                                triton.cdiv(x_elements, meta["BLOCK_SIZE_X"]),
                                triton.cdiv(y_elements, meta["BLOCK_SIZE_Y"]),
                            )

                        grid = grid_fn
                else:
                    if grid_type == 1:
                        grid = (n_elements,)
                    elif grid_type == 2:
                        grid = lambda meta: (  # noqa: E731
                            triton.cdiv(n_elements, meta["BLOCK_SIZE"]),
                        )
                    else:

                        def grid_fn(meta):
                            return (triton.cdiv(n_elements, meta["BLOCK_SIZE"]),)

                        grid = grid_fn

                # Select kernel
                if autotune:
                    if num_dims == 1:
                        add_kernel_autotuned[grid](x, y, output, n_elements)
                    else:
                        add_kernel_2d_autotuned[grid](
                            x, y, output, x_elements, y_elements
                        )
                else:
                    add_kernel[grid](x, y, output, n_elements, BLOCK_SIZE=16)
                return output

        dims = [10] * num_dims
        x = torch.randn(*dims, device=self.device)
        y = torch.randn(*dims, device=self.device)
        dynamic_shapes = []
        if dynamic:
            dim0_x = Dim("dim0_x", min=1, max=10)
            dim0_y = Dim("dim0_y", min=1, max=10)
            dynamic_shapes = {"x": {0: dim0_x}, "y": {0: dim0_y}}
        self.check_model(Model(), (x, y), dynamic_shapes=dynamic_shapes)

    def test_triton_kernel_dynamic_shape_with_div(self):
        if self.device != GPU_TYPE:
            raise unittest.SkipTest("requires GPU")

        @triton.jit
        def pass_kernel(x, num):
            pass

        class Model(torch.nn.Module):
            def __init__(self) -> None:
                super().__init__()

            def forward(self, x):
                num = x.numel() // 4

                grid = lambda meta: (triton.cdiv(num, 16),)  # noqa: E731
                pass_kernel[grid](x, num)
                return x

        x = torch.randn(10, device=self.device)
        dim0_x = Dim("dim0_x", min=1, max=10)
        dynamic_shapes = {"x": {0: dim0_x}}
        self.check_model(Model(), (x,), dynamic_shapes=dynamic_shapes)

    def test_triton_kernel_reinterpret_view(self):
        if self.device != GPU_TYPE:
            raise unittest.SkipTest("requires GPU")

        @triton.jit
        def pass_kernel(x, y):
            pass

        class Model(torch.nn.Module):
            def __init__(self) -> None:
                super().__init__()

            def forward(self, x):
                out = torch.zeros_like(x[:, 4:])
                # the slicing below creates two ReinterpretView
                # instances: with offset=3 and offset=4
                add_kernel[(10,)](
                    in_ptr0=x[:, 3:-1],
                    in_ptr1=x[:, 4:],
                    out_ptr=out,
                    n_elements=160,
                    BLOCK_SIZE=16,
                )
                return out

        example_inputs = (torch.randn(10, 20, device=self.device),)
        self.check_model(Model(), example_inputs)

    @common_utils.parametrize("dynamic", [False, True])
    def test_triton_kernel_tma_descriptor_1d(self, dynamic):
        if self.device != GPU_TYPE:
            raise unittest.SkipTest("requires GPU")
        if not has_triton_tma():
            raise unittest.SkipTest("requires Triton TMA")

        class Model(torch.nn.Module):
            def __init__(self) -> None:
                super().__init__()

            def forward(self, a, b):
                BLOCK_SIZE = 256
                out = torch.zeros_like(a)
                n_elements = out.numel()

                desc_a, desc_b, desc_out = (
                    triton.tools.experimental_descriptor.create_1d_tma_descriptor(
                        t.data_ptr(),
                        n_elements,
                        BLOCK_SIZE,
                        t.element_size(),
                    )
                    for t in (a, b, out)
                )

                grid = lambda meta: (  # noqa: E731
                    triton.cdiv(n_elements, meta["BLOCK_SIZE"]),
                )
                add_kernel_with_tma_1d[grid](
                    desc_a,
                    desc_b,
                    desc_out,
                    BLOCK_SIZE=BLOCK_SIZE,
                )

                return out

        a = torch.randn(301, device=self.device)
        b = torch.randn(301, device=self.device)
        example_inputs = (a, b)

        dynamic_shapes = None
        if dynamic:
            dim0_ab = Dim("s0", min=2, max=1024)
            dynamic_shapes = {
                "a": {0: dim0_ab, 1: None},
                "b": {0: dim0_ab, 1: None},
            }

        self.check_model(
            Model(),
            example_inputs=example_inputs,
            dynamic_shapes=dynamic_shapes,
        )

    @common_utils.parametrize("dynamic", [False, True])
    def test_triton_kernel_tma_descriptor_2d(self, dynamic):
        if self.device != GPU_TYPE:
            raise unittest.SkipTest("requires GPU")
        if not has_triton_tma():
            raise unittest.SkipTest("requires Triton TMA")

        class Model(torch.nn.Module):
            def __init__(self) -> None:
                super().__init__()

            def forward(self, a, b):
                BLOCK_SIZE_X = 16
                BLOCK_SIZE_Y = 32
                out = torch.zeros_like(a)
                x_size, y_size = out.size()

                desc_a, desc_b, desc_out = (
                    triton.tools.experimental_descriptor.create_2d_tma_descriptor(
                        t.data_ptr(),
                        x_size,
                        y_size,
                        BLOCK_SIZE_X,
                        BLOCK_SIZE_Y,
                        t.element_size(),
                    )
                    for t in (a, b, out)
                )

                grid = lambda meta: (  # noqa: E731
                    triton.cdiv(x_size, meta["BLOCK_SIZE_X"]),
                    triton.cdiv(y_size, meta["BLOCK_SIZE_Y"]),
                )
                add_kernel_with_tma_2d[grid](
                    desc_a,
                    desc_b,
                    desc_out,
                    BLOCK_SIZE_X=BLOCK_SIZE_X,
                    BLOCK_SIZE_Y=BLOCK_SIZE_Y,
                )

                return out

        a = torch.randn((25, 16), device=self.device)
        b = torch.randn((25, 16), device=self.device)
        example_inputs = (a, b)

        dynamic_shapes = None
        if dynamic:
            dim0_ab = Dim("s0", min=2, max=1024)
            dynamic_shapes = {
                "a": {0: dim0_ab, 1: None},
                "b": {0: dim0_ab, 1: None},
            }

        self.check_model(
            Model(),
            example_inputs=example_inputs,
            dynamic_shapes=dynamic_shapes,
        )

    def test_triton_kernel_sympy_expr_arg(self):
        if self.device != GPU_TYPE:
            raise unittest.SkipTest("requires GPU")

        class Model(torch.nn.Module):
            def forward(self, x, e):
                sympy_expr = max(1, e.item())
                out = torch.zeros_like(x)
                add_kernel[(1,)](
                    in_ptr0=x,
                    in_ptr1=x,
                    out_ptr=out,
                    n_elements=sympy_expr,
                    BLOCK_SIZE=1,
                )
                return out

        NUMEL = 64
        inputs = (
            torch.randn(NUMEL, device=self.device),
            torch.tensor(NUMEL, device=self.device),
        )
        self.check_model(Model(), inputs)

    def test_triton_kernel_sympy_fn_like_arg(self):
        # This test should hit sympy.expand("sqrt") which crashes with
        # AttributeError: 'function' object has no attribute 'expand'.
        if self.device != GPU_TYPE:
            raise unittest.SkipTest("requires GPU")

        class Model(torch.nn.Module):
            def forward(self, x):
                out = torch.zeros_like(x)
                add_kernel_with_optional_param[1,](
                    in_ptr0=x,
                    in_ptr1=x,
                    out_ptr=out,
                    n_elements=x.numel(),
                    BLOCK_SIZE=1,
                    ARGS_PASSED="sqrt",  # sqrt is a valid sympy fn
                )
                return out

        inputs = (torch.randn(4, device=self.device),)
        self.check_model(Model(), inputs)

    def test_triton_kernel_with_none_input(self):
        if self.device != GPU_TYPE:
            raise unittest.SkipTest("requires GPU")

        class Model(torch.nn.Module):
            def __init__(self) -> None:
                super().__init__()

            def forward(self, x, y):
                n_elements = x.size()[0]
                BLOCK_SIZE = 1024

                output_wo_y = torch.empty_like(x)
                output_with_y = torch.empty_like(x)

                add_kernel_with_optional_param[(1,)](
                    x,
                    None,
                    output_wo_y,
                    n_elements,
                    ARGS_PASSED="one",
                    BLOCK_SIZE=BLOCK_SIZE,
                )
                add_kernel_with_optional_param[(1,)](
                    x,
                    y,
                    output_with_y,
                    n_elements,
                    ARGS_PASSED="two",
                    BLOCK_SIZE=BLOCK_SIZE,
                )

                return 2.71 * output_wo_y + 3.14 * output_with_y

        example_inputs = (
            torch.randn(1023, device=self.device),
            torch.randn(1023, device=self.device),
        )

        self.check_model(Model(), example_inputs)

    def test_triton_kernel_equal_to_1_arg(self):
        if self.device != GPU_TYPE:
            raise unittest.SkipTest("requires GPU")

        class Model(torch.nn.Module):
            def forward(self, x, y):
                out = torch.empty_like(x)
                n_elements = x.numel()
                add_kernel[(n_elements,)](x, y, out, n_elements, BLOCK_SIZE=16)
                return out

        example_inputs = (
            torch.randn(1, device=self.device),
            torch.randn(1, device=self.device),
        )

        self.check_model(Model(), example_inputs)

    @common_utils.parametrize("dynamic", [False, True])
    def test_triton_kernel_equal_to_1_float_arg(self, dynamic):
        if self.device != GPU_TYPE:
            raise unittest.SkipTest("requires GPU")

        class Model(torch.nn.Module):
            def forward(self, x, y):
                out = torch.empty_like(x)
                n_elements = x.numel()
                scaling_factor = (n_elements**0) / 1.0
                add_kernel_with_scaling[(n_elements,)](
                    x,
                    y,
                    out,
                    n_elements,
                    scaling_factor,
                    BLOCK_SIZE=16,
                )
                return out

        dynamic_shapes = None
        if dynamic:
            dim0_xy = Dim("s0", min=2, max=1024)
            dynamic_shapes = {
                "x": {0: dim0_xy, 1: None},
                "y": {0: dim0_xy, 1: None},
            }
        example_inputs = (
            torch.randn(2, device=self.device),
            torch.randn(2, device=self.device),
        )
        self.check_model(
            Model(),
            example_inputs,
            dynamic_shapes=dynamic_shapes,
        )

    def test_triton_kernel_weird_param_order(self):
        if self.device != GPU_TYPE:
            raise unittest.SkipTest("requires GPU")

        class Model(torch.nn.Module):
            def __init__(self) -> None:
                super().__init__()

            def forward(self, x):
                out = torch.empty_like(x)
                add_kernel_autotuned_weird_param_order[16,](
                    in_ptr0=x,
                    in_ptr1=x,
                    n_elements=x.numel(),
                    out_ptr=out,
                )
                return out

        x = torch.randn(16, 16, device=self.device)
        self.check_model(Model(), (x,))

    def test_shifted_constraint_ranges(self):
        class Model(torch.nn.Module):
            def __init__(self) -> None:
                super().__init__()

            def forward(
                self,
                x: torch.Tensor,
                y: torch.Tensor,
            ):
                torch._check(y.size(0) == x.size(0) + 1)
                return x.sum(0) + y.sum(0)

        a = torch.randn((4, 5), device=self.device)
        b = torch.randn((5, 5), device=self.device)
        dim0_x = Dim("dim0_x", min=2, max=1024)
        dim0_y = dim0_x + 1
        dynamic_shapes = {"x": {0: dim0_x}, "y": {0: dim0_y}}
        self.check_model(
            Model(),
            (a, b),
            dynamic_shapes=dynamic_shapes,
        )

    def test_scatter_fallback(self):
        class Model(torch.nn.Module):
            def __init__(self) -> None:
                super().__init__()

            def forward(
                self,
                inp: torch.Tensor,
                index: torch.Tensor,
                src: torch.Tensor,
            ):
                return torch.scatter(inp, 1, index, src)

        inputs = (
            torch.ones((3, 5), device=self.device, dtype=torch.int64),
            torch.tensor([[0, 1, 2, 0]], device=self.device, dtype=torch.int64),
            torch.zeros((2, 5), device=self.device, dtype=torch.int64),
        )

        self.check_model(Model(), inputs)

    def test_scatter_reduce_fallback(self):
        class Model(torch.nn.Module):
            def __init__(self) -> None:
                super().__init__()

            def forward(
                self,
                inp: torch.Tensor,
                index: torch.Tensor,
                src: torch.Tensor,
            ):
                return torch.scatter_reduce(inp, 0, index, src, reduce="sum")

        inputs = (
            torch.tensor([1, 10, 100, 1000], device=self.device, dtype=torch.int64),
            torch.tensor([0, 1, 0, 1, 2, 1], device=self.device, dtype=torch.int64),
            torch.tensor([1, 2, 3, 4, 5, 6], device=self.device, dtype=torch.int64),
        )

        self.check_model(Model(), inputs)

    def test_index_put_fallback(self):
        # index_put falls back in the deterministic mode
        with DeterministicGuard(True):

            class Model(torch.nn.Module):
                def __init__(self) -> None:
                    super().__init__()

                def forward(
                    self,
                    self_tensor: torch.Tensor,
                    indices: Tuple[torch.Tensor],
                    values: torch.Tensor,
                ):
                    return torch.index_put(
                        self_tensor, indices, values, accumulate=True
                    )

            inputs = (
                torch.ones(4, device=self.device, dtype=torch.int64),
                (torch.tensor([1, 1, 2, 2], device=self.device, dtype=torch.bool),),
                torch.ones(4, device=self.device, dtype=torch.int64),
            )

            self.check_model(Model(), inputs)

    def test_repeated_user_defined_triton_kernel(self):
        if self.device != GPU_TYPE:
            raise unittest.SkipTest("requires GPU")

        class Model(torch.nn.Module):
            def __init__(self) -> None:
                super().__init__()

            def forward(self, x):
                for _ in range(3):
                    mul2_inplace_kernel[4,](x, n_elements=4, BLOCK_SIZE=16)
                return x

        inputs = (torch.randn(4, 4, device=self.device),)
        self.check_model(Model(), inputs)

    def test_convolution(self):
        class Model(torch.nn.Module):
            def __init__(self) -> None:
                super().__init__()

            def forward(self, x, w, b):
                return torch.ops.aten.convolution(x, w, b, [4], [0], [1], True, [0], 1)

        example_inputs = (
            torch.randn([2, 32, 90], device=self.device),
            torch.randn([32, 16, 8], device=self.device),
            torch.randn([16], device=self.device),
        )
        with config.patch(
            {
                "max_autotune": True,
                "max_autotune_gemm_backends": "Triton",
            }
        ):
            self.check_model(Model(), example_inputs)

    def test_zero_size_weight(self):
        class Model(torch.nn.Module):
            def __init__(self, channel, r=8):
                super().__init__()
                self.pool = torch.nn.AdaptiveAvgPool2d(1)
                self.net = torch.nn.Sequential(
                    torch.nn.Linear(channel, channel // r, bias=False),
                    torch.nn.ReLU(inplace=True),
                    torch.nn.Linear(channel // r, channel, bias=False),
                    torch.nn.Sigmoid(),
                )

            def forward(self, inp):
                b, c, _, _ = inp.shape
                x = self.pool(inp).view(b, c)
                x = self.net(x).view(b, c, 1, 1)
                x = inp * x
                return x

        inputs = (torch.rand(4, 4, 4, 4, device=self.device),)
        self.check_model(Model(4), inputs)

    def test_zero_size_buffer(self):
        class Model(torch.nn.Module):
            def __init__(self, device):
                super().__init__()
                self.foo = torch.nn.Buffer(torch.zeros((0, 0), device=device))

            def forward(self, x):
                return x + 1, self.foo

        example_inputs = (torch.rand(4, 4, device=self.device),)
        self.check_model(Model(self.device), example_inputs)

    def test_no_args(self):
        class Model(torch.nn.Module):
            def __init__(self, m, n):
                super().__init__()
                self.weight = torch.nn.Parameter(
                    torch.randn(m, n),
                )
                self.alpha = torch.nn.Parameter(torch.randn(m, n))

            def forward(self):
                return self.weight * self.alpha

        self.check_model(Model(6, 4), ())

    def test_dynamic_scalar(self):
        class Model(torch.nn.Module):
            def __init__(self) -> None:
                super().__init__()
                self.criterion_ce = torch.nn.CrossEntropyLoss(reduction="none")

            def forward(self, inputs, targets, split_index=None):
                statistics = {}
                total_loss = self.criterion_ce(inputs, targets).sum()
                statistics["dl"] = total_loss.item()
                return total_loss, statistics

        inputs = (
            torch.rand(4, 4, 4, 4, device=self.device),
            torch.rand(4, 4, 4, 4, device=self.device),
        )
        self.check_model(Model(), inputs)

    def test_symint_item(self):
        class Model(torch.nn.Module):
            def forward(self, tensor):
                return tensor.item()

        inputs = (torch.tensor([1], dtype=torch.int, device=self.device),)
        self.check_model(Model(), inputs)

    def test_symbool_item(self):
        class Model(torch.nn.Module):
            def forward(self, tensor):
                return tensor.item()

        inputs = (torch.tensor([0], dtype=torch.bool, device=self.device),)
        self.check_model(Model(), inputs)

    def test_symfloat_item(self):
        class Model(torch.nn.Module):
            def forward(self, tensor):
                return tensor.item()

        inputs = (torch.tensor([3.14], dtype=torch.float, device=self.device),)
        self.check_model(Model(), inputs)

    def test_constant_original_fqn_and_dtype(self):
        class FooBarModule(torch.nn.Module):
            def __init__(self) -> None:
                super().__init__()
                self.register_parameter("0", torch.nn.Parameter(torch.randn(3, 4)))
                self.test_buf = torch.nn.Buffer(torch.randn(3, 4))
                self.register_parameter(
                    "test_param", torch.nn.Parameter(torch.randn(3, 4))
                )

            def forward(self, x):
                return ((x + self.test_buf) * getattr(self, "0")) / self.test_param

        class TestModule(torch.nn.Module):
            def __init__(self) -> None:
                super().__init__()
                self.foo_bar = FooBarModule()
                self.register_parameter(
                    "test_param", torch.nn.Parameter(torch.randn(3, 4))
                )
                self.test_buf = torch.nn.Buffer(torch.randn(3, 4))

            def forward(self, x):
                return (self.foo_bar(x) + self.test_param) * self.test_buf

        with torch.no_grad():
            so_path = AOTIRunnerUtil.compile(
                model=TestModule().to(device=self.device),
                example_inputs=(torch.rand(3, 4, device=self.device),),
            )

        runner = AOTIRunnerUtil.load_runner(self.device, so_path)

        expected_original_fqns = {
            "L__self___test_param": "test_param",
            "L__self___test_buf": "test_buf",
            "getattr_L__self___foo_bar___0__": "foo_bar.0",
            "L__self___foo_bar_test_param": "foo_bar.test_param",
            "L__self___foo_bar_test_buf": "foo_bar.test_buf",
        }
        self.assertEqual(
            expected_original_fqns, runner.get_constant_names_to_original_fqns()
        )

        expected_dtypes = {
            "L__self___test_param": 6,
            "L__self___test_buf": 6,
            "getattr_L__self___foo_bar___0__": 6,
            "L__self___foo_bar_test_param": 6,
            "L__self___foo_bar_test_buf": 6,
        }
        self.assertEqual(expected_dtypes, runner.get_constant_names_to_dtypes())

    def test_masked_select_dynamic(self):
        class M(torch.nn.Module):
            def __init__(self) -> None:
                super().__init__()

            def forward(self, x: torch.Tensor) -> torch.Tensor:
                mask = x.ge(0.5)
                return torch.masked_select(x, mask)

        example_args = (torch.randn(3, 4, 5, device=self.device),)
        dim0_x_max, dim1_x_max = 100, 7
        dynamic_shapes = {
            "x": {
                0: Dim("dim0_x", max=dim0_x_max),
                1: Dim("dim1_x_max", max=dim1_x_max),
            }
        }
        m = M()
        self.check_model(m, example_args, dynamic_shapes=dynamic_shapes)

    def test_fqn(self):
        class NestedChild(torch.nn.Module):
            def __init__(self) -> None:
                super().__init__()
                self.nestedchild3buffer = torch.nn.Buffer(torch.ones(2, 3) * 3)

            def forward(self, x):
                return x / self.nestedchild3buffer

        class Child1(torch.nn.Module):
            def __init__(self) -> None:
                super().__init__()
                self.nested = NestedChild()
                self.register_parameter(
                    "child1param", torch.nn.Parameter(torch.ones(2, 3))
                )

            def forward(self, x):
                x = self.nested(x)
                return x + self.child1param

        class Child2(torch.nn.Module):
            def __init__(self) -> None:
                super().__init__()
                self.child2buffer = torch.nn.Buffer(torch.ones(2, 3) * 2)

            def forward(self, x):
                return x - self.child2buffer

        class MyModule(torch.nn.Module):
            def __init__(self) -> None:
                super().__init__()
                self.foo = Child1()
                self.bar = Child2()
                self.register_parameter(
                    "rootparam", torch.nn.Parameter(torch.ones(2, 3) * 4)
                )

            def forward(self, x):
                x = x * self.rootparam
                x = self.foo(x)
                x = self.bar(x)
                return x

        self.check_model(MyModule(), (torch.randn(2, 3, device=self.device),))

    def test_model_modified_weights(self):
        class Model(torch.nn.Module):
            def __init__(self, n, k, device):
                super().__init__()
                self.weight = torch.randn(n, k, device=device)
                self.bias = torch.randn(n, device=device)

            def forward(self, a):
                return torch.nn.functional.linear(a, self.weight, self.bias)

        M = 16
        N = 10
        K = 128
        example_inputs = (torch.randn(2, M, K, device=self.device),)
        model = Model(N, K, self.device)
        self.check_model(model, example_inputs)
        # Update model weights, after this AOTInductor should re-generate model.so
        # if weights are stored in the model.so
        model.weight += 1
        self.check_model(model, example_inputs)

    def test_triton_kernel_extern_kernel_arg(self):
        if self.device != GPU_TYPE:
            raise unittest.SkipTest("requires GPU")

        class Model(torch.nn.Module):
            def forward(self, x, y):
                out = torch.zeros_like(x)
                # torch.mm is ExternKernelOut
                add_kernel[(4,)](x, torch.mm(x, y), out, 4, 16)
                return out

        example_inputs = (
            torch.randn(4, 4, device=GPU_TYPE),
            torch.randn(4, 4, device=GPU_TYPE),
        )

        self.check_model(Model(), example_inputs)

    def test_triton_kernel_multi_output_arg(self):
        if self.device != GPU_TYPE:
            raise unittest.SkipTest("requires GPU")

        class Model(torch.nn.Module):
            def forward(self, x, y):
                out = torch.zeros_like(x)
                # torch.sort creates fallback kernel and hence MultiOutput
                add_kernel[(4,)](x, torch.sort(y).values, out, 4, 16)
                return out

        example_inputs = (
            torch.randn(4, 4, device=GPU_TYPE),
            torch.randn(4, 4, device=GPU_TYPE),
        )

        self.check_model(Model(), example_inputs)

    # @skipIfXpu(msg="torch.xpu.memory_allocated not supported yet")
    def test_triton_kernel_reinterpret_view_mem_leak(self):
        # Check for memory leak when using user-defined Triton Kernel + AOTI.
        if self.device != GPU_TYPE:
            raise unittest.SkipTest("requires GPU")

        class Model(torch.nn.Module):
            def __init__(self) -> None:
                super().__init__()

            def forward(self, x, y):
                out = torch.zeros_like(x)
                yy = y * y
                # reshape creates a ReinterpretView
                add_kernel[(4,)](x, yy.reshape_as(x), out, 4, 16)
                return out

        example_inputs = (
            torch.randn(4, 4, device=GPU_TYPE),
            torch.randn(1, 16, device=GPU_TYPE),
        )

        so_path: str = AOTIRunnerUtil.compile(
            Model(),
            example_inputs,
        )
        aot_inductor_module = AOTIRunnerUtil.load(GPU_TYPE, so_path)

        # Don't assign outputs to a variable b/c it will allocate GPU memory.
        device_interface = get_interface_for_device(GPU_TYPE)
        device: int = device_interface.current_device()
        mem_before = device_interface.memory_allocated(device)
        aot_inductor_module(*example_inputs)
        aot_inductor_module(*example_inputs)
        mem_after = device_interface.memory_allocated(device)
        self.assertEqual(mem_before, mem_after)

        actual = aot_inductor_module(*example_inputs)
        expected = Model()(*example_inputs)
        torch.testing.assert_close(actual, expected)

    @torch._dynamo.config.patch(capture_scalar_outputs=True)
    @common_utils.parametrize("dynamic", [False, True])
    @common_utils.parametrize("autotuning", [False, True])
    def test_triton_kernel_unbacked_symint_in_grid(self, dynamic, autotuning):
        if self.device != GPU_TYPE:
            raise unittest.SkipTest("requires GPU")

        class Model(torch.nn.Module):
            def forward(self, x, y, n_elements_tensor):
                output = torch.zeros_like(x)
                n_elements_symint = n_elements_tensor.item()
                n_elements = x.numel()

                def grid(meta):
                    return (triton.cdiv(n_elements_symint, meta["BLOCK_SIZE"]),)

                if autotuning:
                    add_kernel_autotuned[grid](
                        x,
                        y,
                        output,
                        n_elements,
                    )
                else:
                    add_kernel[grid](
                        x,
                        y,
                        output,
                        n_elements,
                        BLOCK_SIZE=16,
                    )

                return output

        example_inputs = (
            torch.randn(123, device=GPU_TYPE),
            torch.randn(123, device=GPU_TYPE),
            torch.tensor(123),
        )

        dynamic_shapes = None
        if dynamic:
            dim0 = Dim("s0", min=2, max=1024)
            dynamic_shapes = {
                "x": {0: dim0},
                "y": {0: dim0},
                "n_elements_tensor": {},
            }

        self.check_model(
            Model(),
            example_inputs,
            dynamic_shapes=dynamic_shapes,
        )

    def test_scaled_dot_product_efficient_attention(self):
        if self.device != GPU_TYPE:
            raise unittest.SkipTest("requires GPU")

        class Model(torch.nn.Module):
            def forward(self, q, k, v, attn_bias):
                return torch.ops.aten._scaled_dot_product_efficient_attention(
                    q, k, v, attn_bias, False
                )[0]

        example_inputs = (
            torch.randn(4, 4, 36, 36, device=GPU_TYPE),
            torch.randn(4, 4, 36, 36, device=GPU_TYPE),
            torch.randn(4, 4, 36, 36, device=GPU_TYPE),
            torch.randn(4, 4, 36, 36, device=GPU_TYPE),
        )
        self.check_model(Model(), example_inputs)

    def test_index_put_with_none_index(self):
        # index_put falls back in the deterministic mode
        with DeterministicGuard(True):

            class Model(torch.nn.Module):
                def forward(self, x, i1, i2, y):
                    return torch.ops.aten.index_put(
                        x,
                        (None, None, i1, i2.transpose(0, 1)),
                        y,
                        accumulate=True,
                    )

            example_inputs = (
                torch.rand(8, 192, 30, 30, device=self.device),
                torch.zeros(3, 14, 1, 1, dtype=torch.int64, device=self.device),
                torch.ones(14, 3, dtype=torch.int64, device=self.device),
                torch.randn(8, 192, 3, 14, 3, 14, device=self.device),
            )
            self.check_model(Model(), example_inputs)

    def test_runtime_checks(self):
        class Model(torch.nn.Module):
            def __init__(self) -> None:
                super().__init__()

            if SM80OrLater:

                def forward(self, x0, x1, x2, x3, x4, x5, x6, x7, x8, x9):
                    return (x0, x1, x2, x3, x4, x5, x6, x7, x8, x9)

            else:

                def forward(self, x0, x1, x2, x4, x5, x6, x7, x8, x9):
                    return (x0, x1, x2, x4, x5, x6, x7, x8, x9)

        inputs = []
        dtypes = [
            torch.float16,
            torch.float32,
            torch.float64,
            torch.bool,
            torch.int8,
            torch.int16,
            torch.int32,
            torch.int64,
            torch.uint8,
        ]
        if SM80OrLater:
            dtypes.append(torch.bfloat16)
        for dtype in dtypes:
            inputs.append(torch.ones(4, 8, 10, dtype=dtype, device=self.device))

        dim0 = Dim("s0", min=2, max=1024)
        dim1 = Dim("s1", min=2, max=512)
        dim2 = Dim("s2", min=2, max=128)
        dynamic_shapes = {
            "x0": {0: dim0},
            "x1": {0: dim0},
            "x2": {0: dim0},
            "x4": {1: dim1},
            "x5": {1: dim1},
            "x6": {},
            "x7": {2: dim2},
            "x8": {2: dim2},
            "x9": {2: dim2},
        }
        if SM80OrLater:
            dynamic_shapes["x3"] = {1: dim1}

        m = Model()
        inputs = tuple(inputs)
        with torch.no_grad(), config.patch(
            {
                "aot_inductor.debug_compile": True,
            }
        ):
            so_path = AOTIRunnerUtil.compile(m, inputs, dynamic_shapes=dynamic_shapes)
        with open(os.path.splitext(so_path)[0] + ".cpp") as cpp:
            src_code = cpp.read()
            FileCheck().check_count(
                "unmatched dtype",
                10 if SM80OrLater else 9,
                exactly=True,
            ).run(src_code)
            FileCheck().check_count(
                "unmatched dim value at",
                21
                if SM80OrLater
                else 19,  # we have 9 dynamic dims for which we generate different checks
                exactly=True,
            ).run(src_code)
            FileCheck().check_count(
                "dim value is too",
                18
                if SM80OrLater
                else 16,  # we have 9 dynamic dims for which we generate two checks
                exactly=True,
            ).run(src_code)
            FileCheck().check_count(
                "unmatched stride value at",
                21
                if SM80OrLater
                else 19,  # we have 9 symbolic strides for which we don't generate checks
                exactly=True,
            ).run(src_code)
        optimized = AOTIRunnerUtil.load(self.device, so_path)
        actual = optimized(*inputs)
        expected = m(*inputs)
        torch.testing.assert_close(actual, expected)

    @unittest.skipIf(TEST_WITH_ROCM, "FP8 is not supported on ROCM")
    @unittest.skipIf(not SM90OrLater, "FP8 is only supported on H100+")
    def test_runtime_checks_fp8(self):
        # cuda only
        if self.device != "cuda":
            return

        class Model(torch.nn.Module):
            def __init__(self) -> None:
                super().__init__()

            def forward(self, x0, x1):
                t = x0.to(torch.float) + x1.to(torch.float)
                return t

        inputs = []
        for dtype in (
            torch.float8_e4m3fn,
            torch.float8_e5m2,
            # FP8 funz are for AMD
            # see https://github.com/pytorch/pytorch/issues/126734
            # torch.float8_e4m3fnuz,
            # torch.float8_e5m2fnuz,
        ):
            inputs.append(torch.ones(8, 8, 8, dtype=dtype, device=self.device))
        dim0 = Dim("s0", min=2, max=1024)
        dynamic_shapes = {
            "x0": {0: dim0},
            "x1": {0: dim0},
        }
        with torch.no_grad(), config.patch(
            {
                "aot_inductor.debug_compile": True,
            }
        ):
            self.check_model(
                Model(),
                tuple(inputs),
                dynamic_shapes=dynamic_shapes,
            )

    def test_runtime_checks_complex(self):
        class Model(torch.nn.Module):
            def __init__(self) -> None:
                super().__init__()

            def forward(self, x0, x1, x2):
                return (x0, x1, x2)

        inputs = []
        x0 = torch.tensor([1, -1], dtype=torch.complex32, device=self.device)
        x1 = torch.tensor(
            [1 + 1j, -1 + 1j, -2 + 2j, 3 - 3j, 0, 1j, 1, -1],
            dtype=torch.complex64,
            device=self.device,
        )
        x2 = torch.tensor(128, dtype=torch.complex128, device=self.device)
        inputs.append(x0)
        inputs.append(x1)
        inputs.append(x2)
        dim0 = Dim("s0", min=2, max=1024)
        dynamic_shapes = {
            "x0": {0: dim0},
            "x1": {},
            "x2": {},
        }
        with torch.no_grad(), config.patch(
            {
                "aot_inductor.debug_compile": True,
            }
        ):
            self.check_model(
                Model(),
                tuple(inputs),
                dynamic_shapes=dynamic_shapes,
            )

    @unittest.skipIf(IS_FBCODE, "Not yet runnable in fbcode")
    def test_runtime_checks_dtype_failed(self):
        class Model(torch.nn.Module):
            def __init__(self) -> None:
                super().__init__()

            def forward(self, x):
                y = x.type(torch.float)
                return y

        x = torch.randn(1, 4, dtype=torch.float16, device=self.device)
        model = Model()
        with torch.no_grad(), config.patch(
            {
                "aot_inductor.debug_compile": True,
            }
        ):
            so_path: str = AOTIRunnerUtil.compile(
                model,
                (x,),
            )
        aot_inductor_module = AOTIRunnerUtil.load(self.device, so_path)
        x_casted = x.float()
        with self.assertRaisesRegex(Exception, ""):
            aot_inductor_module(x_casted)

    def test_non_contiguous_output_alias(self):
        # Test return x, x.contiguous() where x is non-contiguous.
        class Model(torch.nn.Module):
            def forward(self, x):
                squared = x * x
                transposed = squared.t()  # non-contiguous
                contig = transposed.contiguous()
                return transposed, contig

        x = torch.randn(3, 4, dtype=torch.float16, device=self.device)
        model = Model()
        with torch.no_grad():
            result = AOTIRunnerUtil.run(
                self.device,
                model,
                (x,),
            )
        actual = model(x)
        self.assertTrue(same(result, actual))

        # contiguous() should create a new tensor
        self.assertTrue(result[0].data_ptr() != result[1].data_ptr())

    def test_multiple_output_alias(self):
        # Test when mutliple outputs alias the same tensor
        class Model(torch.nn.Module):
            def forward(self, x):
                squared = x * x
                contig = squared.contiguous()  # alias
                reshaped = squared.reshape(squared.shape)  # alias
                cubed = squared * x
                return squared, contig, reshaped, cubed

        x = torch.randn(3, 4, dtype=torch.float32, device=self.device)
        model = Model()

        with torch.no_grad():
            result = AOTIRunnerUtil.run(
                self.device,
                model,
                (x,),
            )
        actual = model(x)
        self.assertTrue(same(result, actual))

        # squared, contig and reshaped alias the same tensor.
        self.assertTrue(result[0].data_ptr() == result[1].data_ptr())
        self.assertTrue(result[0].data_ptr() == result[2].data_ptr())
        # cubed shouldn't be an alias.
        self.assertTrue(result[0].data_ptr() != result[3].data_ptr())

    def test_runtime_checks_shape_failed(self):
        class Model(torch.nn.Module):
            def __init__(self) -> None:
                super().__init__()

            def forward(self, x):
                return x

        x = torch.randn(4, 4, 4, dtype=torch.float16, device=self.device)
        y0 = torch.randn(8, 4, 4, dtype=torch.float16, device=self.device)
        y1 = torch.randn(4, 8, 4, dtype=torch.float16, device=self.device)
        y2 = rand_strided(
            (4, 4, 4), (16, 1, 4), dtype=torch.float16, device=self.device
        )
        # batch size is outside of the range
        y3 = torch.randn(2048, 3, 4, dtype=torch.float16, device=self.device)
        y4 = torch.randn(2048, 4, 4, dtype=torch.float16, device=self.device)
        dim0 = Dim("s0", min=4, max=1024)
        dynamic_shapes = {
            "x": {0: dim0},
        }
        model = Model()
        with torch.no_grad(), config.patch(
            {
                "aot_inductor.debug_compile": True,
            }
        ):
            so_path: str = AOTIRunnerUtil.compile(
                model, (x,), dynamic_shapes=dynamic_shapes
            )
        aot_inductor_module = AOTIRunnerUtil.load(self.device, so_path)
        # dynamic dim works fine
        _ = aot_inductor_module(y0)
        with self.assertRaisesRegex(Exception, ""):
            aot_inductor_module(y1)
        with self.assertRaisesRegex(Exception, ""):
            aot_inductor_module(y2)
        with self.assertRaisesRegex(Exception, ""):
            aot_inductor_module(y3)
        with self.assertRaisesRegex(Exception, ""):
            aot_inductor_module(y4)

    def test_add_complex(self):
        class Model(torch.nn.Module):
            def forward(self, a, b):
                return torch.add(a, b)

        x = torch.tensor(
            [1 + 1j, -1 + 1j, -2 + 2j, 3 - 3j, 0, 1j, 1, -1], device=self.device
        )
        y = torch.tensor(
            [1 + 1j, -1 + 1j, -2 + 2j, 3 - 3j, 0, 1j, 1, -1], device=self.device
        )
        self.check_model(Model(), (x, y))

    def test_embedding_bag(self):
        class Model(torch.nn.Module):
            def forward(self, w, i, o):
                return torch.ops.aten._embedding_bag(w, i, o, False, 0, False, None)

        example_inputs = (
            torch.randn([10, 4], device=self.device),
            torch.randint(10, [8], device=self.device),
            torch.tensor([0, 2, 6], device=self.device),
        )
        self.check_model(Model(), example_inputs)

    def test_fft_c2c(self):
        class Model(torch.nn.Module):
            def forward(self, x):
                return torch.fft.fftn(x), torch.fft.fftn(x).real

        example_inputs = (torch.randn(16, 16, 16, device=self.device),)
        self.check_model(Model(), example_inputs)

    def test_bool_input(self):
        # Specialize on whichever branch the example input for b is
        class Model(torch.nn.Module):
            def forward(self, x, b):
                if b:
                    return x * x
                else:
                    return x + x

        example_inputs = (torch.randn(3, 3, device=self.device), True)
        self.check_model(Model(), example_inputs)

    def test_int_list_input(self):
        class Model(torch.nn.Module):
            def forward(self, x, i):
                return x * i[0] * i[1]

        example_inputs = (torch.randn(3, 3, device=self.device), [3, 4])
        self.check_model(Model(), example_inputs)

    def test_nested_tensor_from_jagged(self):
        class Model(nn.Module):
            def __init__(self) -> None:
                super().__init__()
                self.mlp = nn.Sequential(
                    nn.Linear(128, 64), nn.ReLU(), nn.Linear(64, 32), nn.Sigmoid()
                )

            def forward(self, values, offsets):
                nt = torch.nested.nested_tensor_from_jagged(values, offsets)
                res = self.mlp(nt)
                return res.values()

        model = Model().to(device=self.device)

        example_inputs_1 = (
            torch.randn((15, 128), device=self.device),
            torch.tensor([0, 3, 4, 10, 15], device=self.device),
        )

        # same "NT batch size", different actual amount of data
        example_inputs_2 = (
            torch.randn((31, 128), device=self.device),
            torch.tensor([0, 1, 20, 25, 31], device=self.device),
        )

        # same actual amount of data, different "NT batch size"
        example_inputs_3 = (
            torch.randn((15, 128), device=self.device),
            torch.tensor([0, 3, 10, 15], device=self.device),
        )

        # different "NT batch size"
        example_inputs_4 = (
            torch.randn((37, 128), device=self.device),
            torch.tensor([0, 5, 16, 25, 29, 37], device=self.device),
        )

        dim0_values = Dim("dim0_values", min=1, max=128)
        dim0_offsets = Dim("dim0_offsets", min=1, max=9)
        dynamic_shapes = {"values": {0: dim0_values}, "offsets": {0: dim0_offsets}}
        example_inputs_list = [
            example_inputs_1,
            example_inputs_2,
            example_inputs_3,
            example_inputs_4,
        ]

        self.check_model_with_multiple_inputs(
            model, example_inputs_list, dynamic_shapes=dynamic_shapes
        )

    @common_utils.parametrize("max_autotune", [True, False])
    def test_misc_1(self, max_autotune):
        if self.device == "cpu" and IS_MACOS and max_autotune:
            raise unittest.SkipTest("max_autotune not supported on macos")

        class Model(nn.Module):
            def __init__(self) -> None:
                super().__init__()
                self.mlp = nn.Sequential(
                    nn.Linear(128, 64), nn.ReLU(), nn.Linear(64, 32), nn.Sigmoid()
                )
                self.emb = nn.EmbeddingBag(num_embeddings=128, embedding_dim=32)
                self.over_arch = nn.Sequential(
                    nn.Linear(64, 32), nn.ReLU(), nn.Linear(32, 32), nn.Sigmoid()
                )

            def forward(self, x, y):
                mlp_output = self.mlp(x)
                emb_output = self.emb(y)
                return self.over_arch(torch.concat([mlp_output, emb_output], dim=1))

        example_inputs = (
            torch.randn(16, 128, device=self.device),
            torch.randint(0, 128, (16, 10), device=self.device),
        )
        self.check_model(
            Model(), example_inputs, options=dict(max_autotune=max_autotune)
        )

    @skip_if_no_torchvision
    def test_torchvision_transforms_functional_tensor_resize(self):
        import torchvision

        # https://fb.workplace.com/groups/1075192433118967/permalink/1501860707118802/
        class A(torch.nn.Module):
            def forward(self, image: torch.Tensor, target_size: torch.Tensor):
                target_h, target_w = target_size.tolist()
                torch._check(target_h > 0)
                torch._check(target_w > 0)
                torch._check(target_h <= 4000)
                torch._check(target_w <= 4000)

                return torchvision.transforms._functional_tensor.resize(
                    image,
                    size=[target_h, target_w],
                    interpolation="bilinear",
                    antialias=False,
                )

        model = A()
        example_inputs = (
            torch.ones([3, 800, 600], device=self.device),
            torch.tensor([448, 336], device=self.device),
        )
        dynamic_shapes = {
            "image": {
                1: torch.export.Dim("height", min=1, max=4000),
                2: torch.export.Dim("width", min=1, max=4000),
            },
            "target_size": None,
        }
        self.check_model(model, example_inputs, dynamic_shapes=dynamic_shapes)

    def test_aoti_debug_printer_codegen(self):
        # basic addmm model to test codegen for aoti intermediate debug printer
        class Model(torch.nn.Module):
            def __init__(self, n, k, device):
                super().__init__()
                self.weight = torch.randn(n, k, device=device)
                self.bias = torch.randn(n, device=device)

            def forward(self, a):
                return torch.nn.functional.linear(a, self.weight, self.bias)

        M = 8
        N = 6
        K = 16
        model = Model(N, K, self.device)
        batch = 2
        a = torch.randn(batch, M, K, device=self.device)
        example_inputs = (a,)

        kernel_calls = (
            [
                ("triton_poi_fused_0", 1),
                (f"aoti_torch_{GPU_TYPE}_addmm_out", 2),
            ]
            if self.device == GPU_TYPE
            else [
                ("aoti_torch_cpu_addmm_out", 2),
            ]
        )

        # test default debug printing all tensor values codegen
        with config.patch({"aot_inductor.debug_intermediate_value_printer": "2"}):
            result, code = run_and_get_cpp_code(
                AOTIRunnerUtil.compile, model, example_inputs
            )

            # check the c shim print_tensor_handle call is triggered by the config and injected the cpp output code as expected
            self.assertEqual("aoti_torch_print_tensor_handle" in code, True)

            # check the codegen for debug printing around the actual kernel call is expected

            for kernel_call, count in kernel_calls:
                FileCheck().check_count(
                    f"before_launch - {kernel_call}",
                    count,
                ).run(code)
                FileCheck().check_count(
                    f"after_launch - {kernel_call}",
                    count,
                ).run(code)

        # test printing selected kernel's tensor values codegen
        filtered_kernel_name = f"aoti_torch_{self.device}_addmm_out"
        with config.patch(
            {
                "aot_inductor.debug_intermediate_value_printer": "2",
                "aot_inductor.filtered_kernel_names": filtered_kernel_name,
            }
        ):
            result, code = run_and_get_cpp_code(
                AOTIRunnerUtil.compile, model, example_inputs
            )
            filtered_kernel_calls = [
                (filtered_kernel_name, 2),
            ]
            for kernel_call, count in filtered_kernel_calls:
                FileCheck().check_count(
                    f"before_launch - {kernel_call}",
                    count,
                ).run(code)
                FileCheck().check_count(
                    f"after_launch - {kernel_call}",
                    count,
                ).run(code)

            kernel_calls_not_to_print = [
                kernel_call
                for kernel_call in kernel_calls
                if kernel_call[0] != filtered_kernel_name
            ]
            for kernel_name, _ in kernel_calls_not_to_print:
                FileCheck().check_not(f"before_launch - {kernel_name}").run(code)
                FileCheck().check_not(f"after_launch - {kernel_name}").run(code)

    def test_aoti_debug_printer_user_defined_triton_kernel(self):
        if self.device != GPU_TYPE:
            raise unittest.SkipTest("requires GPU")

        class Model(torch.nn.Module):
            def __init__(self) -> None:
                super().__init__()

            def forward(self, x, y):
                out = torch.zeros_like(x)
                add_kernel[(4,)](x, y, out, n_elements=4, BLOCK_SIZE=16)
                return out

        example_inputs = (
            torch.randn(4, 4, device=self.device),
            torch.randn(4, 4, device=self.device),
        )

        kernel_calls = [
            ("add_kernel_0", 3),
        ]

        with config.patch({"aot_inductor.debug_intermediate_value_printer": "2"}):
            result, code = run_and_get_cpp_code(
                AOTIRunnerUtil.compile, Model(), example_inputs
            )
            # check the c shim print_tensor_handle call is triggered by the config and injected the cpp output code as expected
            self.assertEqual("aoti_torch_print_tensor_handle" in code, True)
            # check the codegen for debug printing around the actual kernel call is expected
            for kernel_call, count in kernel_calls:
                FileCheck().check_count(
                    f"before_launch - {kernel_call}",
                    count,
                ).run(code)
                FileCheck().check_count(
                    f"after_launch - {kernel_call}",
                    count,
                ).run(code)

    def test_aoti_debug_printer_cpp_kernel(self):
        if self.device != "cpu":
            raise unittest.SkipTest("cpu test case only")

        # a simple cpp kernel test case for testing the debug printer codegen
        # on cpp kernel cpu device.
        class Model(torch.nn.Module):
            def __init__(self) -> None:
                super().__init__()

            def forward(self, x):
                t = torch.tensor(x.size(-1), device="cpu", dtype=torch.float)
                t = torch.sqrt(t * 3)
                return x * t

        example_inputs = (torch.randn(4, 4, device="cpu"),)

        kernel_calls = [
            ("cpp_fused_mul_sqrt_0", 2),
        ]

        with config.patch({"aot_inductor.debug_intermediate_value_printer": "2"}):
            result, code = run_and_get_cpp_code(
                AOTIRunnerUtil.compile, Model(), example_inputs
            )
            # check the c shim print_tensor_handle call is triggered by the config and injected the cpp output code as expected
            self.assertEqual("aoti_torch_print_tensor_handle" in code, True)
            # check the codegen for debug printing around the actual kernel call is expected
            for kernel_call, count in kernel_calls:
                FileCheck().check_count(
                    f"before_launch - {kernel_call}",
                    count,
                ).run(code)
                FileCheck().check_count(
                    f"after_launch - {kernel_call}",
                    count,
                ).run(code)

    def test_aoti_debug_printer_sym_inputs(self):
        if self.device != GPU_TYPE:
            raise unittest.SkipTest("requires GPU")

        from torch.testing._internal.triton_utils import add_kernel

        class Model(torch.nn.Module):
            def __init__(self):
                super().__init__()

            def forward(self, x):
                maxlen = max(x.item(), 512)
                a = torch.ones(maxlen, device=GPU_TYPE)
                b = torch.ones(maxlen, device=GPU_TYPE)
                out = torch.zeros_like(a)
                # unbacked symint in grid
                add_kernel[(1, 1, maxlen)](a, b, out, maxlen, 32)
                return out

        example_inputs = (torch.randint(high=1024, size=(1,), device=self.device),)

        expected_scalar_args = [
            "triton_poi_fused_zeros_like_0_xnumel",
            "triton_poi_fused_1_xnumel",
            "std::max(static_cast<int64_t>(512L), static_cast<int64_t>(u0))",
        ]

        with config.patch({"aot_inductor.debug_intermediate_value_printer": "2"}):
            result, code = run_and_get_cpp_code(
                AOTIRunnerUtil.compile, Model(), example_inputs
            )
            self.assertEqual("aoti_torch_print_tensor_handle" in code, True)
            for scalar in expected_scalar_args:
                FileCheck().check_count(
                    f"{scalar}",
                    2,
                ).run(code)

    def test_aoti_debug_printing_model_inputs_codegen(self):
        if self.device != "cuda":
            raise unittest.SkipTest("requires CUDA")

        class Model(torch.nn.Module):
            def __init__(self):
                super().__init__()

            def forward(self, a, b, c):
                x = a * 3.14
                y = torch.addmm(c, x, b)
                z = torch.nn.functional.gelu(y)
                return z

        example_inputs = (
            torch.randn(10, 20, device="cuda"),
            torch.randn(20, 30, device="cuda"),
            torch.randn(10, 30, device="cuda"),
        )
        model = Model()
        kernel_calls = [
            ("aoti_model_inputs", 3),
        ]

        with config.patch({"aot_inductor.debug_intermediate_value_printer": "2"}):
            result, code = run_and_get_cpp_code(
                AOTIRunnerUtil.compile, model, example_inputs
            )
            self.assertEqual("aoti_torch_print_tensor_handle" in code, True)
            # check the codegen for debug printing around aoti model inputs is expected
            for kernel_call, count in kernel_calls:
                FileCheck().check_count(
                    f"{kernel_call}",
                    count,
                ).run(code)

    def test_size_from_multi_output(self):
        class Model(torch.nn.Module):
            def __init__(self):
                super().__init__()
                self.relu = torch.nn.ReLU()

            def forward(self, x):
                _x, _i = torch.unique(x, sorted=True, return_inverse=True)
                _x = _x.detach().clone()
                return self.relu(_x), _i

        example_inputs = (torch.randn(8, device=self.device),)
        self.check_model(Model(), example_inputs)

    @dynamo_config.patch({"capture_scalar_outputs": True})
    def test_sym_i64_input_codegen(self):
        if self.device != GPU_TYPE:
            raise unittest.SkipTest("requires GPU")

        from torch.testing._internal.triton_utils import add_kernel

        class Model(torch.nn.Module):
            def __init__(self) -> None:
                super().__init__()

            def forward(self, x):
                x_symint = x.item()
                a = torch.ones(x_symint, device=GPU_TYPE)
                b = torch.ones(x_symint, device=GPU_TYPE)
                out = torch.zeros_like(a)
                # unbacked symint in grid
                add_kernel[(1, 1, x_symint)](a, b, out, x_symint, 32)
                return out

        example_inputs = (
            torch.randint(high=1024, size=(1,), device=self.device, dtype=torch.int32),
        )
        # This simple unit test case model generates two triton kernels:
        # 1. triton_poi_fused_ones_1:
        # triton_meta={'signature': {'out_ptr0': '*fp32', 'xnumel': 'i64'}
        # 2. add_kernel:
        # triton_meta={'signature': {'in_ptr0': '*fp32', 'in_ptr1': '*fp32', 'out_ptr': '*fp32', 'n_elements': 'i64'}
        # input u0 was defined as int32_t initially, verify for every kernel var args downstream,
        # it gets explicitly declared using its data types in the cpp wrapper codegen code.
        expected_scalar_args = [
            "int64_t var_1 = u0;",
            "int64_t var_3 = u0;",
            "int64_t var_5 = u0;",
            "int64_t var_9 = u0;",
        ]
        # check the new behavior of codegen is expected
        result, code = run_and_get_cpp_code(
            AOTIRunnerUtil.compile, Model(), example_inputs
        )
        for scalar_line in expected_scalar_args:
            FileCheck().check_count(
                scalar_line,
                1,
            ).run(code)

        self.check_model(Model(), example_inputs)

    def test_none_args_aot_codegen(self):
        if self.device != GPU_TYPE:
            raise unittest.SkipTest("requires GPU")

        @triton.autotune(
            configs=[
                triton.Config({"BLOCK_SIZE": 32}, num_stages=5, num_warps=2),
                triton.Config({"BLOCK_SIZE": 64}, num_stages=4, num_warps=4),
            ],
            key=["n_elements"],
        )
        @triton.jit
        def sin_kernel(
            in_ptr0,
            out_ptr,
            # We want to include an arg known to be 1 at compile time
            # This is because we remove None args from the arg list; changing the eq_1/constexpr arg indices.
            # We want to make sure we recompute these correctly
            EQ_1_ARG,
            n_elements,
            BLOCK_SIZE: "tl.constexpr",
        ):
            pid = tl.program_id(axis=0)
            block_start = pid * BLOCK_SIZE
            offsets = block_start + tl.arange(0, BLOCK_SIZE)
            mask = offsets < n_elements
            if in_ptr0 is not None:
                x = tl.load(in_ptr0 + offsets, mask=mask)
            else:
                x = 0.0
            output = tl.sin(x) + EQ_1_ARG
            tl.store(out_ptr + offsets, output, mask=mask)

        def sin_triton(x, out):
            n_elements = out.numel()
            sin_kernel[(n_elements,)](x, out, 1, n_elements)
            return out

        x = torch.randn(65, device=self.device)
        out = torch.empty_like(x)

        not_none_inputs = (x, out)
        none_inputs = (None, out)

        # AOTI compilation specializes on either None or non-None inputs
        # So we have to check twice here

        self.check_model(sin_triton, none_inputs)
        self.check_model(sin_triton, not_none_inputs)

    def test_issue_140766(self):
        class Model(torch.nn.Module):
            def __init__(self):
                super().__init__()
                self.mlp = torch.nn.Sequential(
                    torch.nn.Linear(128, 512),
                    torch.nn.ReLU(),
                    torch.nn.Linear(512, 128),
                )
                self.norm = torch.nn.LayerNorm(128)
                self.attn = torch.nn.functional.scaled_dot_product_attention

            def forward(self, x):
                # [2, 128, 4096]
                x = x.transpose(1, 2)
                # [2, 4096, 128]
                for _ in range(2):
                    x = self.forward_block(x)
                return x

            def forward_block(self, x):
                # x: B, H*W, C
                B = x.shape[0]
                H, W, C = 64, 64, 128
                shortcut = x
                x = self.norm(x)
                x = x.reshape(B, H, W, C)
                # B, H, W, C
                x = self.attn(x, x, x)
                x = x.reshape(B, H // 8, W // 8, 8, 8, -1)
                x = x.transpose(2, 3).reshape(B, H * W, -1)

                x = shortcut + x
                x = x + self.mlp(self.norm(x))
                return x

        bs = torch.export.Dim("bs", max=12)
        example_inputs = (torch.randn(2, 128, 4096, device=self.device),)
        self.check_model(Model(), example_inputs, dynamic_shapes={"x": {0: bs}})

    def test_so_without_weight(self):
        class Model(torch.nn.Module):
            def __init__(self, n, k, device):
                super().__init__()
                self.weight = torch.randn(n, k, device=device)
                self.bias = torch.randn(n, device=device)

            def forward(self, a):
                return torch.nn.functional.linear(a, self.weight, self.bias)

        M, N, K = 128, 2048, 4096
        model = Model(N, K, self.device)
        a = torch.randn(M, K, device=self.device)
        example_inputs = (a,)
        with torch.no_grad(), config.patch(
            {
                "always_keep_tensor_constants": True,
                "aot_inductor.package_constants_in_so": True,
            }
        ):
            so_path = AOTIRunnerUtil.compile(
                model=model,
                example_inputs=example_inputs,
            )

        with torch.no_grad(), config.patch(
            {
                "always_keep_tensor_constants": True,
                "aot_inductor.package_constants_in_so": False,
            }
        ):
            so_path_weightless = AOTIRunnerUtil.compile(
                model=model,
                example_inputs=example_inputs,
            )
        self.assertTrue(os.path.getsize(so_path) > 10_000_000)
        self.assertTrue(os.path.getsize(so_path_weightless) < 10_000_000)

        runner = AOTIRunnerUtil.load_runner(self.device, so_path_weightless)

        # Let's check whether the model has correct constant name mapping.
        expected_original_fqns = {
            "L__self___weight": "L__self___weight",
            "L__self___bias": "L__self___bias",
        }
        self.assertEqual(
            expected_original_fqns, runner.get_constant_names_to_original_fqns()
        )

        def runner_call(*args, **kwargs):
            import torch.fx._pytree as fx_pytree

            call_spec = runner.get_call_spec()
            in_spec = pytree.treespec_loads(call_spec[0])
            out_spec = pytree.treespec_loads(call_spec[1])
            flat_inputs = fx_pytree.tree_flatten_spec((args, kwargs), in_spec)
            flat_inputs = [x for x in flat_inputs if isinstance(x, torch.Tensor)]
            flat_outputs = runner.run(flat_inputs)
            return pytree.tree_unflatten(flat_outputs, out_spec)

        test_inputs = torch.randn(M, K, device=self.device)
        attach_weights = {
            "L__self___weight": model.weight,
            "L__self___bias": model.bias,
        }
        runner.update_constant_buffer(attach_weights, False, False)
        expected = model(test_inputs)
        output = runner_call(test_inputs)
        self.assertEqual(expected, output)

    def test_update_constant_buffer(self):
        class Model(torch.nn.Module):
            def __init__(self, n, k, device):
                super().__init__()
                self.weight = torch.randn(n, k, device=device)
                self.bias = torch.randn(n, device=device)

            def forward(self, a):
                return torch.nn.functional.linear(a, self.weight, self.bias)

        M, N, K = 8, 6, 16
        model = Model(N, K, self.device)
        a = torch.randn(M, K, device=self.device)
        example_inputs = (a,)
        with torch.no_grad(), config.patch({"always_keep_tensor_constants": True}):
            so_path = AOTIRunnerUtil.compile(
                model=model,
                example_inputs=example_inputs,
            )

        runner = AOTIRunnerUtil.load_runner(self.device, so_path)

        # Let's check whether the model has correct constant name mapping.
        expected_original_fqns = {
            "L__self___weight": "L__self___weight",
            "L__self___bias": "L__self___bias",
        }
        self.assertEqual(
            expected_original_fqns, runner.get_constant_names_to_original_fqns()
        )

        def runner_call(*args, **kwargs):
            import torch.fx._pytree as fx_pytree

            call_spec = runner.get_call_spec()
            in_spec = pytree.treespec_loads(call_spec[0])
            out_spec = pytree.treespec_loads(call_spec[1])
            flat_inputs = fx_pytree.tree_flatten_spec((args, kwargs), in_spec)
            flat_inputs = [x for x in flat_inputs if isinstance(x, torch.Tensor)]
            flat_outputs = runner.run(flat_inputs)
            return pytree.tree_unflatten(flat_outputs, out_spec)

        test_inputs = torch.randn(M, K, device=self.device)
        expected = model(test_inputs)
        output = runner_call(test_inputs)
        self.assertEqual(expected, output)

        new_weights = {
            "L__self___weight": torch.randn(N, K, device=self.device),
            "L__self___bias": torch.randn(N, device=self.device),
        }
        runner.update_constant_buffer(new_weights, False, False)
        new_output = runner_call(test_inputs)
        new_expected = torch.nn.functional.linear(
            test_inputs, new_weights["L__self___weight"], new_weights["L__self___bias"]
        )
        self.assertEqual(new_expected, new_output)

    def test_cond_share_predicte(self):
        class Model(torch.nn.Module):
            def forward(self, predicate, x):
                y = torch.cond(
                    predicate,
                    lambda: x + 1,
                    lambda: x + 2,
                )

                z = torch.cond(
                    predicate,
                    lambda: y + 1,
                    lambda: y + 2,
                )
                return (z,)

        example_inputs = (
            torch.tensor([True]).to(self.device),
            torch.tensor([1, 2, 3]).to(self.device),
        )
        self.check_model(Model(), example_inputs)

    @unittest.skipIf(
        IS_FBCODE,
        "To enable after the C shim FC window ends",
    )
    def test_misaligned_input_1(self):
        if self.device != "cuda":
            raise unittest.SkipTest("CUDA test only")

        class Model(torch.nn.Module):
            def forward(self, x):
                return x.sin() + x.cos()

        N = 64 * 64 * 64 + 64
        arg = torch.randn(N, device=self.device)
        example_inputs = (arg,)
        model = Model()
        expected = model(*example_inputs)
        so_path = AOTIRunnerUtil.compile(model, example_inputs)
        optimized = AOTIRunnerUtil.load(self.device, so_path)
        # If the model is compiled with aligned inputs, the generated
        # code will check inputs alignment at runtime
        self.code_check_count(
            model, example_inputs, "aoti_torch_clone_preserve_strides", 1
        )

        misaligned_arg = torch.zeros(N + 1, device=self.device)
        misaligned_arg = misaligned_arg[1:]
        misaligned_arg.copy_(arg)
        actual = optimized(misaligned_arg)
        torch.testing.assert_close(actual, expected)

    def test_misaligned_input_2(self):
        if self.device != "cuda":
            raise unittest.SkipTest("CUDA test only")

        class Model(torch.nn.Module):
            def forward(self, x):
                return x.sin() + x.cos()

        N = 64 * 64 * 64 + 64
        arg = torch.randn(N, device=self.device)
        misaligned_arg = torch.zeros(N + 1, device=self.device)
        misaligned_arg = misaligned_arg[1:]
        misaligned_arg.copy_(arg)
        example_inputs = (misaligned_arg,)

        model = Model()
        self.check_model(model, example_inputs)
        # If the model is already compiled with a misaligned input, the
        # generated code should NOT contain an alignment check for that input.
        self.code_check_count(
            model, example_inputs, "aoti_torch_clone_preserve_strides", 0
        )

    def test_conv3d(self):
        if self.device != GPU_TYPE or not is_big_gpu():
            raise unittest.SkipTest("requires modern GPU to run max-autotune")

        if not _has_sufficient_memory(self.device, 2**35):
            raise unittest.SkipTest("insufficient memory")

        class Model(torch.nn.Module):
            def __init__(self) -> None:
                super().__init__()

            def forward(
                self,
                convert_element_type_1271,
                convert_element_type_1272,
                convert_element_type_1273,
            ):
                return torch.ops.aten.convolution.default(
                    convert_element_type_1271,
                    convert_element_type_1272,
                    convert_element_type_1273,
                    [1, 1],
                    [1, 1],
                    [1, 1],
                    False,
                    [0, 0],
                    1,
                )

        example_inputs = (
            torch.randn(1, 64, 5160, 5160, device=self.device),
            torch.randn(3, 64, 3, 3, device=self.device),
            torch.randn(3, device=self.device),
        )
        dynamic_shapes = {
            "convert_element_type_1271": {
                3: torch.export.Dim.DYNAMIC,
                4: torch.export.Dim.DYNAMIC,
            },
            "convert_element_type_1272": None,
            "convert_element_type_1273": None,
        }
        with config.patch(
            {
                "max_autotune": True,
                "max_autotune_conv_backends": "TRITON",
            }
        ):
            self.check_model(
                Model(),
                example_inputs,
                atol=0.1,
                rtol=1e-3,
                dynamic_shapes=dynamic_shapes,
            )

<<<<<<< HEAD
    def test_issue_143498(self):
=======
    def test__int_mm(self):
>>>>>>> 42663381
        class Model(torch.nn.Module):
            def __init__(self) -> None:
                super().__init__()

<<<<<<< HEAD
            def forward(self, arg0_1, arg1_1, arg2_1, arg3_1, arg4_1, arg5_1, arg6_1):
                index = torch.ops.aten.index.Tensor(arg1_1, [arg2_1])
                index_1 = torch.ops.aten.index.Tensor(arg0_1, [arg2_1])
                unsqueeze = torch.ops.aten.unsqueeze.default(index, 1)
                unsqueeze_1 = torch.ops.aten.unsqueeze.default(index_1, 1)
                cat = torch.ops.aten.cat.default([unsqueeze, unsqueeze_1], -1)
                select = torch.ops.aten.select.int(cat, 1, 0)
                index_put = torch.ops.aten.index_put.default(
                    arg5_1, [select, arg6_1], arg4_1
                )
                return index_put

        example_inputs = (
            torch.tensor(
                [-1, -1, 14, -1, -1, -1, -1, -1, -1, -1, 49, -1],
                device=self.device,
                dtype=torch.int64,
            ),
            torch.tensor(
                [0, 0, 0, 1, 1, 1, 1, 2, 2, 2, 2, 2],
                device=self.device,
                dtype=torch.int64,
            ),
            torch.tensor(
                [
                    False,
                    False,
                    True,
                    False,
                    False,
                    False,
                    False,
                    False,
                    False,
                    False,
                    True,
                    False,
                ],
                device=self.device,
                dtype=torch.bool,
            ),
            torch.tensor([2, 10], device=self.device, dtype=torch.int64),
            torch.tensor([34, 33], device=self.device, dtype=torch.int64),
            torch.zeros(3, 50, device=self.device, dtype=torch.int64),
            torch.tensor([14, 49], device=self.device, dtype=torch.int64),
        )
        model = Model()
        self.check_model(model, example_inputs)
=======
            def forward(self, x, y):
                return torch._int_mm(x, y)

        example_inputs = (
            torch.randint(-10, 10, (64, 32), device=self.device, dtype=torch.int8),
            torch.randint(-10, 10, (32, 64), device=self.device, dtype=torch.int8),
        )
        self.check_model(Model(), example_inputs)
>>>>>>> 42663381


class AOTInductorLoggingTest(LoggingTestCase):
    @make_logging_test(dynamic=logging.DEBUG)
    def test_shape_env_reuse(self, records):
        # make sure ShapeEnv is only created once and reused afterwards
        class Foo(torch.nn.Module):
            def forward(self, x):
                return x + 2

        inputs = (torch.randn(4, 4),)
        dynamic_shapes = {
            "x": {0: Dim.AUTO, 1: Dim.AUTO},
        }
        ep = export(Foo(), inputs, dynamic_shapes=dynamic_shapes, strict=False)
        with torch.no_grad():
            torch._inductor.aot_compile(ep.module(), inputs)
        self.assertEqual([r.msg == "create_env" for r in records].count(True), 1)


common_utils.instantiate_parametrized_tests(AOTInductorTestsTemplate)


def fail_cpu(is_skip=False):
    return TestFailure(
        ("cpu",),
        is_skip=is_skip,
    )


def fail_gpu(suffixes: Tuple[str, ...], is_skip=False):
    return TestFailure(
        suffixes,
        is_skip=is_skip,
    )


# test_failures, xfail by default, set is_skip=True to skip
CPU_TEST_FAILURES = {
    # TODO: failed internally
    "test_multiple_output_alias": fail_cpu(is_skip=True),
    "test_update_constant_buffer": fail_cpu(is_skip=True),
    "test_so_without_weight": fail_cpu(is_skip=True),
}

# test_failures, xfail by default, set is_skip=True to skip
GPU_TEST_FAILURES = {
    # quantized unsupported for GPU
    "test_quantized_linear": fail_gpu(("cuda", "xpu")),
    "test_quanatized_int8_linear": fail_gpu(("cuda", "xpu")),
    # No scaled_dot_product_efficient_attention implementation for XPU yet.
    "test_scaled_dot_product_efficient_attention": fail_gpu(("xpu",)),
}


class AOTInductorTestABICompatibleCpu(TestCase):
    device = "cpu"
    device_type = "cpu"
    check_model = check_model
    check_model_with_multiple_inputs = check_model_with_multiple_inputs
    code_check_count = code_check_count
    allow_stack_allocation = False
    use_minimal_arrayref_interface = False


copy_tests(
    AOTInductorTestsTemplate,
    AOTInductorTestABICompatibleCpu,
    "cpu",
    CPU_TEST_FAILURES,
)


@unittest.skipIf(sys.platform == "darwin", "No CUDA on MacOS")
class AOTInductorTestABICompatibleGpu(TestCase):
    device = GPU_TYPE
    device_type = GPU_TYPE
    check_model = check_model
    check_model_with_multiple_inputs = check_model_with_multiple_inputs
    code_check_count = code_check_count
    allow_stack_allocation = False
    use_minimal_arrayref_interface = False


copy_tests(
    AOTInductorTestsTemplate,
    AOTInductorTestABICompatibleGpu,
    GPU_TYPE,
    GPU_TEST_FAILURES,
)

if __name__ == "__main__":
    from torch._inductor.test_case import run_tests

    # cpp_extension N/A in fbcode
    if HAS_GPU or sys.platform == "darwin":
        run_tests(needs="filelock")<|MERGE_RESOLUTION|>--- conflicted
+++ resolved
@@ -4196,16 +4196,25 @@
                 dynamic_shapes=dynamic_shapes,
             )
 
-<<<<<<< HEAD
+    def test__int_mm(self):
+        class Model(torch.nn.Module):
+            def __init__(self) -> None:
+                super().__init__()
+
+            def forward(self, x, y):
+                return torch._int_mm(x, y)
+
+        example_inputs = (
+            torch.randint(-10, 10, (64, 32), device=self.device, dtype=torch.int8),
+            torch.randint(-10, 10, (32, 64), device=self.device, dtype=torch.int8),
+        )
+        self.check_model(Model(), example_inputs)
+
     def test_issue_143498(self):
-=======
-    def test__int_mm(self):
->>>>>>> 42663381
-        class Model(torch.nn.Module):
-            def __init__(self) -> None:
-                super().__init__()
-
-<<<<<<< HEAD
+        class Model(torch.nn.Module):
+            def __init__(self) -> None:
+                super().__init__()
+
             def forward(self, arg0_1, arg1_1, arg2_1, arg3_1, arg4_1, arg5_1, arg6_1):
                 index = torch.ops.aten.index.Tensor(arg1_1, [arg2_1])
                 index_1 = torch.ops.aten.index.Tensor(arg0_1, [arg2_1])
@@ -4254,17 +4263,6 @@
         )
         model = Model()
         self.check_model(model, example_inputs)
-=======
-            def forward(self, x, y):
-                return torch._int_mm(x, y)
-
-        example_inputs = (
-            torch.randint(-10, 10, (64, 32), device=self.device, dtype=torch.int8),
-            torch.randint(-10, 10, (32, 64), device=self.device, dtype=torch.int8),
-        )
-        self.check_model(Model(), example_inputs)
->>>>>>> 42663381
-
 
 class AOTInductorLoggingTest(LoggingTestCase):
     @make_logging_test(dynamic=logging.DEBUG)
