--- conflicted
+++ resolved
@@ -89,7 +89,28 @@
         if benchmarker_cls is TritonBenchmarker:
             self.assertEqual(self.counter_value(benchmarker_cls, "triton_do_bench"), 1)
 
-<<<<<<< HEAD
+    @unittest.skipIf(not HAS_CPU and not HAS_GPU, "requires CPU or GPU")
+    @unittest.expectedFailure
+    @parametrize("benchmarker_cls", (Benchmarker, TritonBenchmarker))
+    def test_benchmark_safely_infers_device_no_devices(
+        self, benchmarker_cls, device="cpu" if HAS_CPU else GPU_TYPE
+    ):
+        benchmarker = benchmarker_cls()
+        (fn, _, _), _ = self.make_params(device)
+        benchmarker.benchmark(fn, (), {})
+
+    @unittest.skipIf(not HAS_CPU or not HAS_GPU, "requires CPU and GPU")
+    @unittest.expectedFailure
+    @parametrize("benchmarker_cls", (Benchmarker, TritonBenchmarker))
+    def test_benchmark_safely_infers_device_many_devices(self, benchmarker_cls):
+        benchmarker = benchmarker_cls()
+        (fn, cpu_args, cpu_kwargs), _ = self.make_sum("cpu")
+        (_, gpu_args, gpu_kwargs), _ = self.make_sum(GPU_TYPE)
+        many_devices_args = cpu_args + gpu_args
+        many_devices_kwargs = cpu_kwargs
+        many_devices_kwargs.update(gpu_kwargs)
+        benchmarker.benchmark(fn, many_devices_args, many_devices_kwargs)
+
     @config.patch({"is_fbcode": lambda: False})
     @parametrize(
         "benchmarker_cls,feature_name", [(InductorBenchmarker, "inductor_benchmarker")]
@@ -144,29 +165,6 @@
         else:
             benchmarker.should_fallback = lambda: False
             self.assertEqual(self.counter_value(benchmarker_cls, "benchmark_gpu"), 1)
-=======
-    @unittest.skipIf(not HAS_CPU and not HAS_GPU, "requires CPU or GPU")
-    @unittest.expectedFailure
-    @parametrize("benchmarker_cls", (Benchmarker, TritonBenchmarker))
-    def test_benchmark_safely_infers_device_no_devices(
-        self, benchmarker_cls, device="cpu" if HAS_CPU else GPU_TYPE
-    ):
-        benchmarker = benchmarker_cls()
-        (fn, _, _), _ = self.make_params(device)
-        benchmarker.benchmark(fn, (), {})
-
-    @unittest.skipIf(not HAS_CPU or not HAS_GPU, "requires CPU and GPU")
-    @unittest.expectedFailure
-    @parametrize("benchmarker_cls", (Benchmarker, TritonBenchmarker))
-    def test_benchmark_safely_infers_device_many_devices(self, benchmarker_cls):
-        benchmarker = benchmarker_cls()
-        (fn, cpu_args, cpu_kwargs), _ = self.make_sum("cpu")
-        (_, gpu_args, gpu_kwargs), _ = self.make_sum(GPU_TYPE)
-        many_devices_args = cpu_args + gpu_args
-        many_devices_kwargs = cpu_kwargs
-        many_devices_kwargs.update(gpu_kwargs)
-        benchmarker.benchmark(fn, many_devices_args, many_devices_kwargs)
->>>>>>> 164ba1a1
 
 
 if __name__ == "__main__":
