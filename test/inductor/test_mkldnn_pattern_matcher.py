--- conflicted
+++ resolved
@@ -2245,7 +2245,7 @@
         This testcase will quantize a single Linear Moduel with int8_mixed_bf16 quantization.
         """
         for bias in [True, False]:
-            self._qlinear_cpu_test_helper(
+            self._qlinear_test_helper(
                 (torch.randn((2, 4)).to(device="xpu"),),
                 device="xpu",
                 int8_mixed_bf16=True,
@@ -2269,7 +2269,7 @@
         This testcase will quantize a single Linear Moduel.
         """
         for bias in [True, False]:
-            self._qlinear_cpu_test_helper(
+            self._qlinear_test_helper(
                 (torch.randn((2, 3, 4)).to(device="xpu"),), device="xpu", bias=bias
             )
 
@@ -2294,7 +2294,7 @@
         This testcase will quantize a single Linear Moduel with int8_mixed_bf16 quantization.
         """
         for bias in [True, False]:
-            self._qlinear_cpu_test_helper(
+            self._qlinear_test_helper(
                 (torch.randn((2, 3, 4)).to(device="xpu"),),
                 device="xpu",
                 int8_mixed_bf16=True,
@@ -2355,7 +2355,6 @@
                 bias=bias,
             )
 
-<<<<<<< HEAD
     @skipIfNoDynamoSupport
     @skipIfNoONEDNNBF16
     @skipIfNoONEDNN
@@ -2377,7 +2376,7 @@
                     17 if bias else 16,
                 )
 
-            self._qlinear_cpu_test_helper(
+            self._qlinear_test_helper(
                 (torch.randn((2, 4, 3, 4)).to(device="xpu"),),
                 device="xpu",
                 int8_mixed_bf16=True,
@@ -2386,10 +2385,7 @@
                 bias=bias,
             )
 
-    def _qlinear_unary_cpu_test_helper(
-=======
     def _qlinear_unary_test_helper(
->>>>>>> 3f6e00a9
         self, inputs, unary_op=torch.nn.ReLU(), device="cpu", int8_mixed_bf16=False
     ):
         class M(torch.nn.Module):
@@ -2464,7 +2460,7 @@
         r"""
         This testcase will quantize a Linear->ReLU pattern with int8_mixed_bf16 quantization.
         """
-        self._qlinear_unary_cpu_test_helper(
+        self._qlinear_unary_test_helper(
             (torch.randn((2, 4)).to(device="xpu"),), device="xpu", int8_mixed_bf16=True
         )
 
@@ -2483,7 +2479,7 @@
         r"""
         This testcase will quantize a Linear->ReLU pattern.
         """
-        self._qlinear_unary_cpu_test_helper(
+        self._qlinear_unary_test_helper(
             (torch.randn((2, 3, 4)).to(device="xpu"),), device="xpu"
         )
 
@@ -2506,7 +2502,7 @@
         r"""
         This testcase will quantize a Linear->ReLU pattern with int8_mixed_bf16 quantization.
         """
-        self._qlinear_unary_cpu_test_helper(
+        self._qlinear_unary_test_helper(
             (torch.randn((2, 3, 4)).to(device="xpu"),),
             device="xpu",
             int8_mixed_bf16=True,
@@ -2554,14 +2550,14 @@
         This testcase will quantize a Linear->GELU pattern with int8_mixed_bf16 quantization.
         """
         for gelu in [torch.nn.GELU("none"), torch.nn.GELU("tanh")]:
-            self._qlinear_unary_cpu_test_helper(
+            self._qlinear_unary_test_helper(
                 (torch.randn((2, 4)).to(device="xpu"),),
                 gelu,
                 device="xpu",
                 int8_mixed_bf16=True,
             )
 
-    def _qlinear_add_cpu_test_helper(
+    def _qlinear_add_test_helper(
         self,
         device="cpu",
         use_relu=False,
@@ -2753,7 +2749,7 @@
     @parametrize("is_qat", [False])
     @parametrize("is_dynamic", [False])
     def test_qlinear_add_int8_mixed_bf16_xpu(self, use_relu, is_qat, is_dynamic):
-        self._qlinear_add_cpu_test_helper(
+        self._qlinear_add_test_helper(
             device="xpu",
             int8_mixed_bf16=True,
             use_relu=use_relu,
