--- conflicted
+++ resolved
@@ -928,7 +928,6 @@
         """
         self._qconv2d_test_helper(int8_mixed_bf16=True)
 
-<<<<<<< HEAD
     @skipIfNoDynamoSupport
     @skipIfNoONEDNNBF16
     @skipIfNoONEDNN
@@ -937,12 +936,9 @@
         r"""
         This testcase will quantize a single Conv2d module with int8_mixed_bf16 quantization.
         """
-        self._qconv2d_cpu_test_helper(device="xpu", int8_mixed_bf16=True)
-
-    def _qconv2d_unary_cpu_test_helper(
-=======
+        self._qconv2d_test_helper(device="xpu", int8_mixed_bf16=True)
+
     def _qconv2d_unary_test_helper(
->>>>>>> 0f261e8f
         self,
         device="cpu",
         int8_mixed_bf16=False,
@@ -1018,11 +1014,7 @@
         r"""
         This testcase will quantize Conv2d->ReLU pattern with int8_mixed_bf16 quantization.
         """
-<<<<<<< HEAD
-        self._qconv2d_unary_cpu_test_helper(device="xpu", int8_mixed_bf16=True)
-=======
         self._qconv2d_unary_test_helper(int8_mixed_bf16=True)
->>>>>>> 0f261e8f
 
     @skipIfNoDynamoSupport
     @skipIfNoONEDNN
