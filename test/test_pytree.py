--- conflicted
+++ resolved
@@ -1,6 +1,7 @@
 # Owner(s): ["module: pytree"]
 
 import collections
+import enum
 import inspect
 import os
 import re
@@ -9,6 +10,7 @@
 import unittest
 from collections import defaultdict, deque, namedtuple, OrderedDict, UserDict
 from dataclasses import dataclass
+from enum import auto
 from typing import Any, NamedTuple
 
 import torch
@@ -959,8 +961,6 @@
         self.assertIsInstance(serialized_spec, str)
         self.assertEqual(spec, py_pytree.treespec_loads(serialized_spec))
 
-<<<<<<< HEAD
-=======
     def test_pytree_serialize_defaultdict_enum(self):
         spec = py_pytree.TreeSpec(
             defaultdict,
@@ -984,7 +984,6 @@
         serialized_spec = py_pytree.treespec_dumps(spec)
         self.assertIsInstance(serialized_spec, str)
 
->>>>>>> 430d54ee
     def test_pytree_serialize_namedtuple(self):
         Point1 = namedtuple("Point1", ["x", "y"])
         py_pytree._register_namedtuple(
