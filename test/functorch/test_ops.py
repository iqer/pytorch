# Owner(s): ["module: functorch"]

# Copyright (c) Facebook, Inc. and its affiliates.
# All rights reserved.
#
# This source code is licensed under the BSD-style license found in the
# LICENSE file in the root directory of this source tree.

import functools
import itertools
import unittest

<<<<<<< HEAD
from torch.testing._internal.common_utils import unMarkDynamoStrictTest
from torch.testing._internal.common_utils import TestCase, run_tests, is_iterable_of_tensors, IS_MACOS, \
    IS_X86, parametrize, TEST_WITH_ASAN, TEST_WITH_ROCM, noncontiguous_like
from torch.testing._internal.common_utils import skipIfRocm, runOnRocm
=======
>>>>>>> f34905f6
import torch
import torch.autograd.forward_ad as fwAD
from common_utils import (
    check_vmap_fallback,
    decorate,
    expectedFailureIf,
    generate_vmap_inputs,
    get_fallback_and_vmap_exhaustive,
    is_batch_norm_training,
    is_valid_inplace_sample_input,
    loop,
    loop2,
    opsToleranceOverride,
    skip,
    skipOps,
    tol1,
    tol2,
    xfail,
)
from functorch import grad, jacfwd, jacrev, vjp, vmap
from functorch_additional_op_db import additional_op_db
from torch import Tensor
from torch._functorch.eager_transforms import _as_tuple, jvp
from torch.testing._internal.autograd_function_db import autograd_function_db
from torch.testing._internal.common_cuda import with_tf32_off
from torch.testing._internal.common_device_type import (
    instantiate_device_type_tests,
    ops,
    tol,
    toleranceOverride,
)
from torch.testing._internal.common_methods_invocations import op_db

from torch.testing._internal.common_utils import (
    is_iterable_of_tensors,
    IS_MACOS,
    IS_X86,
    noncontiguous_like,
    parametrize,
    run_tests,
    runOnRocm,
    skipIfRocm,
    TEST_WITH_ASAN,
    TEST_WITH_ROCM,
    TestCase,
    unMarkDynamoStrictTest,
)

from torch.testing._internal.opinfo.core import SampleInput
from torch.utils import _pytree as pytree
from torch.utils._pytree import tree_flatten, tree_map, tree_unflatten

aten = torch.ops.aten


# Version of autograd.grad with some differences:
#   - pytree inputs is allowed (but leaves of the pytree have to all
#     be tensors)
#   - if an input is not used as part of derivatives, we will return a
#     zero-filled tensor for the result
def _autograd_grad(
    outputs, inputs, grad_outputs=None, retain_graph=False, create_graph=True
):
    inputs, inputs_spec = tree_flatten(inputs)
    diff_inputs = tuple(inp for inp in inputs if inp.requires_grad)
    if grad_outputs is None:
        diff_outputs = tuple(out for out in outputs if out.requires_grad)
    else:
        diff_grad_outputs = [
            (out, go) for out, go in zip(outputs, grad_outputs) if out.requires_grad
        ]
        if len(diff_grad_outputs) == 0:
            diff_outputs, grad_outputs = (), ()
        else:
            diff_outputs, grad_outputs = zip(*diff_grad_outputs)
    grad_inputs = torch.autograd.grad(
        diff_outputs,
        diff_inputs,
        grad_outputs,
        retain_graph=retain_graph,
        create_graph=create_graph,
        allow_unused=True,
    )
    result = []
    grad_inputs_iter = iter(grad_inputs)
    for inp in inputs:
        if inp.requires_grad:
            grad_input = next(grad_inputs_iter)
            if grad_input is None:
                result.append(torch.zeros_like(inp))
            else:
                result.append(grad_input)
        else:
            result.append(torch.zeros_like(inp))
    return tree_unflatten(result, inputs_spec)


def diff_arg(arg, requires_grad=True):
    def is_differentiable_arg(arg):
        if requires_grad:
            return arg.requires_grad
        else:
            return arg.is_floating_point() or arg.is_complex()

    if is_iterable_of_tensors(arg):
        if all(is_differentiable_arg(a) for a in arg):
            return True
        if all(not is_differentiable_arg(a) for a in arg):
            return False
        raise RuntimeError("NYI: The test runner can't handle this")
    return isinstance(arg, Tensor) and is_differentiable_arg(arg)


# Given f, returns an f' such that:
# - f' takes only positional arguments
# - All arguments to f' are floating-point Tensors
# - All outputs of f' are floating-point Tensors
def normalize_op_input_output2(
    f, args, kwargs, output_process_fn_grad=None, requires_grad=True
):
    flat_args, args_spec = tree_flatten(args)
    diff_argnums = tuple(
        i
        for i, arg in enumerate(flat_args)
        if diff_arg(arg, requires_grad=requires_grad)
    )
    assert len(diff_argnums) > 0
    primals = tuple(flat_args[i] for i in diff_argnums)

    @functools.wraps(f)
    def wrapped(*primals):
        _args = list(flat_args)
        for num, arg in zip(diff_argnums, primals):
            _args[num] = arg
        _args = tree_unflatten(_args, args_spec)
        result = f(*_args, **kwargs)
        if output_process_fn_grad is not None:
            result = output_process_fn_grad(result)
        if isinstance(result, tuple):
            result = tuple(r for r in result if torch.is_floating_point(r))
            assert len(result) > 0
        return result

    return wrapped, primals


# TODO: consolidate with normalize_op_input_output2
def normalize_op_input_output3(
    f, args, kwargs, sample_args, output_process_fn_grad=None
):
    flat_args, args_spec = tree_flatten(args)
    flat_sample_args = pytree.tree_leaves(sample_args)
    diff_argnums = tuple(
        i
        for i, (arg, sample) in enumerate(zip(flat_args, flat_sample_args))
        if diff_arg(sample, requires_grad=True)
    )
    assert len(diff_argnums) > 0
    primals = tuple(flat_args[i] for i in diff_argnums)

    @functools.wraps(f)
    def wrapped(*primals):
        _args = list(flat_args)
        for num, arg in zip(diff_argnums, primals):
            _args[num] = arg
        _args = tree_unflatten(_args, args_spec)
        result = f(*_args, **kwargs)
        if output_process_fn_grad is not None:
            result = output_process_fn_grad(result)
        if isinstance(result, tuple):
            result = tuple(r for r in result if torch.is_floating_point(r))
            assert len(result) > 0
        return result

    return wrapped, primals


def normalize_op_input_output(f, sample, requires_grad=True):
    args = tuple([sample.input] + list(sample.args))
    return normalize_op_input_output2(
        f,
        args,
        sample.kwargs,
        sample.output_process_fn_grad,
        requires_grad=requires_grad,
    )


def ref_vjp(f, *primals):
    result = f(*primals)

    def wrapped(cotangents):
        return _autograd_grad(_as_tuple(result), primals, _as_tuple(cotangents))

    return result, wrapped


def simulate_jvp(f, primals, tangents):
    primals_out, tangents_out = torch.autograd.functional.jvp(f, primals, tangents)
    return primals_out, tangents_out


def ref_jvp(f, primals, tangents):
    with fwAD.dual_level():
        duals = tuple(fwAD.make_dual(p, t) for p, t in zip(primals, tangents))
        result_duals = f(*duals)
        result_duals, spec = tree_flatten(result_duals)
        primals_out, tangents_out = zip(*(fwAD.unpack_dual(d) for d in result_duals))
        return tree_unflatten(primals_out, spec), tree_unflatten(tangents_out, spec)


def get_sample_cotangents(f, sample):
    fn, primals = normalize_op_input_output(f, sample)
    output = fn(*primals)
    return tree_map(torch.randn_like, output)


# returns a new function g(*args, *cotangents)
# that computes vjps and (*args, cotangents)
def get_vjp_fn_and_args_with_cotangents(f, sample, cotangents):
    args = tuple([sample.input] + list(sample.args))
    kwargs = sample.kwargs
    flat_args, args_spec = tree_flatten(args)
    flat_cotangents, cotangents_spec = tree_flatten(cotangents)

    @functools.wraps(f)
    def wrapped(*args):
        assert len(args) == len(flat_args) + len(flat_cotangents)
        actual_args = args[: len(flat_args)]
        cotangents = args[len(flat_args) :]
        actual_args = tree_unflatten(actual_args, args_spec)
        cotangents = tree_unflatten(cotangents, cotangents_spec)

        fn, primals = normalize_op_input_output3(
            f, actual_args, kwargs, flat_args, sample.output_process_fn_grad
        )
        _, vjp_fn = vjp(fn, *primals)
        return vjp_fn(cotangents)

    return wrapped, tuple(flat_args + flat_cotangents)


# Returns a new function g(*args, *cotangents) that computes vjps and
# sample (*args, *cotangents)
def get_vjpfull_variant(f, sample):
    fn, primals = normalize_op_input_output(f, sample)
    return _get_vjpfull_variant(fn, primals)


def get_vjpfull_variant2(f, args, kwargs):
    fn, primals = normalize_op_input_output2(f, args, kwargs)
    return _get_vjpfull_variant(fn, primals)


def _get_vjpfull_variant(fn, primals):
    result = fn(*primals)
    cotangents = _as_tuple(
        tree_map(lambda x: torch.randn_like(x, requires_grad=True), result)
    )
    num_primals = len(primals)
    args = (*primals, *cotangents)

    @functools.wraps(fn)
    def wrapped(*args):
        primals = args[:num_primals]
        cotangents = args[num_primals:]
        result, vjp_fn = vjp(fn, *primals)
        if isinstance(result, torch.Tensor):
            assert len(cotangents) == 1
            cotangents = cotangents[0]
        return vjp_fn(cotangents)

    return wrapped, args


def get_jvp_variant(f, sample):
    # We want this higher-order variant of jvp, so that it can
    # be used to wrap vmap
    fn, primals = normalize_op_input_output(f, sample, requires_grad=False)
    tangents = _as_tuple(tree_map(lambda x: torch.randn_like(x), primals))

    @functools.wraps(f)
    def wrapped(*args):
        tangents = args
        primals_out, tangents_out = jvp(fn, primals, tangents)

        if isinstance(primals_out, torch.Tensor):
            return (primals_out, tangents_out)
        else:
            flat_primals_out = pytree.tree_leaves(primals_out)
            flat_tangents_out = pytree.tree_leaves(tangents_out)
            return tuple(flat_primals_out + flat_tangents_out)

    return wrapped, tangents


def get_jvp_variant_primals_tangents2(
    f, args, kwargs, output_process_fn_grad=None, requires_grad=False
):
    fn, primals = normalize_op_input_output2(
        f, args, kwargs, output_process_fn_grad, requires_grad
    )
    tangents = _as_tuple(tree_map(lambda x: torch.randn_like(x), primals))
    return _get_jvp_variant(fn, primals, tangents)


def get_jvp_variant_primals_tangents(f, sample):
    # We want this higher-order variant of jvp, so that it can
    # be used to wrap vmap
    fn, primals = normalize_op_input_output(f, sample, requires_grad=False)
    tangents = _as_tuple(tree_map(lambda x: torch.randn_like(x), primals))
    return _get_jvp_variant(fn, primals, tangents)


def _get_jvp_variant(fn, primals, tangents):
    @functools.wraps(fn)
    def wrapped(*args):
        primals_in = args[: len(primals)]
        tangents_in = args[len(primals) :]
        primals_out, tangents_out = jvp(fn, primals_in, tangents_in)

        if isinstance(primals_out, torch.Tensor):
            return (primals_out, tangents_out)
        else:
            flat_primals_out = pytree.tree_leaves(primals_out)
            flat_tangents_out = pytree.tree_leaves(tangents_out)
            return tuple(flat_primals_out + flat_tangents_out)

    return wrapped, primals + tangents


def is_inplace(op, variant):
    if hasattr(variant, "__wrapped__"):
        return variant.__wrapped__ is op.get_inplace()
    return variant is op.get_inplace()


vjp_fail = {
    xfail("tensor_split"),  # data_ptr composite compliance
    decorate("nn.functional.batch_norm", decorator=skipIfRocm),
    decorate("nn.functional.instance_norm", decorator=skipIfRocm),
    # https://github.com/pytorch/pytorch/issues/96560
    decorate("nn.functional.scaled_dot_product_attention", decorator=skipIfRocm),
}

aliasing_ops = {
    "T",
    "broadcast_to",
    "conj",
    "contiguous",
    "diagonal",  # linalg.diagonal is an alias
    "expand",
    "flatten",
    "imag",
    "mH",  # adjoint is an alias
    "mT",
    "movedim",  # moveaxis is an alias
    "narrow",
    "permute",
    "positive",
    # 'ravel', is composite implicit autograd and may call clone
    "real",
    "reshape",
    "resolve_conj",
    "resolve_neg",
    "select",
    "squeeze",
    "transpose",  # swapdims and swapaxes are aliases
    "unflatten",
    "unfold",
    "unsqueeze",
    "view",
    "view_as",
    "view_as_complex",
    "view_as_real",
}

aliasing_ops_list_return = {
    "chunks",
    "dsplit",
    "hsplit",
    "split",
    "unbind",
    "vsplit",
    # 'tensor_split' not composite compliant, see vjp_fail
}

skip_noncontig = {
<<<<<<< HEAD
    '_batch_norm_with_update',
=======
    "_batch_norm_with_update",
>>>>>>> f34905f6
}


@unittest.skipIf(TEST_WITH_ASAN, "tests time out with asan, are probably redundant")
@unMarkDynamoStrictTest
class TestOperators(TestCase):
    @with_tf32_off  # https://github.com/pytorch/pytorch/issues/86798
    @ops(op_db + additional_op_db + autograd_function_db, allowed_dtypes=(torch.float,))
<<<<<<< HEAD
    @skipOps('TestOperators', 'test_grad', vjp_fail.union({
        xfail('chalf', '', device_type='cpu'),  # RuntimeError: "sum_cpu" not implemented for 'ComplexHalf'
        xfail('sparse.sampled_addmm', ''),  # RuntimeError: Sparse CSR tensors do not have strides
        xfail('sparse.mm', 'reduce'),  # RuntimeError: Sparse CSR tensors do not have strides

        # Non-contiguous Bugs
        #
        # AssertionError: Tensor-likes are not close!
        xfail('_softmax_backward_data', device_type='cpu'),
        xfail('as_strided'),
        xfail('as_strided', 'partial_views'),

        # RuntimeError: !self.requires_grad() || self.is_contiguous()
        xfail('as_strided_scatter'),

        # RuntimeError: Tensor must have a last dimension with stride 1
        xfail('view_as_complex'),
        # query: last dimension must be contiguous
        # Fused attention kernels require last dim to be contiguous
        xfail('nn.functional.scaled_dot_product_attention'),
        xfail("torch.ops.aten._flash_attention_forward"),
        xfail("torch.ops.aten._efficient_attention_forward"),

        # RuntimeError: Expected contiguous tensor, but got
        # non-contiguous tensor for argument #2 'grad_output'
        decorate(
            '_batch_norm_with_update',
            decorator=expectedFailureIf(TEST_WITH_ROCM),
            device_type='cuda',
        )
    }))
    @opsToleranceOverride('TestOperators', 'test_grad', (
        tol1('nn.functional.binary_cross_entropy_with_logits',
             {torch.float32: tol(atol=1e-04, rtol=1e-04)}),
        tol1('masked.cumprod',
             {torch.float32: tol(atol=1e-05, rtol=1e-05)}),
        tol1('svd_lowrank',
             {torch.float32: tol(atol=3e-04, rtol=3e-04)}, device_type='cuda'),
        tol1('linalg.tensorsolve',
             {torch.float32: tol(atol=3e-04, rtol=3e-04)}, device_type='cuda'),
        tol1('nn.functional.multi_head_attention_forward',
             {torch.float32: tol(atol=8e-04, rtol=1e-03)}),
        tol1('__rmatmul__',
             {torch.float32: tol(atol=3e-04, rtol=3e-04)}, device_type='cuda'),
        tol1('matmul',
             {torch.float32: tol(atol=3e-04, rtol=3e-04)}, device_type='cuda'),

    ))
=======
    @skipOps(
        "TestOperators",
        "test_grad",
        vjp_fail.union(
            {
                xfail(
                    "chalf", "", device_type="cpu"
                ),  # RuntimeError: "sum_cpu" not implemented for 'ComplexHalf'
                xfail(
                    "sparse.sampled_addmm", ""
                ),  # RuntimeError: Sparse CSR tensors do not have strides
                xfail(
                    "sparse.mm", "reduce"
                ),  # RuntimeError: Sparse CSR tensors do not have strides
                # Non-contiguous Bugs
                #
                # AssertionError: Tensor-likes are not close!
                xfail("_softmax_backward_data", device_type="cpu"),
                xfail("as_strided"),
                xfail("as_strided", "partial_views"),
                # RuntimeError: !self.requires_grad() || self.is_contiguous()
                xfail("as_strided_scatter"),
                # RuntimeError: Tensor must have a last dimension with stride 1
                xfail("view_as_complex"),
                # query: last dimension must be contiguous
                # Fused attention kernels require last dim to be contiguous
                xfail("nn.functional.scaled_dot_product_attention"),
                xfail("torch.ops.aten._flash_attention_forward"),
                xfail("torch.ops.aten._efficient_attention_forward"),
                # RuntimeError: Expected contiguous tensor, but got
                # non-contiguous tensor for argument #2 'grad_output'
                decorate(
                    "_batch_norm_with_update",
                    decorator=expectedFailureIf(TEST_WITH_ROCM),
                    device_type="cuda",
                ),
            }
        ),
    )
    @opsToleranceOverride(
        "TestOperators",
        "test_grad",
        (
            tol1(
                "nn.functional.binary_cross_entropy_with_logits",
                {torch.float32: tol(atol=1e-04, rtol=1e-04)},
            ),
            tol1("masked.cumprod", {torch.float32: tol(atol=1e-05, rtol=1e-05)}),
            tol1(
                "svd_lowrank",
                {torch.float32: tol(atol=3e-04, rtol=3e-04)},
                device_type="cuda",
            ),
            tol1(
                "linalg.tensorsolve",
                {torch.float32: tol(atol=3e-04, rtol=3e-04)},
                device_type="cuda",
            ),
            tol1(
                "nn.functional.multi_head_attention_forward",
                {torch.float32: tol(atol=8e-04, rtol=1e-03)},
            ),
            tol1(
                "__rmatmul__",
                {torch.float32: tol(atol=3e-04, rtol=3e-04)},
                device_type="cuda",
            ),
            tol1(
                "matmul",
                {torch.float32: tol(atol=3e-04, rtol=3e-04)},
                device_type="cuda",
            ),
        ),
    )
>>>>>>> f34905f6
    def test_grad(self, device, dtype, op):
        if op.name in vjp_fail:
            self.skipTest("Skipped; Expected failures")
            return

        if not op.supports_autograd:
            self.skipTest("Skipped! Autograd not supported.")
            return

        samples = op.sample_inputs(device, dtype, requires_grad=True)

        if is_inplace(op, op.get_op()):
            self.skipTest("Skipped for redundancy. test_vjp handles in-place testing.")
            return

        for sample in samples:
            args = [sample.input] + list(sample.args)
            kwargs = sample.kwargs

            if op.name not in skip_noncontig:
                noncontig_sample = sample.noncontiguous()
                noncontig_args = [noncontig_sample.input] + list(noncontig_sample.args)
                noncontig_kwargs = noncontig_sample.kwargs

            diff_argnums = tuple(i for i, arg in enumerate(args) if diff_arg(arg))
            assert len(diff_argnums) > 0
            diff_args = tuple(args[i] for i in diff_argnums)

            def wrapped_fn(*args, **kwargs):
                result = op(*args, **kwargs)
                if sample.output_process_fn_grad is not None:
                    result = sample.output_process_fn_grad(result)

                def abs_if_complex(t):
                    if t.dtype.is_complex:
                        return t.abs()
                    return t

                # Reduce into single value for grad
                if isinstance(result, torch.Tensor):
                    return abs_if_complex(result.sum())
                result = sum(abs_if_complex(res.sum()) for res in result)
                return result

            result = grad(wrapped_fn, diff_argnums)(*args, **kwargs)
            expected = _autograd_grad(_as_tuple(wrapped_fn(*args, **kwargs)), diff_args)
            self.assertEqual(result, expected)
<<<<<<< HEAD

            if op.name not in skip_noncontig:
                result_noncontig = grad(wrapped_fn, diff_argnums)(*noncontig_args, **noncontig_kwargs)
                self.assertEqual(result_noncontig, expected)

    @with_tf32_off  # https://github.com/pytorch/pytorch/issues/86798
    @ops(op_db + additional_op_db + autograd_function_db, allowed_dtypes=(torch.float,))
    @skipOps('TestOperators', 'test_jvp', set({
        # Composite ops that do bad things. Need to be fixed in PyTorch core.
        # RuntimeError: Cannot access data pointer of Tensor that doesn't have storage
        xfail('tensor_split'),

        # BUG: silent incorrectness: runs and produces numerical differences
        skip('nn.functional.max_unpool1d'),  # fails everywhere except on mac
        skip('nn.functional.max_unpool2d'),  # fails everywhere except on windows
        skip('nn.functional.max_unpool3d'),  # fails everywhere except on mac
        xfail("native_batch_norm"),          # TODO: fails comparing None to tensor of 0s for saved_mean/var tangents
        xfail("_native_batch_norm_legit"),   # TODO: fails comparing None to tensor of 0s for saved_mean/var tangents
        xfail("_batch_norm_with_update"),     # TODO: fails comparing None to tensor of 0s for saved_mean/var tangents
=======

            if op.name not in skip_noncontig:
                result_noncontig = grad(wrapped_fn, diff_argnums)(
                    *noncontig_args, **noncontig_kwargs
                )
                self.assertEqual(result_noncontig, expected)
>>>>>>> f34905f6

    @with_tf32_off  # https://github.com/pytorch/pytorch/issues/86798
    @ops(op_db + additional_op_db + autograd_function_db, allowed_dtypes=(torch.float,))
    @skipOps(
        "TestOperators",
        "test_jvp",
        set(
            {
                # Composite ops that do bad things. Need to be fixed in PyTorch core.
                # RuntimeError: Cannot access data pointer of Tensor that doesn't have storage
                xfail("tensor_split"),
                # BUG: silent incorrectness: runs and produces numerical differences
                skip("nn.functional.max_unpool1d"),  # fails everywhere except on mac
                skip(
                    "nn.functional.max_unpool2d"
                ),  # fails everywhere except on windows
                skip("nn.functional.max_unpool3d"),  # fails everywhere except on mac
                xfail(
                    "native_batch_norm"
                ),  # TODO: fails comparing None to tensor of 0s for saved_mean/var tangents
                xfail(
                    "_native_batch_norm_legit"
                ),  # TODO: fails comparing None to tensor of 0s for saved_mean/var tangents
                xfail(
                    "_batch_norm_with_update"
                ),  # TODO: fails comparing None to tensor of 0s for saved_mean/var tangents
                xfail("nn.functional.scaled_dot_product_attention"),
                xfail("torch.ops.aten._flash_attention_forward"),
                xfail("torch.ops.aten._efficient_attention_forward"),
                xfail(
                    "nn.functional.rrelu"
                ),  # in-place test errors out with no formula implemented
                xfail(
                    "NumpyExpMarkDirtyAutogradFunction"
                ),  # TODO: https://github.com/pytorch/pytorch/issues/91280
                # https://github.com/pytorch/pytorch/issues/96560
                # ROCm: NotImplementedError
                decorate("nn.functional.batch_norm", decorator=skipIfRocm),
                # ROCm: NotImplementedError
                decorate("nn.functional.instance_norm", decorator=skipIfRocm),
                # --- Non-Contiguous Failures! ---
                # This is expected to fail as the operator
                # expects last dim to have stride=1
                xfail("view_as_complex"),
                # BUG
                # AssertionError: Tensor-likes are not close!
                xfail("as_strided"),
                xfail("as_strided", "partial_views"),
                xfail("as_strided_scatter"),
                decorate(
                    "linalg.det",
                    "singular",
                    decorator=expectedFailureIf(IS_MACOS and IS_X86),
                ),
            }
        ),
    )
    @opsToleranceOverride(
        "TestOperators",
        "test_jvp",
        (
            tol1(
                "nn.functional.conv_transpose3d",
                {torch.float32: tol(atol=1e-04, rtol=1.3e-06)},
                device_type="cuda",
            ),
            tol1(
                "linalg.tensorsolve",
                {torch.float32: tol(atol=1e-04, rtol=1.3e-05)},
                device_type="cuda",
            ),
            tol1(
                "nn.functional.binary_cross_entropy_with_logits",
                {torch.float32: tol(atol=4e-04, rtol=4e-04)},
            ),
            tol1(
                "nn.functional.batch_norm", {torch.float32: tol(atol=4e-05, rtol=5e-05)}
            ),
            tol1("nn.functional.conv2d", {torch.float32: tol(atol=4e-05, rtol=5e-05)}),
            tol1("pca_lowrank", {torch.float32: tol(atol=5e-05, rtol=5e-05)}),
            tol1(
                "nn.functional.multi_head_attention_forward",
                {torch.float32: tol(atol=6e-05, rtol=2e-05)},
            ),
        ),
    )
    def test_jvp(self, device, dtype, op):
        # TODO: get rid of vjp_decomp when we add decomposition support to
        # PyTorch's forward-mode ad. Currently the decomposition support only
        # works for functorch.jvp
        VJP_DECOMP = {
            "nn.functional.logsigmoid",
        }
        if op.name in VJP_DECOMP:
            fixme_ref_jvp_local = simulate_jvp
        else:
            fixme_ref_jvp_local = ref_jvp

        if not op.supports_forward_ad and op.name not in VJP_DECOMP:
            self.skipTest("Skipped! Forward AD not supported.")
            return

        samples = op.sample_inputs(device, dtype, requires_grad=True)

        outplace_variant = op if not is_inplace(op, op.get_op()) else None
        inplace_variant = op.inplace_variant if op.supports_inplace_autograd else None

        for sample in samples:
            if outplace_variant:
<<<<<<< HEAD
                self.jvp_opinfo_test(outplace_variant, sample,
                                     sample.output_process_fn_grad,
                                     clone_inputs=False,
                                     fixme_ref_jvp_local=fixme_ref_jvp_local,
                                     test_noncontig=op.name not in skip_noncontig)
            if is_valid_inplace_sample_input(sample, op, inplace_variant):
                self.jvp_opinfo_test(inplace_variant, sample,
                                     sample.output_process_fn_grad,
                                     clone_inputs=True,
                                     fixme_ref_jvp_local=fixme_ref_jvp_local,
                                     test_noncontig=op.name not in skip_noncontig)

    def jvp_opinfo_test(self, fn, sample, output_process_fn,
                        clone_inputs, fixme_ref_jvp_local, test_noncontig):
=======
                self.jvp_opinfo_test(
                    outplace_variant,
                    sample,
                    sample.output_process_fn_grad,
                    clone_inputs=False,
                    fixme_ref_jvp_local=fixme_ref_jvp_local,
                    test_noncontig=op.name not in skip_noncontig,
                )
            if is_valid_inplace_sample_input(sample, op, inplace_variant):
                self.jvp_opinfo_test(
                    inplace_variant,
                    sample,
                    sample.output_process_fn_grad,
                    clone_inputs=True,
                    fixme_ref_jvp_local=fixme_ref_jvp_local,
                    test_noncontig=op.name not in skip_noncontig,
                )

    def jvp_opinfo_test(
        self,
        fn,
        sample,
        output_process_fn,
        clone_inputs,
        fixme_ref_jvp_local,
        test_noncontig,
    ):
>>>>>>> f34905f6
        # NB: we used requires_grad=True to determine where the primals are,
        # but don't need that information otherwise
        args = (sample.input,) + sample.args
        kwargs = sample.kwargs
        contig_fn, primals = normalize_op_input_output2(
            fn, args, kwargs, output_process_fn, requires_grad=True
        )
        orig_primals = tree_map(lambda x: x.detach(), primals)
        orig_tangents = tree_map(lambda x: torch.randn_like(x), primals)

        def maybe_clone_inputs():
            if clone_inputs:
                primals = tree_map(torch.clone, orig_primals)
                tangents = tree_map(torch.clone, orig_tangents)
                return primals, tangents
            return orig_primals, orig_tangents

        primals, tangents = maybe_clone_inputs()
        expected_primal_outs, expected_tangent_outs = fixme_ref_jvp_local(
            contig_fn, primals, tangents
        )

        primals, tangents = maybe_clone_inputs()
        primal_outs, tangent_outs = jvp(contig_fn, primals, tangents)

        self.assertEqual(primal_outs, expected_primal_outs)
        self.assertEqual(tangent_outs, expected_tangent_outs)

        if test_noncontig:
            noncontig_sample = sample.noncontiguous()
            noncontig_args = (noncontig_sample.input,) + noncontig_sample.args
            noncontig_kwargs = sample.kwargs
            noncontig_fn, primals = normalize_op_input_output2(
<<<<<<< HEAD
                fn, noncontig_args, noncontig_kwargs,
                output_process_fn, requires_grad=True)
            noncontig_primals = tree_map(lambda x: x.detach(), primals)
            noncontig_tangents = tree_map(lambda x: noncontiguous_like(x), orig_tangents)
            noncontig_primal_outs, noncontig_tangent_outs = jvp(noncontig_fn,
                                                                noncontig_primals,
                                                                noncontig_tangents)
=======
                fn,
                noncontig_args,
                noncontig_kwargs,
                output_process_fn,
                requires_grad=True,
            )
            noncontig_primals = tree_map(lambda x: x.detach(), primals)
            noncontig_tangents = tree_map(
                lambda x: noncontiguous_like(x), orig_tangents
            )
            noncontig_primal_outs, noncontig_tangent_outs = jvp(
                noncontig_fn, noncontig_primals, noncontig_tangents
            )
>>>>>>> f34905f6

            self.assertEqual(noncontig_primal_outs, expected_primal_outs)
            self.assertEqual(noncontig_tangent_outs, expected_tangent_outs)

    @with_tf32_off  # https://github.com/pytorch/pytorch/issues/86798
    @ops(op_db + additional_op_db + autograd_function_db, allowed_dtypes=(torch.float,))
    @skipOps(
        "TestOperators",
        "test_vjp",
        vjp_fail.union(
            {
                xfail("sparse.sampled_addmm", ""),
                xfail("sparse.mm", "reduce"),
                # ---- Non-Contiguous Failures ----
                # This is expected to fail as the operator
                # expects last dim to have stride=1
                xfail("view_as_complex"),
                # RuntimeError: query: last dimension must be contiguous
                # The fused attention kernels require the last dim to be contiguous
                xfail("nn.functional.scaled_dot_product_attention"),
                xfail("torch.ops.aten._flash_attention_forward"),
                xfail("torch.ops.aten._efficient_attention_forward"),
                # BUG
                # AssertionError: Tensor-likes are not close!
                xfail("as_strided"),
                xfail("as_strided_scatter"),
                xfail("_softmax_backward_data", device_type="cpu"),
                xfail("as_strided", "partial_views"),
            }
        ),
    )
    @opsToleranceOverride(
        "TestOperators",
        "test_vjp",
        (
            tol1(
                "nn.functional.conv_transpose3d",
                {torch.float32: tol(atol=5e-05, rtol=9e-05)},
                device_type="cuda",
            ),
            tol1(
                "nn.functional.binary_cross_entropy_with_logits",
                {torch.float32: tol(atol=1e-04, rtol=1e-04)},
            ),
            tol1(
                "nn.functional.multi_head_attention_forward",
                {torch.float32: tol(atol=2e-03, rtol=2e-04)},
            ),
            tol1("__rmatmul__", {torch.float32: tol(atol=1e-05, rtol=1e-05)}),
            tol1("matmul", {torch.float32: tol(atol=1e-05, rtol=1e-05)}),
            tol2(
                "linalg.pinv", "hermitian", {torch.float32: tol(atol=1e-05, rtol=1e-05)}
            ),
            tol1("linalg.tensorsolve", {torch.float32: tol(atol=1e-05, rtol=1e-05)}),
            tol1("linalg.multi_dot", {torch.float32: tol(atol=1e-04, rtol=1e-04)}),
            tol1("svd_lowrank", {torch.float32: tol(atol=1e-04, rtol=1e-04)}),
            tol1("pca_lowrank", {torch.float32: tol(atol=1e-04, rtol=1e-04)}),
        ),
    )
    def test_vjp(self, device, dtype, op):
        if not op.supports_autograd:
            self.skipTest("Skipped! Autograd not supported.")
            return

        samples = op.sample_inputs(device, dtype, requires_grad=True)

        def _test(_op, inplace=False):
            for sample in samples:
                if inplace and not is_valid_inplace_sample_input(
                    sample, op, op.inplace_variant
                ):
                    continue
                fn, primals = normalize_op_input_output(_op, sample)
                result = fn(*primals)
                cotangents = tree_map(lambda x: torch.randn_like(x), result)

                out, vjp_fn = vjp(fn, *primals)
                self.assertEqual(out, result)
                result_vjps = vjp_fn(cotangents)

                _, vjp_fn = ref_vjp(fn, *primals)
                expected_vjps = vjp_fn(cotangents)

                self.assertEqual(result_vjps, expected_vjps)

                if op.name not in skip_noncontig:
<<<<<<< HEAD
                    noncontig_fn, noncontig_primals = normalize_op_input_output(_op, sample.noncontiguous())
                    noncontig_cotangents = tree_map(lambda x: noncontiguous_like(x), cotangents)
=======
                    noncontig_fn, noncontig_primals = normalize_op_input_output(
                        _op, sample.noncontiguous()
                    )
                    noncontig_cotangents = tree_map(
                        lambda x: noncontiguous_like(x), cotangents
                    )
>>>>>>> f34905f6
                    out_noncontig, vjp_fn = vjp(noncontig_fn, *noncontig_primals)
                    self.assertEqual(out_noncontig, result)
                    noncontig_result_vjps = vjp_fn(noncontig_cotangents)
                    self.assertEqual(noncontig_result_vjps, expected_vjps)

        _test(op)
        for a_op in op.aliases:
            _test(a_op)
        if op.inplace_variant:

            def f(inp, *args, **kwargs):
                return op.inplace_variant(inp.clone(), *args, **kwargs)

            _test(f, inplace=True)

    @ops(op_db + additional_op_db + autograd_function_db, allowed_dtypes=(torch.float,))
    @skipOps(
        "TestOperators",
        "test_vjpvjp",
        vjp_fail.union(
            {
                skip("nn.functional.max_unpool1d"),  # silent incorrectness; Flaky
                skip("nn.functional.max_unpool2d"),  # silent incorrectness; Flaky
                xfail("nn.functional.ctc_loss"),  # Not Implemented
                xfail(
                    "native_layer_norm", ""
                ),  # Expected a proper Tensor but got None for argument #1 'other'
                xfail("sparse.sampled_addmm", ""),  # sparse tensors have no strides
                xfail("sparse.mm", "reduce"),  # sparse tensors have no strides
                skip("nn.functional.scaled_dot_product_attention"),
                xfail("torch.ops.aten._flash_attention_forward"),
                xfail("torch.ops.aten._efficient_attention_forward"),
                # AssertionError: Tensor-likes are not close!
                # Mismatched elements: 1 / 15 (6.7%)
                # Greatest absolute difference: 24.0 at index (2, 4) (up to 1e-05 allowed)
                # Greatest relative difference: 1.7933241714393998e-06 at index (2, 4) (up to 1.3e-06 allowed)
                # The failure occurred for item [0]
                xfail("masked.prod"),
            }
        ),
    )
    @opsToleranceOverride(
        "TestOperators",
        "test_vjpvjp",
        (
            tol1(
                "nn.functional.conv_transpose3d",
                {torch.float32: tol(atol=5e-05, rtol=9e-05)},
                device_type="cuda",
            ),
            tol1("prod", {torch.float32: tol(atol=2e-05, rtol=1e-04)}),
            tol1("masked.cumprod", {torch.float32: tol(atol=5e-04, rtol=5e-04)}),
            tol1("cumprod", {torch.float32: tol(atol=5e-04, rtol=5e-04)}),
            tol1("linalg.vander", {torch.float32: tol(atol=5e-04, rtol=5e-04)}),
            tol2(
                "linalg.det", "singular", {torch.float32: tol(atol=2e-05, rtol=2e-05)}
            ),
        ),
    )
    def test_vjpvjp(self, device, dtype, op):
        if not op.supports_autograd:
            self.skipTest("Skipped! Autograd not supported.")
            return
        if not op.supports_gradgrad:
            self.skipTest("Skipped! Operation does not support gradgrad")
            return

        samples = op.sample_inputs(device, dtype, requires_grad=True)

        def test(_op, inplace=False):
            for sample in samples:
                if inplace and not is_valid_inplace_sample_input(
                    sample, op, op.inplace_variant
                ):
                    continue
                fn, args = get_vjpfull_variant(_op, sample)
                result = fn(*args)
                cotangents = tree_map(lambda x: torch.randn_like(x), result)

                # Compute vjp of vjp
                _, vjp_fn = vjp(fn, *args)
                result_vjps = vjp_fn(cotangents)

                # Compute ref_vjp of vjp. We could have done ref_vjp of ref_vjp,
                # but since we're confident that vjp works by itself, this is
                # an equivalent way to test that.
                _, vjp_fn = ref_vjp(fn, *args)
                expected_vjps = vjp_fn(cotangents)

                self.assertEqual(result_vjps, expected_vjps)

        test(op)
        if op.inplace_variant:

            def fn(inp, *args, **kwargs):
                return op.inplace_variant(inp.clone(), *args, **kwargs)

            test(fn, inplace=True)

    @with_tf32_off  # https://github.com/pytorch/pytorch/issues/86798
<<<<<<< HEAD
    @skipOps('TestOperators', 'test_vmapvjpvjp', vjp_fail.union({
        skip("atleast_1d"),  # Takes too long
        skip("atleast_2d"),  # Takes too long
        skip("atleast_3d"),  # Takes too long
        skip("ormqr"),  # Takes too long
        xfail("as_strided"),  # incorrect output
        xfail("as_strided", "partial_views"),  # incorrect output
        xfail("as_strided_scatter"),  # incorrect output
        skip("bernoulli"),  # calls random op
        xfail("bfloat16"),  # rank 4 tensor for channels_last
        xfail("cdouble"),  # rank 4 tensor for channels_last
        xfail("cfloat"),  # rank 4 tensor for channels_last
        xfail("chalf"),  # rank 4 tensor for channels_last
        xfail("double"),  # rank 4 tensor for channels_last
        xfail("float"),  # rank 4 tensor for channels_last
        xfail("half"),  # rank 4 tensor for channels_last
        xfail("NumpyCubeNotComposableAutogradFunction"),  # Not composable autograd.Function
        # It looks like you're either (1) calling .item() on a Tensor or
        # (2) attempting to use a Tensor in some data-dependent control flow or
        # (3) encountering this error in PyTorch internals.
        xfail("index_reduce"),
        decorate("linalg.householder_product", decorator=runOnRocm),  # works on ROCm
        xfail("nanquantile", device_type='cpu'),  # vmap not implemented for at::equal.
        xfail("native_layer_norm"),  # vmap: inplace into a regular tensor
        # got a batched tensor as input while the running_mean or running_var,
        # which will be updated in place, were not batched.
        xfail("nn.functional.batch_norm"),
        xfail("nn.functional.binary_cross_entropy"),  # vmap: inplace into a regular tensor
        xfail("nn.functional.ctc_loss"),  # derivate not implemented for _ctc_loss_backward
        # flaky on ROCM needs investigation
        decorate('nn.functional.conv_transpose2d', decorator=skipIfRocm),
        skip("nn.functional.dropout"),  # calls random op
        skip("nn.functional.dropout2d"),  # calls random op
        skip("nn.functional.dropout3d"),  # calls random op
        skip("nn.functional.alpha_dropout"),  # calls random op
        skip("nn.functional.feature_alpha_dropout", "with_train"),  # calls random op
        skip("nn.functional.fractional_max_pool2d"),  # calls random op
        skip("nn.functional.fractional_max_pool3d"),  # calls random op
        xfail('nn.functional.scaled_dot_product_attention'),  # randomness
        xfail('torch.ops.aten._efficient_attention_forward'),  # outputs ints
        xfail('nn.functional.multi_head_attention_forward'),  # randomness
        # It looks like you're either (1) calling .item() on a Tensor or
        # (2) attempting to use a Tensor in some data-dependent control flow or
        # (3) encountering this error in PyTorch internals.
        xfail("nn.functional.gaussian_nll_loss"),
        # got a batched tensor as input while the running_mean or running_var,
        # which will be updated in place, were not batched.
        xfail("nn.functional.instance_norm"),
        xfail("nn.functional.layer_norm"),  # vmap: inplace into a regular tensor
        # RuntimeError: NYI: querying is_contiguous inside of vmap
        # for memory_format other than torch.contiguous_formats
        xfail("nn.functional.max_pool2d"),
        # RuntimeError: NYI: Tensor.clone(memory_format) inside vmap is only
        # supported with memory_format torch.preserve_format or
        # torch.contiguous_format (got ChannelsLast)
        xfail("nn.functional.max_unpool2d"),
        # RuntimeError: NYI: Tensor.clone(memory_format) inside vmap is only
        # supported with memory_format torch.preserve_format
        # or torch.contiguous_format (got ChannelsLast)s
        xfail("nn.functional.max_unpool2d", "grad"),
        xfail("nn.functional.rrelu"),  # RuntimeError: vmap: we do not yet support aten::rrelu_with_noise.
        xfail("normal"),  # calls random op
        xfail("normal", "number_mean"),  # calls random op
        xfail("pca_lowrank"),  # calls random op
        # https://github.com/pytorch/pytorch/issues/96560
        decorate('linalg.pinv', 'hermitian', decorator=skipIfRocm),
        xfail("quantile", device_type='cpu'),  # Batching rule not implemented for `at::equal`
        xfail("scatter_reduce", "prod"),  # vmap (looks like you are calling item/data-dependent)
        xfail("sparse.sampled_addmm"),  # RuntimeError: Sparse CSR tensors do not have strides
        xfail("sparse.mm", "reduce"),  # RuntimeError: Sparse CSR tensors do not have strides
        xfail("svd_lowrank"),  # calls random op
        xfail("take"),  # vmap: inplace into a regular tensor
        xfail("to"),  # rank 4 tensor for channels_last
        xfail("view_as_complex"),  # RuntimeError: Tensor must have a last dimension with stride 1
        # got a batched tensor as input while the running_mean or running_var,
        # which will be updated in place, were not batched.
        xfail("nn.functional.batch_norm", 'without_cudnn'),
        # view doesn't work on sparse
        xfail("to_sparse"),
        xfail("native_batch_norm"),
        xfail("_native_batch_norm_legit"),
        # TODO: implement batching rule
        xfail("_batch_norm_with_update"),
    }))
=======
    @skipOps(
        "TestOperators",
        "test_vmapvjpvjp",
        vjp_fail.union(
            {
                skip("atleast_1d"),  # Takes too long
                skip("atleast_2d"),  # Takes too long
                skip("atleast_3d"),  # Takes too long
                skip("ormqr"),  # Takes too long
                xfail("as_strided"),  # incorrect output
                xfail("as_strided", "partial_views"),  # incorrect output
                xfail("as_strided_scatter"),  # incorrect output
                skip("bernoulli"),  # calls random op
                xfail("bfloat16"),  # rank 4 tensor for channels_last
                xfail("cdouble"),  # rank 4 tensor for channels_last
                xfail("cfloat"),  # rank 4 tensor for channels_last
                xfail("chalf"),  # rank 4 tensor for channels_last
                xfail("double"),  # rank 4 tensor for channels_last
                xfail("float"),  # rank 4 tensor for channels_last
                xfail("half"),  # rank 4 tensor for channels_last
                xfail(
                    "NumpyCubeNotComposableAutogradFunction"
                ),  # Not composable autograd.Function
                # It looks like you're either (1) calling .item() on a Tensor or
                # (2) attempting to use a Tensor in some data-dependent control flow or
                # (3) encountering this error in PyTorch internals.
                xfail("index_reduce", "prod"),
                decorate(
                    "linalg.householder_product", decorator=runOnRocm
                ),  # works on ROCm
                xfail(
                    "nanquantile", device_type="cpu"
                ),  # vmap not implemented for at::equal.
                xfail("native_layer_norm"),  # vmap: inplace into a regular tensor
                # got a batched tensor as input while the running_mean or running_var,
                # which will be updated in place, were not batched.
                xfail("nn.functional.batch_norm"),
                xfail(
                    "nn.functional.binary_cross_entropy"
                ),  # vmap: inplace into a regular tensor
                xfail(
                    "nn.functional.ctc_loss"
                ),  # derivate not implemented for _ctc_loss_backward
                # flaky on ROCM needs investigation
                decorate("nn.functional.conv_transpose2d", decorator=skipIfRocm),
                skip("nn.functional.dropout"),  # calls random op
                skip("nn.functional.dropout2d"),  # calls random op
                skip("nn.functional.dropout3d"),  # calls random op
                skip("nn.functional.alpha_dropout"),  # calls random op
                skip(
                    "nn.functional.feature_alpha_dropout", "with_train"
                ),  # calls random op
                skip("nn.functional.fractional_max_pool2d"),  # calls random op
                skip("nn.functional.fractional_max_pool3d"),  # calls random op
                xfail("nn.functional.scaled_dot_product_attention"),  # randomness
                xfail("torch.ops.aten._efficient_attention_forward"),  # outputs ints
                xfail("nn.functional.multi_head_attention_forward"),  # randomness
                # It looks like you're either (1) calling .item() on a Tensor or
                # (2) attempting to use a Tensor in some data-dependent control flow or
                # (3) encountering this error in PyTorch internals.
                xfail("nn.functional.gaussian_nll_loss"),
                # got a batched tensor as input while the running_mean or running_var,
                # which will be updated in place, were not batched.
                xfail("nn.functional.instance_norm"),
                xfail(
                    "nn.functional.layer_norm"
                ),  # vmap: inplace into a regular tensor
                # RuntimeError: NYI: querying is_contiguous inside of vmap
                # for memory_format other than torch.contiguous_formats
                xfail("nn.functional.max_pool2d"),
                # RuntimeError: NYI: Tensor.clone(memory_format) inside vmap is only
                # supported with memory_format torch.preserve_format or
                # torch.contiguous_format (got ChannelsLast)
                xfail("nn.functional.max_unpool2d"),
                # RuntimeError: NYI: Tensor.clone(memory_format) inside vmap is only
                # supported with memory_format torch.preserve_format
                # or torch.contiguous_format (got ChannelsLast)s
                xfail("nn.functional.max_unpool2d", "grad"),
                xfail(
                    "nn.functional.rrelu"
                ),  # RuntimeError: vmap: we do not yet support aten::rrelu_with_noise.
                xfail("normal"),  # calls random op
                xfail("normal", "number_mean"),  # calls random op
                xfail("pca_lowrank"),  # calls random op
                # https://github.com/pytorch/pytorch/issues/96560
                decorate("linalg.pinv", "hermitian", decorator=skipIfRocm),
                xfail(
                    "quantile", device_type="cpu"
                ),  # Batching rule not implemented for `at::equal`
                xfail(
                    "scatter_reduce", "prod"
                ),  # vmap (looks like you are calling item/data-dependent)
                xfail(
                    "sparse.sampled_addmm"
                ),  # RuntimeError: Sparse CSR tensors do not have strides
                xfail(
                    "sparse.mm", "reduce"
                ),  # RuntimeError: Sparse CSR tensors do not have strides
                xfail("svd_lowrank"),  # calls random op
                xfail("to"),  # rank 4 tensor for channels_last
                xfail(
                    "view_as_complex"
                ),  # RuntimeError: Tensor must have a last dimension with stride 1
                # got a batched tensor as input while the running_mean or running_var,
                # which will be updated in place, were not batched.
                xfail("nn.functional.batch_norm", "without_cudnn"),
                # view doesn't work on sparse
                xfail("to_sparse"),
                xfail("native_batch_norm"),
                xfail("_native_batch_norm_legit"),
                # TODO: implement batching rule
                xfail("_batch_norm_with_update"),
            }
        ),
    )
>>>>>>> f34905f6
    @ops(op_db + additional_op_db + autograd_function_db, allowed_dtypes=(torch.float,))
    @toleranceOverride({torch.float32: tol(atol=1e-04, rtol=1e-04)})
    @opsToleranceOverride(
        "TestOperators",
        "test_vmapvjpvjp",
        (
            tol1("linalg.svd", {torch.float32: tol(atol=1e-03, rtol=5e-04)}),
            tol1("linalg.lu_factor", {torch.float32: tol(atol=2e-03, rtol=2e-02)}),
            tol1("svd", {torch.float32: tol(atol=1e-03, rtol=5e-04)}),
            tol1("matrix_exp", {torch.float32: tol(atol=1e-03, rtol=5e-04)}),
        ),
    )
    @skipOps(
        "TestOperators",
        "test_vmapvjpvjp",
        {
            xfail("as_strided", "partial_views"),
        },
    )
    def test_vmapvjpvjp(self, device, dtype, op):
        # Since, we test `vjpvjp` independently,
        # for this test, we just verify that vmap
        # of `vjpvjp` is correct.
        if not op.supports_autograd:
            self.skipTest("Skipped! Autograd not supported.")
            return
        if not op.supports_gradgrad:
            self.skipTest("Skipped! Operation does not support gradgrad")
            return

        samples = op.sample_inputs(device, dtype, requires_grad=True)

        # TODO: test in-place
        if is_inplace(op, op.get_op()):
            self.skipTest("Skipped! NYI: inplace-testing not supported.")
            return

        for sample in samples:
            fn, args = get_vjpfull_variant(op, sample)
            result = fn(*args)
            cotangents = tree_map(lambda x: torch.randn_like(x), result)
            cotangents = pytree.tree_leaves(cotangents)
            num_args = len(args)

            args_and_cotangents = tuple(args) + tuple(cotangents)

            def vjp_of_vjp(*args_and_cotangents):
                args = args_and_cotangents[:num_args]
                cotangents = args_and_cotangents[num_args:]
                result, vjp_fn = vjp(fn, *args)
                result_vjps = vjp_fn(cotangents)
                result = pytree.tree_leaves(result)
                result_vjps = pytree.tree_leaves(result_vjps)
                return (*result, *result_vjps)

            is_batch_norm_and_training = is_batch_norm_training(op.name, sample.kwargs)
            generator = get_fallback_and_vmap_exhaustive(
                vjp_of_vjp,
                args_and_cotangents,
                {},
                is_batch_norm_and_training=is_batch_norm_and_training,
            )
            for loop_out, batched_out in generator:
                self.assertEqual(loop_out, batched_out)

<<<<<<< HEAD
    vmapvjp_fail = vjp_fail.union({
        # -------------------- ALLOWED FAILURES --------------------------------
        # The following are not bugs and are expected behavior
        xfail('masked_select'),  # Not possible due to dynamic shapes
        skip('bernoulli'),  # randomness
        skip('normal', ''),  # randomness
        skip('normal', 'number_mean'),  # randomness
        skip('nn.functional.rrelu'),  # randomness
        skip('nn.functional.feature_alpha_dropout', 'with_train'),  # randomness
        skip('nn.functional.feature_alpha_dropout', 'without_train'),  # randomness
        skip('nn.functional.dropout'),  # randomness
        skip('nn.functional.dropout2d'),  # randomness
        skip('nn.functional.dropout3d', ''),  # randomness
        skip('nn.functional.alpha_dropout'),  # randomness
        skip('nn.functional.scaled_dot_product_attention'),  # randomness
        xfail('torch.ops.aten._efficient_attention_forward'),  # outputs ints
        skip('nn.functional.multi_head_attention_forward'),  # randomness
        xfail('index_put', ''),  # not possible due to dynamic shapes; we support a subset
        xfail('nn.functional.fractional_max_pool2d'),  # random
        xfail('nn.functional.fractional_max_pool3d'),  # random
        xfail('pca_lowrank', ''),  # randomness
        xfail('svd_lowrank', ''),  # randomness
        xfail('to_sparse', ''),  # non-dense output
        skip('to'),  # RuntimeError: required rank 4 tensor to use channels_last format
        xfail('as_strided', 'partial_views'),
        xfail("NumpyCubeNotComposableAutogradFunction"),  # Not composable autograd.Function
        # ----------------------------------------------------------------------

        # ---------------------------- BUGS ------------------------------------
        # All of the following are bugs and need to be fixed
        skip('linalg.svdvals'),  # # really annoying thing where it passes correctness check but not has_batch_rule
        skip("native_batch_norm"),
        skip("_native_batch_norm_legit"),
        # TODO: implement batching rule
        skip("_batch_norm_with_update"),
        xfail('__getitem__', ''),  # dynamic error
        xfail('nanquantile', device_type='cpu'),  # checks q via a .item() call
        xfail('nn.functional.gaussian_nll_loss'),  # checks var for if any value < 0
        xfail('narrow'),  # .item() call
        xfail('quantile', device_type='cpu'),  # checks q via a .item() call
        xfail('view_as_complex'),  # Tensor must have a last dimension with stride 1

        # required rank 4 tensor to use channels_last format
        xfail('bfloat16'),
        xfail('double'),
        xfail('float'),
        xfail('half'),
        xfail('cdouble', ''),
        xfail('cfloat', ''),
        xfail('chalf', ''),

        xfail('scatter_reduce', 'prod'),  # item call

        # Batching rule not implemented for aten::_use_cudnn_ctc_loss.Tensor
        xfail('nn.functional.ctc_loss', device_type='cuda'),
        # NYI: querying is_contiguous inside of vmap for memory_format other than torch.contiguous_format
        xfail('nn.functional.max_unpool2d'),
        xfail('nn.functional.max_unpool2d', 'grad'),

        xfail('sparse.sampled_addmm', ''),
        xfail('sparse.mm', 'reduce'),
        xfail('as_strided_scatter', ''),  # calls as_strided
        xfail('index_reduce', ''),  # .item() call
        # ---------------------------------------------------------------------
    })
=======
    vmapvjp_fail = vjp_fail.union(
        {
            # -------------------- ALLOWED FAILURES --------------------------------
            # The following are not bugs and are expected behavior
            xfail("masked_select"),  # Not possible due to dynamic shapes
            skip("bernoulli"),  # randomness
            skip("normal", ""),  # randomness
            skip("normal", "number_mean"),  # randomness
            skip("nn.functional.rrelu"),  # randomness
            skip("nn.functional.feature_alpha_dropout", "with_train"),  # randomness
            skip("nn.functional.feature_alpha_dropout", "without_train"),  # randomness
            skip("nn.functional.dropout"),  # randomness
            skip("nn.functional.dropout2d"),  # randomness
            skip("nn.functional.dropout3d", ""),  # randomness
            skip("nn.functional.alpha_dropout"),  # randomness
            skip("nn.functional.scaled_dot_product_attention"),  # randomness
            xfail("torch.ops.aten._efficient_attention_forward"),  # outputs ints
            skip("nn.functional.multi_head_attention_forward"),  # randomness
            xfail(
                "index_put", ""
            ),  # not possible due to dynamic shapes; we support a subset
            xfail("nn.functional.fractional_max_pool2d"),  # random
            xfail("nn.functional.fractional_max_pool3d"),  # random
            xfail("pca_lowrank", ""),  # randomness
            xfail("svd_lowrank", ""),  # randomness
            xfail("to_sparse", ""),  # non-dense output
            skip(
                "to"
            ),  # RuntimeError: required rank 4 tensor to use channels_last format
            xfail("as_strided", "partial_views"),
            xfail(
                "NumpyCubeNotComposableAutogradFunction"
            ),  # Not composable autograd.Function
            # ----------------------------------------------------------------------
            # ---------------------------- BUGS ------------------------------------
            # All of the following are bugs and need to be fixed
            skip(
                "linalg.svdvals"
            ),  # # really annoying thing where it passes correctness check but not has_batch_rule
            skip("native_batch_norm"),
            skip("_native_batch_norm_legit"),
            # TODO: implement batching rule
            skip("_batch_norm_with_update"),
            xfail("__getitem__", ""),  # dynamic error
            xfail("nanquantile", device_type="cpu"),  # checks q via a .item() call
            xfail("nn.functional.gaussian_nll_loss"),  # checks var for if any value < 0
            xfail("narrow"),  # .item() call
            xfail("quantile", device_type="cpu"),  # checks q via a .item() call
            xfail("view_as_complex"),  # Tensor must have a last dimension with stride 1
            # required rank 4 tensor to use channels_last format
            xfail("bfloat16"),
            xfail("double"),
            xfail("float"),
            xfail("half"),
            xfail("cdouble", ""),
            xfail("cfloat", ""),
            xfail("chalf", ""),
            xfail("scatter_reduce", "prod"),  # item call
            # Batching rule not implemented for aten::_use_cudnn_ctc_loss.Tensor
            xfail("nn.functional.ctc_loss", device_type="cuda"),
            # NYI: querying is_contiguous inside of vmap for memory_format other than torch.contiguous_format
            xfail("nn.functional.max_unpool2d"),
            xfail("nn.functional.max_unpool2d", "grad"),
            xfail("sparse.sampled_addmm", ""),
            xfail("sparse.mm", "reduce"),
            xfail("as_strided_scatter", ""),  # calls as_strided
            xfail("index_reduce", "prod"),  # .item() call
            # ---------------------------------------------------------------------
        }
    )
>>>>>>> f34905f6

    @with_tf32_off  # https://github.com/pytorch/pytorch/issues/86798
    @ops(op_db + additional_op_db + autograd_function_db, allowed_dtypes=(torch.float,))
    @toleranceOverride({torch.float32: tol(atol=1e-04, rtol=1e-04)})
    @opsToleranceOverride(
        "TestOperators",
        "test_vmapvjp",
        (
            tol1(
                "linalg.svd",
                {torch.float32: tol(atol=5e-04, rtol=1e-04)},
                device_type="cuda",
            ),
            tol1(
                "svd", {torch.float32: tol(atol=5e-04, rtol=1e-04)}, device_type="cuda"
            ),
            tol1(
                "linalg.householder_product",
                {torch.float32: tol(atol=1e-04, rtol=1e-04)},
            ),
            tol1(
                "matrix_exp",
                {torch.float32: tol(atol=5e-04, rtol=1e-04)},
                device_type="cuda",
            ),
        ),
    )
    @skipOps(
        "TestOperators",
        "test_vmapvjp",
        vmapvjp_fail.union(
            {
                xfail("as_strided"),
                xfail("as_strided", "partial_views"),
            }
        ),
    )
    def test_vmapvjp(self, device, dtype, op):
        if not op.supports_autograd:
            self.skipTest("Skipped! Autograd not supported.")
            return

        samples = op.sample_inputs(device, dtype, requires_grad=True)

        # TODO: test in-place
        if is_inplace(op, op.get_op()):
            self.skipTest("Skipped! NYI: inplace-testing not supported.")
            return
        for sample in samples:
            cotangents = get_sample_cotangents(op, sample)
            fn, args = get_vjp_fn_and_args_with_cotangents(op, sample, cotangents)
            is_batch_norm_and_training = is_batch_norm_training(op.name, sample.kwargs)
            generator = get_fallback_and_vmap_exhaustive(
                fn, args, {}, is_batch_norm_and_training=is_batch_norm_and_training
            )
            for loop_out, batched_out in generator:
                self.assertEqual(loop_out, batched_out)

    vmapjvpall_fail = {
        # -------------------- ALLOWED FAILURES --------------------------------
        # The following are expected (not a bug)
        skip("bernoulli", ""),  # randomness
        skip("nn.functional.dropout"),  # randomness
        skip("nn.functional.rrelu"),  # randomness
        skip("nn.functional.dropout2d", ""),
        skip("nn.functional.dropout3d", ""),
        skip("nn.functional.scaled_dot_product_attention"),  # randomness
        xfail("torch.ops.aten._efficient_attention_forward"),  # outputs ints
        skip("nn.functional.multi_head_attention_forward"),  # randomness
        skip("nn.functional.alpha_dropout"),  # randomness
        skip("nn.functional.feature_alpha_dropout", "without_train"),
        skip("nn.functional.feature_alpha_dropout", "with_train"),
        xfail(
            "nn.functional.fractional_max_pool2d"
        ),  # Cannot access data pointer of Tensor that doesn't have storage
        xfail(
            "nn.functional.fractional_max_pool3d"
        ),  # Cannot access data pointer of Tensor that doesn't have storage
        # Not actually a problem: embedding with max_norm mutates the weight
        # and causes different runs to produce different results.
        # skip because this is flaky depending on what the max_norm is!
        skip("nn.functional.embedding", ""),
        skip("to"),  # RuntimeError: required rank 4 tensor to use channels_last format
        xfail(
            "NumpyExpMarkDirtyAutogradFunction"
        ),  # vmap: inplace into a regular tensor
        # ----------------------------------------------------------------------
        # ---------------------------- BUGS ------------------------------------
        # The following are bugs that we should fix
        xfail("masked.mean"),  # silent incorrectness (nan difference)
        xfail("as_strided", "partial_views"),  # Tensor-likes are not close!
        xfail(
            "nn.functional.soft_margin_loss", ""
        ),  # soft_margin_loss_backward does not support forward-ad
        xfail("tensor_split"),  # data_ptr composite compliance
        xfail("quantile"),  # at::equal batching rule (cpu), also, in-place vmap (cuda)
        skip("as_strided"),  # Test runner cannot handle this
        # requires special handling, and does not yet have a batching rule. Feel free to file a github issue!
        xfail("as_strided_scatter"),
        xfail(
            "nn.functional.gaussian_nll_loss"
        ),  # .item or data-dependent control flow
        xfail("scatter"),  # forward-mode AD does not support at::scatter
        xfail(
            "nanquantile"
        ),  # at::equal batching rule (cpu), also, in-place vmap (cuda)
        xfail("view_as_complex"),  # Tensor must have a last dimension with stride 1
        skip("pca_lowrank", ""),  # randomness
        skip("svd_lowrank", ""),  # randomness
        xfail("double"),  # required rank 4 tensor to use channels_last format
        xfail("cdouble"),  # required rank 4 tensor to use channels_last format
        # potential silent incorrectness
        skip(
            "nn.functional.max_unpool1d"
        ),  # Flaky, seems to sometimes his max_unpool2d
        skip("nn.functional.max_unpool2d"),  # fails everywhere except on mac
        skip("nn.functional.max_unpool3d"),  # fails everywhere except on mac
        # erroring because running_mean and running_var aren't differentiable
        xfail("nn.functional.batch_norm"),
        xfail("nn.functional.batch_norm", "without_cudnn"),
        xfail("native_batch_norm"),
        xfail("_native_batch_norm_legit"),
        # TODO: implement batching rule
        xfail("_batch_norm_with_update"),
<<<<<<< HEAD

=======
>>>>>>> f34905f6
        # https://github.com/pytorch/pytorch/issues/96560
        # ROCm: NotImplementedError
        decorate("nn.functional.instance_norm", decorator=skipIfRocm),
        # ----------------------------------------------------------------------
    }

    @with_tf32_off  # https://github.com/pytorch/pytorch/issues/86798
    @ops(op_db + additional_op_db + autograd_function_db, allowed_dtypes=(torch.float,))
    @toleranceOverride({torch.float32: tol(atol=1e-04, rtol=1e-04)})
    @opsToleranceOverride(
        "TestOperators",
        "test_vmapjvpall",
        (
            tol1(
                "nn.functional.conv_transpose3d",
                {torch.float32: tol(atol=2e-04, rtol=9e-3)},
                device_type="cuda",
            ),
            tol1(
                "linalg.householder_product",
                {torch.float32: tol(atol=2e-04, rtol=9e-3)},
            ),
        ),
    )
    @skipOps(
        "TestOperators",
        "test_vmapjvpall",
        vmapjvpall_fail.union(
            {
                decorate(
                    "linalg.det",
                    "singular",
                    decorator=expectedFailureIf(IS_MACOS and IS_X86),
                ),
            }
        ),
    )
    # This is technically a superset of test_vmapjvp. We should either delete test_vmapjvp
    # or figure out if we can split vmapjvpall. It's useful to keep test_vmapjvp intact
    # because that corresponds to "batched forward-mode AD" testing in PyTorch core
    def test_vmapjvpall(self, device, dtype, op):
        if is_inplace(op, op.get_op()):
            # TODO: test in-place
            self.skipTest("Skipped! NYI: inplace-testing not supported.")
            return

        samples = op.sample_inputs(device, dtype, requires_grad=False)

        if not op.supports_forward_ad:
            self.skipTest("Skipped! Forward AD not supported.")
            return

        for sample in samples:
            arg_values = [sample.input] + list(sample.args)
            kwarg_values = sample.kwargs
            args = tuple(arg_values) + tuple(kwarg_values)
            fn, args = get_jvp_variant_primals_tangents(op, sample)
            is_batch_norm_and_training = is_batch_norm_training(op.name, kwarg_values)
            generator = get_fallback_and_vmap_exhaustive(
                fn, args, {}, is_batch_norm_and_training=is_batch_norm_and_training
            )
            for loop_out, batched_out in generator:
                self.assertEqual(loop_out, batched_out)

    @ops(op_db + additional_op_db + autograd_function_db, allowed_dtypes=(torch.float,))
<<<<<<< HEAD
    @skipOps('TestOperators', 'test_vmapjvpall_has_batch_rule', vmapjvpall_fail.union({
        skip('to'),  # RuntimeError: required rank 4 tensor to use channels_last format
        xfail('cdouble'),  # RuntimeError: required rank 4 tensor to use channels_last format
        xfail('cumprod'),
        xfail('masked_fill'),
        xfail('fill'),
        skip('masked.mean'),  # ???
        xfail('masked_scatter'),
        xfail('put'),
        xfail('take'),
        xfail('nn.functional.feature_alpha_dropout', 'without_train'),
        xfail('nn.functional.dropout2d', ''),
        xfail('pca_lowrank', ''),
        xfail('svd_lowrank', ''),
        xfail('nn.functional.feature_alpha_dropout', 'with_train'),
        xfail('special.log_ndtr', ''),
        xfail('fft.ihfft2'),  # conj_physical fallback
        xfail('fft.ihfftn'),  # conj_physical fallback
        xfail('nn.functional.max_unpool3d', 'grad'),
        xfail('nn.functional.max_unpool2d', 'grad'),
        xfail('nn.functional.soft_margin_loss', ''),
        xfail('nn.functional.max_unpool1d', 'grad'),
        xfail('nn.functional.embedding', ''),
        xfail('scatter_reduce', "sum"),   # aten::scatter_reduce.two hit the vmap fallback
        xfail('scatter_reduce', "mean"),  # aten::scatter_reduce.two hit the vmap fallback
        xfail('scatter_reduce', "amin"),  # aten::scatter_reduce.two hit the vmap fallback
        xfail('scatter_reduce', "amax"),  # aten::scatter_reduce.two hit the vmap fallback
        xfail('nn.functional.glu'),
        xfail('nn.functional.bilinear'),  # trilinear doesn't have batching rule
        xfail('linalg.lu', ''),
        xfail('nn.functional.dropout3d', ''),
        xfail('as_strided_scatter', ''),
        xfail('masked.cumprod', ''),
        xfail("renorm"),  # hit vmap fallback, which is disabled
    }))
=======
    @skipOps(
        "TestOperators",
        "test_vmapjvpall_has_batch_rule",
        vmapjvpall_fail.union(
            {
                skip(
                    "to"
                ),  # RuntimeError: required rank 4 tensor to use channels_last format
                xfail(
                    "cdouble"
                ),  # RuntimeError: required rank 4 tensor to use channels_last format
                xfail("cumprod"),
                xfail("masked_fill"),
                xfail("fill"),
                skip("masked.mean"),  # ???
                xfail("masked_scatter"),
                xfail("put"),
                xfail("take"),
                xfail("nn.functional.feature_alpha_dropout", "without_train"),
                xfail("nn.functional.dropout2d", ""),
                xfail("pca_lowrank", ""),
                xfail("svd_lowrank", ""),
                xfail("nn.functional.feature_alpha_dropout", "with_train"),
                xfail("special.log_ndtr", ""),
                xfail("fft.ihfft2"),  # conj_physical fallback
                xfail("fft.ihfftn"),  # conj_physical fallback
                xfail("nn.functional.max_unpool3d", "grad"),
                xfail("nn.functional.max_unpool2d", "grad"),
                xfail("nn.functional.soft_margin_loss", ""),
                xfail("nn.functional.max_unpool1d", "grad"),
                xfail("nn.functional.embedding", ""),
                xfail(
                    "scatter_reduce", "sum"
                ),  # aten::scatter_reduce.two hit the vmap fallback
                xfail(
                    "scatter_reduce", "mean"
                ),  # aten::scatter_reduce.two hit the vmap fallback
                xfail(
                    "scatter_reduce", "amin"
                ),  # aten::scatter_reduce.two hit the vmap fallback
                xfail(
                    "scatter_reduce", "amax"
                ),  # aten::scatter_reduce.two hit the vmap fallback
                xfail("nn.functional.glu"),
                xfail("nn.functional.bilinear"),  # trilinear doesn't have batching rule
                xfail("linalg.lu", ""),
                xfail("nn.functional.dropout3d", ""),
                xfail("as_strided_scatter", ""),
                xfail("masked.cumprod", ""),
                xfail("renorm"),  # hit vmap fallback, which is disabled
            }
        ),
    )
>>>>>>> f34905f6
    @toleranceOverride({torch.float32: tol(atol=1e-04, rtol=1e-04)})
    def test_vmapjvpall_has_batch_rule(self, device, dtype, op):
        if is_inplace(op, op.get_op()):
            # TODO: test in-place
            self.skipTest("Skipped! NYI: inplace-testing not supported.")
            return

        samples = op.sample_inputs(device, dtype, requires_grad=False)

        if not op.supports_forward_ad:
            self.skipTest("Skipped! Forward AD not supported.")
            return

        def test():
            for sample in samples:
                arg_values = [sample.input] + list(sample.args)
                kwarg_values = sample.kwargs
                args = tuple(arg_values) + tuple(kwarg_values)
                fn, args = get_jvp_variant_primals_tangents(op, sample)
                is_batch_norm_and_training = is_batch_norm_training(
                    op.name, kwarg_values
                )
                for loop_out, batched_out in get_fallback_and_vmap_exhaustive(
                    fn,
                    args,
                    {},
                    is_batch_norm_and_training=is_batch_norm_and_training,
                    compute_loop_out=False,
                ):
                    pass

        check_vmap_fallback(self, test, op, dry_run=False)

    @ops(op_db + additional_op_db + autograd_function_db, allowed_dtypes=(torch.float,))
    @toleranceOverride({torch.float32: tol(atol=1e-04, rtol=1e-04)})
<<<<<<< HEAD
    @skipOps('TestOperators', 'test_vmapvjp_has_batch_rule', vmapvjp_fail.union({
        skip('to'),  # RuntimeError: required rank 4 tensor to use channels_last format
        xfail('view_as_complex'),
        xfail('cummax'),
        xfail('cummin'),
        xfail('fill'),
        xfail('narrow'),  # Batching rule not implemented for `narrow.Tensor` (and view op)
        xfail('special.log_ndtr'),
        xfail('linalg.householder_product'),
        xfail('masked_fill'),
        xfail('masked_scatter'),
        xfail('masked_select'),
        xfail('nanquantile'),
        xfail('ormqr'),
        xfail('put'),
        xfail('scatter_reduce', "sum"),   # aten::scatter_reduce.two hit the vmap fallback
        xfail('scatter_reduce', "mean"),  # aten::scatter_reduce.two hit the vmap fallback
        xfail('scatter_reduce', "amin"),  # aten::scatter_reduce.two hit the vmap fallback
        xfail('scatter_reduce', "amax"),  # aten::scatter_reduce.two hit the vmap fallback
        xfail('quantile'),
        xfail('renorm'),
        xfail('take'),
        xfail('tensor_split'),
        xfail('to_sparse'),
        xfail('unfold'),
        xfail('unfold_copy'),
        xfail('nn.functional.dropout'),
        xfail('fft.ihfft2'),
        xfail('fft.ihfftn'),
        xfail('nn.functional.gaussian_nll_loss'),
        xfail('nn.functional.bilinear'),
        xfail('nn.functional.fractional_max_pool3d'),
        xfail('nn.functional.ctc_loss'),
        xfail('nn.functional.rrelu'),
        xfail('nn.functional.embedding_bag'),
        xfail('nn.functional.fractional_max_pool2d'),
        xfail('nn.functional.feature_alpha_dropout', 'with_train'),
        xfail('pca_lowrank', ''),
        xfail('nn.functional.dropout2d', ''),
        xfail('nn.functional.feature_alpha_dropout', 'without_train'),
        xfail('svd_lowrank', ''),

        xfail('nn.functional.max_unpool2d', ''),
        xfail('nn.functional.multi_margin_loss', ''),
        xfail('nn.functional.multilabel_margin_loss', ''),
        xfail('nn.functional.pdist', ''),
        xfail('scatter_reduce', 'prod'),
        xfail('nn.functional.max_unpool1d', ''),
        xfail('nn.functional.max_unpool3d', ''),
        xfail('nn.functional.max_unpool3d', 'grad'),
        xfail('nn.functional.soft_margin_loss', ''),
        xfail('nn.functional.max_unpool1d', 'grad'),
        xfail('nn.functional.max_unpool2d', 'grad'),
        xfail('linalg.lu', ''),
        xfail('cdouble', ''),
        xfail('cfloat', ''),
        xfail('chalf', ''),
        xfail('index_reduce', ''),
        xfail('nn.functional.dropout3d', ''),
        xfail('as_strided_scatter', ''),
        xfail('_segment_reduce', 'offsets'),
        xfail('_segment_reduce', 'lengths'),
        xfail('sparse.sampled_addmm', ''),
        xfail('sparse.mm', 'reduce'),
        xfail("native_batch_norm"),
        xfail("_native_batch_norm_legit"),
        # TODO: implement batching rule
        xfail("_batch_norm_with_update"),
        xfail("native_dropout_backward"),
        xfail("index_fill"),  # aten::_unique hit the vmap fallback which is currently disabled
    }))
=======
    @skipOps(
        "TestOperators",
        "test_vmapvjp_has_batch_rule",
        vmapvjp_fail.union(
            {
                skip(
                    "to"
                ),  # RuntimeError: required rank 4 tensor to use channels_last format
                xfail("view_as_complex"),
                xfail("cummax"),
                xfail("cummin"),
                xfail("fill"),
                xfail(
                    "narrow"
                ),  # Batching rule not implemented for `narrow.Tensor` (and view op)
                xfail("special.log_ndtr"),
                xfail("linalg.householder_product"),
                xfail("masked_fill"),
                xfail("masked_scatter"),
                xfail("masked_select"),
                xfail("nanquantile"),
                xfail("ormqr"),
                xfail("put"),
                xfail(
                    "scatter_reduce", "sum"
                ),  # aten::scatter_reduce.two hit the vmap fallback
                xfail(
                    "scatter_reduce", "mean"
                ),  # aten::scatter_reduce.two hit the vmap fallback
                xfail(
                    "scatter_reduce", "amin"
                ),  # aten::scatter_reduce.two hit the vmap fallback
                xfail(
                    "scatter_reduce", "amax"
                ),  # aten::scatter_reduce.two hit the vmap fallback
                xfail("quantile"),
                xfail("renorm"),
                xfail("take"),
                xfail("tensor_split"),
                xfail("to_sparse"),
                xfail("unfold"),
                xfail("unfold_copy"),
                xfail("nn.functional.dropout"),
                xfail("fft.ihfft2"),
                xfail("fft.ihfftn"),
                xfail("nn.functional.gaussian_nll_loss"),
                xfail("nn.functional.bilinear"),
                xfail("nn.functional.fractional_max_pool3d"),
                xfail("nn.functional.ctc_loss"),
                xfail("nn.functional.rrelu"),
                xfail("nn.functional.embedding_bag"),
                xfail("nn.functional.fractional_max_pool2d"),
                xfail("nn.functional.feature_alpha_dropout", "with_train"),
                xfail("pca_lowrank", ""),
                xfail("nn.functional.dropout2d", ""),
                xfail("nn.functional.feature_alpha_dropout", "without_train"),
                xfail("svd_lowrank", ""),
                xfail("nn.functional.max_unpool2d", ""),
                xfail("nn.functional.multi_margin_loss", ""),
                xfail("nn.functional.multilabel_margin_loss", ""),
                xfail("nn.functional.pdist", ""),
                xfail("scatter_reduce", "prod"),
                xfail("nn.functional.max_unpool1d", ""),
                xfail("nn.functional.max_unpool3d", ""),
                xfail("nn.functional.max_unpool3d", "grad"),
                xfail("nn.functional.soft_margin_loss", ""),
                xfail("nn.functional.max_unpool1d", "grad"),
                xfail("nn.functional.max_unpool2d", "grad"),
                xfail("linalg.lu", ""),
                xfail("cdouble", ""),
                xfail("cfloat", ""),
                xfail("chalf", ""),
                xfail(
                    "index_reduce", "prod"
                ),  # aten::index_reduce hit the vmap fallback which is currently disabled
                xfail(
                    "index_reduce", "mean"
                ),  # aten::index_reduce hit the vmap fallback which is currently disabled
                xfail(
                    "index_reduce", "amax"
                ),  # aten::index_reduce hit the vmap fallback which is currently disabled
                xfail(
                    "index_reduce", "amin"
                ),  # aten::index_reduce hit the vmap fallback which is currently disabled
                xfail("nn.functional.dropout3d", ""),
                xfail("as_strided_scatter", ""),
                xfail("_segment_reduce", "offsets"),
                xfail("_segment_reduce", "lengths"),
                xfail("sparse.sampled_addmm", ""),
                xfail("sparse.mm", "reduce"),
                xfail("native_batch_norm"),
                xfail("_native_batch_norm_legit"),
                # TODO: implement batching rule
                xfail("_batch_norm_with_update"),
                xfail("native_dropout_backward"),
                xfail(
                    "index_fill"
                ),  # aten::_unique hit the vmap fallback which is currently disabled
            }
        ),
    )
>>>>>>> f34905f6
    def test_vmapvjp_has_batch_rule(self, device, dtype, op):
        if not op.supports_autograd:
            self.skipTest("Skipped! Autograd not supported.")
            return

        samples = op.sample_inputs(device, dtype, requires_grad=True)

        # TODO: test in-place
        if is_inplace(op, op.get_op()):
            self.skipTest("Skipped! NYI: inplace-testing not supported.")
            return

        def test():
            for sample in samples:
                cotangents = get_sample_cotangents(op, sample)
                fn, args = get_vjp_fn_and_args_with_cotangents(op, sample, cotangents)
                is_batch_norm_and_training = is_batch_norm_training(
                    op.name, sample.kwargs
                )
                for loop_out, batched_out in get_fallback_and_vmap_exhaustive(
                    fn,
                    args,
                    {},
                    is_batch_norm_and_training=is_batch_norm_and_training,
                    compute_loop_out=False,
                ):
                    pass
                for a_op in op.aliases:
                    fn, args = get_vjp_fn_and_args_with_cotangents(
                        a_op, sample, cotangents
                    )
                    for loop_out, batched_out in get_fallback_and_vmap_exhaustive(
                        fn,
                        args,
                        {},
                        is_batch_norm_and_training=is_batch_norm_and_training,
                        compute_loop_out=False,
                    ):
                        pass

        check_vmap_fallback(self, test, op, dry_run=False)

    @ops(op_db + additional_op_db + autograd_function_db, allowed_dtypes=(torch.float,))
<<<<<<< HEAD
    @skipOps('TestOperators', 'test_vjpvmap', vjp_fail.union({
        skip('bernoulli', ''),  # vjpvmap testing can't handle randomness
        skip('normal', ''),  # vjpvmap testing can't handle randomness
        skip('normal', 'number_mean'),  # vjpvmap testing can't handle randomness
        skip('nn.functional.rrelu'),  # randomness
        skip('nn.functional.feature_alpha_dropout', 'with_train'),  # randomness
        skip('nn.functional.feature_alpha_dropout', 'without_train'),  # randomness
        skip('nn.functional.scaled_dot_product_attention'),
        xfail('torch.ops.aten._efficient_attention_forward'),  # outputs ints
        skip('nn.functional.multi_head_attention_forward'),  # randomness
        skip('nn.functional.alpha_dropout'),  # randomness
        skip('to'),  # RuntimeError: required rank 4 tensor to use channels_last format
        skip('to_sparse', ''),  # non-dense output
        skip('ormqr', ''),  # takes too long
        xfail("NumpyCubeNotComposableAutogradFunction"),  # Not composable autograd.Function

        # fallback path doesn't work
        # All of the following are bugs and need to be fixed
        xfail('__getitem__', ''),
        xfail('index_put', ''),
        xfail('view_as_complex'),
        xfail('nn.functional.gaussian_nll_loss'),
        xfail('masked_select'),
        xfail('narrow'),  # Batching rule not implemented for `narrow.Tensor` (and view op)
        skip('nn.functional.fractional_max_pool3d'),  # generator works on cpu, fails on cuda
        skip('nn.functional.fractional_max_pool2d'),  # generator works on cpu, fails on cuda
        xfail('column_stack', ''),
        xfail('nn.functional.dropout2d', ''),
        xfail('svd_lowrank', ''),
        xfail('pca_lowrank', ''),
        xfail('clamp'),
        # something weird happening with channels_last
        xfail('bfloat16'),
        xfail('double'),
        xfail('float'),
        xfail('half'),
        xfail('cdouble'),
        xfail('cfloat'),
        xfail('nn.functional.dropout3d', ''),
        xfail('as_strided_scatter', ''),
        xfail('sparse.sampled_addmm', ''),
        xfail('sparse.mm', 'reduce'),
        xfail("native_batch_norm"),
        xfail("_native_batch_norm_legit"),
        # TODO: implement batching rule
        xfail("_batch_norm_with_update"),
        xfail('as_strided', 'partial_views'),
    }))
=======
    @skipOps(
        "TestOperators",
        "test_vjpvmap",
        vjp_fail.union(
            {
                skip("bernoulli", ""),  # vjpvmap testing can't handle randomness
                skip("normal", ""),  # vjpvmap testing can't handle randomness
                skip(
                    "normal", "number_mean"
                ),  # vjpvmap testing can't handle randomness
                skip("nn.functional.rrelu"),  # randomness
                skip("nn.functional.feature_alpha_dropout", "with_train"),  # randomness
                skip(
                    "nn.functional.feature_alpha_dropout", "without_train"
                ),  # randomness
                skip("nn.functional.scaled_dot_product_attention"),
                xfail("torch.ops.aten._efficient_attention_forward"),  # outputs ints
                skip("nn.functional.multi_head_attention_forward"),  # randomness
                skip("nn.functional.alpha_dropout"),  # randomness
                skip(
                    "to"
                ),  # RuntimeError: required rank 4 tensor to use channels_last format
                skip("to_sparse", ""),  # non-dense output
                skip("ormqr", ""),  # takes too long
                xfail(
                    "NumpyCubeNotComposableAutogradFunction"
                ),  # Not composable autograd.Function
                # fallback path doesn't work
                # All of the following are bugs and need to be fixed
                xfail("__getitem__", ""),
                xfail("index_put", ""),
                xfail("view_as_complex"),
                xfail("nn.functional.gaussian_nll_loss"),
                xfail("masked_select"),
                xfail(
                    "narrow"
                ),  # Batching rule not implemented for `narrow.Tensor` (and view op)
                skip(
                    "nn.functional.fractional_max_pool3d"
                ),  # generator works on cpu, fails on cuda
                skip(
                    "nn.functional.fractional_max_pool2d"
                ),  # generator works on cpu, fails on cuda
                xfail("column_stack", ""),
                xfail("nn.functional.dropout2d", ""),
                xfail("svd_lowrank", ""),
                xfail("pca_lowrank", ""),
                xfail("clamp"),
                # something weird happening with channels_last
                xfail("bfloat16"),
                xfail("double"),
                xfail("float"),
                xfail("half"),
                xfail("cdouble"),
                xfail("cfloat"),
                xfail("nn.functional.dropout3d", ""),
                xfail("as_strided_scatter", ""),
                xfail("sparse.sampled_addmm", ""),
                xfail("sparse.mm", "reduce"),
                xfail("native_batch_norm"),
                xfail("_native_batch_norm_legit"),
                # TODO: implement batching rule
                xfail("_batch_norm_with_update"),
                xfail("as_strided", "partial_views"),
            }
        ),
    )
>>>>>>> f34905f6
    def test_vjpvmap(self, device, dtype, op):
        # NB: there is no vjpvmap_has_batch_rule test because that is almost
        # certainly redundant with the vmap_has_batch_rule test in test_vmap.py

        # one-off skip
        if op.name == "nn.functional.dropout":
            self.skipTest("Skipped!")

        if not op.supports_autograd:
            # If the op doesn't support autograd, vmap(op) won't either
            self.skipTest("Skipped! Autograd not supported.")
            return

        # TODO: test in-place
        if is_inplace(op, op.get_op()):
            self.skipTest("Skipped! NYI: inplace-testing not supported.")
            return

        samples = op.sample_inputs(device, dtype, requires_grad=True)
        batch_norm_fns = (
            "nn.functional.batch_norm",
            "nn.functional.instance_norm",
        )  # instance norm calls batch norm
        is_batch_norm = op.name in batch_norm_fns

        for sample in samples:
            args = [sample.input] + list(sample.args)
            kwargs = sample.kwargs

            is_batch_norm_and_training = is_batch_norm and is_batch_norm_training(
                op.name, kwargs
            )
            generator = generate_vmap_inputs(
                args, kwargs, is_batch_norm_and_training=is_batch_norm_and_training
            )

            for batched_args, in_dims, kwargs in generator:
                vmapped_op = vmap(op, in_dims)
                fn, primals = normalize_op_input_output2(
                    vmapped_op, batched_args, kwargs, sample.output_process_fn_grad
                )
                result = fn(*primals)
                cotangents = tree_map(lambda x: torch.randn_like(x), result)

                _, vjp_fn = vjp(fn, *primals)
                result_vjps = vjp_fn(cotangents)

                _, vjp_fn = ref_vjp(fn, *primals)
                expected_vjps = vjp_fn(cotangents)

                self.assertEqual(result_vjps, expected_vjps)

    def _compare_jacobians_of_vjp(
        self, fn, cotangents_and_primals, argnums=None, atol_rtol=None
    ):
        if argnums is None:
            argnums = tuple(range(len(cotangents_and_primals)))

        def get_vjp(cotangents, *primals):
            _, vjp_fn = vjp(fn, *primals)
            return vjp_fn(cotangents)

        jacobian_jvp = jacfwd(get_vjp, argnums)(*cotangents_and_primals)
        jacobian_vjp = jacrev(get_vjp, argnums)(*cotangents_and_primals)

        # For dtype changing operations, the jacobians have different dtype.
        jacobian_jvp = tree_map(lambda x: x.to(torch.float), jacobian_jvp)
        jacobian_vjp = tree_map(lambda x: x.to(torch.float), jacobian_vjp)

        if atol_rtol is not None:
            (atol, rtol) = atol_rtol
            self.assertEqual(jacobian_jvp, jacobian_vjp, atol=atol, rtol=rtol)
        else:
            self.assertEqual(jacobian_jvp, jacobian_vjp)

    @ops(op_db + additional_op_db + autograd_function_db, allowed_dtypes=(torch.float,))
    @skipOps(
        "TestOperators",
        "test_jvpvjp",
        vjp_fail.union(
            {
                xfail("to_sparse", ""),  # NYI
                # RuntimeError: Trying to set a forward gradient that has a different size than that of the original Tensor,
                # this is not supported. Tensor is of size [5, 2, 3] while the given forward gradient is of size [1, 2, 3].
                xfail("normal", ""),
                xfail("cdist", ""),  # NYI: forward-AD for _cdist_forward
                xfail("cholesky", ""),  # NYI: forward-AD for cholesky
                xfail(
                    "nn.functional.embedding_bag", ""
                ),  # NYI: forward-AD for _embedding_bag
                xfail(
                    "nn.functional.grid_sample", ""
                ),  # NYI: forward AD for grid_sampler_2d
                xfail("grid_sampler_2d", ""),  # NYI: forward AD for grid_sampler_2d
                xfail(
                    "nn.functional.hardsigmoid", ""
                ),  # NYI: forward AD for hardsigmoid_backward
                xfail(
                    "nn.functional.huber_loss", ""
                ),  # NYI: forward AD for huber_loss_backward
                xfail("NumpyCubeNotComposableAutogradFunction"),  # not composable
                xfail("ormqr", ""),  # NYI: forward AD for ormqr
                xfail(
                    "nn.functional.multilabel_margin_loss", ""
                ),  # NYI: multilabel_margin_loss_forward
                xfail(
                    "nn.functional.soft_margin_loss", ""
                ),  # NYI: forward-AD for soft_margin_loss_backward
                xfail("nn.functional.ctc_loss", ""),  # NYI: forward-AD for _ctc_loss
                xfail("nn.functional.pdist", ""),  # NYI: forward-AD with _pdist_forward
                skip("nn.functional.scaled_dot_product_attention"),
                xfail("torch.ops.aten._efficient_attention_forward"),  # outputs ints
                xfail(
                    "nn.functional.multi_margin_loss", ""
                ),  # NYI: forward AD with multi_margin_loss
                skip(
                    "linalg.householder_product", "", device_type="cuda"
                ),  # flaky, I'm not sure why
                xfail("sparse.sampled_addmm", ""),  # Sparse tensors have no strides
                xfail(
                    "_segment_reduce", "offsets"
                ),  # NYI: forward-AD for _segment_reduce
                xfail("sparse.mm", "reduce"),  # Sparse tensors have no strides
                xfail("index_reduce", "prod"),  # NYI: forward-AD for index_reduce
                xfail("index_reduce", "mean"),  # NYI: forward-AD for index_reduce
                xfail("index_reduce", "amax"),  # NYI: forward-AD for index_reduce
                xfail("index_reduce", "amin"),  # NYI: forward-AD for index_reduce
                xfail(
                    "_segment_reduce", "lengths"
                ),  # NYI: forward-AD for _segment_reduce
                xfail("native_dropout_backward"),  # NYI
            }
        ),
    )
    @opsToleranceOverride(
        "TestOperators",
        "test_jvpvjp",
        (
            tol1("masked.prod", {torch.float32: tol(atol=1e-04, rtol=1.3e-05)}),
            tol1("masked.cumprod", {torch.float32: tol(atol=1e-04, rtol=5e-04)}),
            tol1(
                "cumprod",
                {torch.float32: tol(atol=1e-04, rtol=1.3e-05)},
                device_type="cuda",
            ),
            tol1(
                "linalg.vander",
                {torch.float32: tol(atol=1e-04, rtol=1.3e-05)},
                device_type="cuda",
            ),
            tol1(
                "nn.functional.group_norm", {torch.float32: tol(atol=1e-03, rtol=1e-03)}
            ),
            tol2(
                "linalg.pinv", "hermitian", {torch.float32: tol(atol=5e-03, rtol=5e-03)}
            ),
        ),
    )
    def test_jvpvjp(self, device, dtype, op):
        if not op.supports_autograd:
            self.skipTest("Skipped! Autograd not supported.")
            return

        samples = op.sample_inputs(device, dtype, requires_grad=True)

        # TODO: test in-place
        if is_inplace(op, op.get_op()):
            self.skipTest("Skipped! NYI: inplace-testing not supported.")
            return

        for sample in samples:
            fn, primals = normalize_op_input_output(op, sample)
            result = fn(*primals)
            cotangents = tree_map(lambda x: torch.randn_like(x), result)

            primals_tangents = tree_map(lambda x: torch.randn_like(x), primals)
            cotangents_tangents = tree_map(lambda x: torch.randn_like(x), cotangents)

            def push_vjp(primals, cotangents):
                _, vjp_fn = vjp(fn, *primals)
                return vjp_fn(cotangents)

            result = jvp(
                push_vjp, (primals, cotangents), (primals_tangents, cotangents_tangents)
            )
            self.assertEqual(len(result), 2)

            def tree_map2(fn, first, second):
                flat_first, spec_first = tree_flatten(first)
                flat_second, spec_second = tree_flatten(second)
                assert spec_first == spec_second
                flat_result = [fn(f, s) for f, s in zip(flat_first, flat_second)]
                return tree_unflatten(flat_result, spec_first)

            def reference(primals, cotangents, primals_tangents, cotangents_tangents):
                with fwAD.dual_level():
                    primal_duals = tree_map2(fwAD.make_dual, primals, primals_tangents)
                    _, vjp_fn = ref_vjp(fn, *primal_duals)

                    cotangent_duals = tree_map2(
                        fwAD.make_dual, cotangents, cotangents_tangents
                    )
                    result = vjp_fn(cotangent_duals)

                    flat_result, spec = tree_flatten(result)
                    primals_out, tangents_out = zip(
                        *[fwAD.unpack_dual(r) for r in flat_result]
                    )
                    tangents_out = [
                        t if t is not None else torch.zeros_like(p)
                        for p, t in zip(primals_out, tangents_out)
                    ]
                    expected = (
                        tree_unflatten(primals_out, spec),
                        tree_unflatten(tangents_out, spec),
                    )
                return expected

            expected = reference(
                primals, cotangents, primals_tangents, cotangents_tangents
            )
            self.assertEqual(result, expected)

    @with_tf32_off  # https://github.com/pytorch/pytorch/issues/86798
<<<<<<< HEAD
    @skipOps('TestOperators', 'test_vmapjvpvjp', vjp_fail.union({
        # Following operators take too long, hence skipped
        skip('atleast_1d'),
        skip('atleast_2d'),
        skip('atleast_3d'),
        skip('meshgrid', 'list_of_tensors'),
        skip('meshgrid', 'variadic_tensors'),
        skip('broadcast_tensors'),
        skip('linalg.lstsq'),
        skip('nn.functional.bilinear'),
        skip('native_layer_norm'),
        skip('ormqr'),

        # Not actually a problem
        xfail('NumpyCubeNotComposableAutogradFunction'),  # not composable
        xfail('NumpyExpMarkDirtyAutogradFunction'),  # vmap: inplace into a regular tensor

        # Potential bugs/errors
        xfail('as_strided'),  # AssertionError: Tensor-likes are not close!
        xfail('as_strided', 'partial_views'),  # AssertionError: Tensor-likes are not close!
        xfail('as_strided_scatter'),  # AssertionError: Tensor-likes are not close!
        xfail('bernoulli'),  # calls random op
        xfail('bfloat16'),  # required rank 4 tensor to use channels_last format
        xfail('cdist'),  # Forward AD not implemented and no decomposition
        xfail('cdouble'),  # required rank 4 tensor to use channels_last format
        xfail('cfloat'),  # required rank 4 tensor to use channels_last format
        xfail('chalf'),  # required rank 4 tensor to use channels_last format
        xfail('cholesky'),  # Forward AD not implemented and no decomposition
        xfail('ormqr'),  # Forward AD not implemented and no decomposition
        xfail('double'),  # required rank 4 tensor to use channels_last format
        xfail('float'),  # required rank 4 tensor to use channels_last format
        xfail('half'),  # required rank 4 tensor to use channels_last format
        xfail('index_reduce'),  # Forward AD not implemented and no decomposition
        xfail('mvlgamma', 'mvlgamma_p_1'),  # vmap: inplace into a regular tensor
        xfail('mvlgamma', 'mvlgamma_p_3'),  # vmap: inplace into a regular tensor
        xfail('mvlgamma', 'mvlgamma_p_5'),  # vmap: inplace into a regular tensor
        xfail('nanquantile'),  # Batching rule not implemented for aten::equal
        # RuntimeError: Batch norm got a batched tensor as input while the
        # running_mean or running_var, which will be updated in place,
        # were not batched.
        xfail('nn.functional.batch_norm'),
        xfail('nn.functional.batch_norm', 'without_cudnn'),
        xfail("nn.functional.ctc_loss"),  # ForwardAD not implemented and no decomposition
        xfail('nn.functional.dropout2d'),  # calls random op
        xfail('nn.functional.dropout3d'),  # calls random op
        xfail('nn.functional.dropout'),  # calls random op
        xfail('nn.functional.scaled_dot_product_attention'),  # randomness
        xfail('torch.ops.aten._efficient_attention_forward'),  # outputs ints
        xfail('nn.functional.multi_head_attention_forward'),  # randomness
        xfail('nn.functional.embedding_bag'),  # Forward AD not implemented and no decomposition
        xfail('nn.functional.alpha_dropout'),  # calls randomn op
        xfail('nn.functional.feature_alpha_dropout', 'with_train'),  # calls random op
        xfail('nn.functional.fractional_max_pool2d'),  # calls random op
        xfail('nn.functional.fractional_max_pool3d'),  # calls random op
        xfail('nn.functional.gaussian_nll_loss'),  # data depenedant flow
        xfail('nn.functional.grid_sample'),  # Forward AD not implemented and no decomposition
        xfail('grid_sampler_2d'),  # Forward AD not implemented and no decomposition
        xfail('nn.functional.hardsigmoid'),  # Forward AD not implemented and no decomposition
        xfail('nn.functional.hinge_embedding_loss'),  # vmap: inplace into a regular tensor
        xfail('nn.functional.huber_loss'),  # Forward AD not implemented and no decomposition
        # RuntimeError: Batch norm got a batched tensor as input while the
        # running_mean or running_var, which will be updated in place,
        # were not batched.
        xfail('nn.functional.instance_norm'),
        # NYI: Tensor.clone(memory_format) inside vmap is only supported with
        # memory_format torch.preserve_format or torch.contiguous_format (got ChannelsLast)
        xfail('nn.functional.max_unpool2d'),
        xfail('nn.functional.max_unpool2d', 'grad'),
        xfail('nn.functional.multi_margin_loss'),  # Forward AD not implemented and no decomposition
        xfail('nn.functional.multilabel_margin_loss'),  # Forward AD not implemented and no decomposition
        xfail('nn.functional.pdist'),  # Forward AD not implemented and no decomposition
        xfail('nn.functional.rrelu'),  # vmap: we do not yet support aten::rrelu_with_noise.
        xfail('nn.functional.soft_margin_loss'),  # Forward AD not implemented and no decomposition
        xfail('normal'),  # calls random op
        xfail('normal', 'number_mean'),  # calls random op
        xfail('pca_lowrank'),  # calls random op
        xfail('quantile'),  # Batching rule not implemented for aten::equal
        xfail('scatter_reduce', 'prod'),  # Forward AD not implemented and no decomposition
        xfail('_segment_reduce', 'lengths'),  # Forward AD not implemented and no decomposition
        xfail('_segment_reduce', 'offsets'),  # Forward AD not implemented and no decomposition
        xfail('sparse.sampled_addmm'),  # RuntimeError: Sparse CSR tensors do not have strides
        xfail('sparse.mm', 'reduce'),  # RuntimeError: Sparse CSR tensors do not have strides
        xfail('svd_lowrank'),  # calls random op
        xfail('take'),  # vmap: inplace into regular tensor
        xfail('to'),  # RuntimeError: required rank 4 tensor to use channels_last format
        xfail('to_sparse'),  # Forward AD not implemented and no decomposition
        xfail('view_as_complex'),  # RuntimeError: Tensor must have a last dimension with stride 1
        # RuntimeError: Batch norm got a batched tensor as
        # input while the running_mean or running_var, which will be updated in
        # place, were not batched.
        xfail("native_batch_norm"),
        xfail("_native_batch_norm_legit"),
        # TODO: implement batching rule
        xfail("_batch_norm_with_update"),
        xfail('native_dropout_backward'),
    }))
=======
    @skipOps(
        "TestOperators",
        "test_vmapjvpvjp",
        vjp_fail.union(
            {
                # Following operators take too long, hence skipped
                skip("atleast_1d"),
                skip("atleast_2d"),
                skip("atleast_3d"),
                skip("meshgrid", "list_of_tensors"),
                skip("meshgrid", "variadic_tensors"),
                skip("broadcast_tensors"),
                skip("linalg.lstsq"),
                skip("nn.functional.bilinear"),
                skip("native_layer_norm"),
                skip("ormqr"),
                # Not actually a problem
                xfail("NumpyCubeNotComposableAutogradFunction"),  # not composable
                xfail(
                    "NumpyExpMarkDirtyAutogradFunction"
                ),  # vmap: inplace into a regular tensor
                # Potential bugs/errors
                xfail("as_strided"),  # AssertionError: Tensor-likes are not close!
                xfail(
                    "as_strided", "partial_views"
                ),  # AssertionError: Tensor-likes are not close!
                xfail(
                    "as_strided_scatter"
                ),  # AssertionError: Tensor-likes are not close!
                xfail("bernoulli"),  # calls random op
                xfail("bfloat16"),  # required rank 4 tensor to use channels_last format
                xfail("cdist"),  # Forward AD not implemented and no decomposition
                xfail("cdouble"),  # required rank 4 tensor to use channels_last format
                xfail("cfloat"),  # required rank 4 tensor to use channels_last format
                xfail("chalf"),  # required rank 4 tensor to use channels_last format
                xfail("cholesky"),  # Forward AD not implemented and no decomposition
                xfail("ormqr"),  # Forward AD not implemented and no decomposition
                xfail("double"),  # required rank 4 tensor to use channels_last format
                xfail("float"),  # required rank 4 tensor to use channels_last format
                xfail("half"),  # required rank 4 tensor to use channels_last format
                xfail("index_reduce", "prod"),  # NYI: forward AD for index_reduce
                xfail("index_reduce", "mean"),  # NYI: forward AD for index_reduce
                xfail("index_reduce", "amax"),  # NYI: forward AD for index_reduce
                xfail("index_reduce", "amin"),  # NYI: forward AD for index_reduce
                xfail(
                    "mvlgamma", "mvlgamma_p_1"
                ),  # vmap: inplace into a regular tensor
                xfail(
                    "mvlgamma", "mvlgamma_p_3"
                ),  # vmap: inplace into a regular tensor
                xfail(
                    "mvlgamma", "mvlgamma_p_5"
                ),  # vmap: inplace into a regular tensor
                xfail("nanquantile"),  # Batching rule not implemented for aten::equal
                # RuntimeError: Batch norm got a batched tensor as input while the
                # running_mean or running_var, which will be updated in place,
                # were not batched.
                xfail("nn.functional.batch_norm"),
                xfail("nn.functional.batch_norm", "without_cudnn"),
                xfail(
                    "nn.functional.ctc_loss"
                ),  # ForwardAD not implemented and no decomposition
                xfail("nn.functional.dropout2d"),  # calls random op
                xfail("nn.functional.dropout3d"),  # calls random op
                xfail("nn.functional.dropout"),  # calls random op
                xfail("nn.functional.scaled_dot_product_attention"),  # randomness
                xfail("torch.ops.aten._efficient_attention_forward"),  # outputs ints
                xfail("nn.functional.multi_head_attention_forward"),  # randomness
                xfail(
                    "nn.functional.embedding_bag"
                ),  # Forward AD not implemented and no decomposition
                xfail("nn.functional.alpha_dropout"),  # calls randomn op
                xfail(
                    "nn.functional.feature_alpha_dropout", "with_train"
                ),  # calls random op
                xfail("nn.functional.fractional_max_pool2d"),  # calls random op
                xfail("nn.functional.fractional_max_pool3d"),  # calls random op
                xfail("nn.functional.gaussian_nll_loss"),  # data depenedant flow
                xfail(
                    "nn.functional.grid_sample"
                ),  # Forward AD not implemented and no decomposition
                xfail(
                    "grid_sampler_2d"
                ),  # Forward AD not implemented and no decomposition
                xfail(
                    "nn.functional.hardsigmoid"
                ),  # Forward AD not implemented and no decomposition
                xfail(
                    "nn.functional.hinge_embedding_loss"
                ),  # vmap: inplace into a regular tensor
                xfail(
                    "nn.functional.huber_loss"
                ),  # Forward AD not implemented and no decomposition
                # RuntimeError: Batch norm got a batched tensor as input while the
                # running_mean or running_var, which will be updated in place,
                # were not batched.
                xfail("nn.functional.instance_norm"),
                # NYI: Tensor.clone(memory_format) inside vmap is only supported with
                # memory_format torch.preserve_format or torch.contiguous_format (got ChannelsLast)
                xfail("nn.functional.max_unpool2d"),
                xfail("nn.functional.max_unpool2d", "grad"),
                xfail(
                    "nn.functional.multi_margin_loss"
                ),  # Forward AD not implemented and no decomposition
                xfail(
                    "nn.functional.multilabel_margin_loss"
                ),  # Forward AD not implemented and no decomposition
                xfail(
                    "nn.functional.pdist"
                ),  # Forward AD not implemented and no decomposition
                xfail(
                    "nn.functional.rrelu"
                ),  # vmap: we do not yet support aten::rrelu_with_noise.
                xfail(
                    "nn.functional.soft_margin_loss"
                ),  # Forward AD not implemented and no decomposition
                xfail("normal"),  # calls random op
                xfail("normal", "number_mean"),  # calls random op
                xfail("pca_lowrank"),  # calls random op
                xfail("quantile"),  # Batching rule not implemented for aten::equal
                xfail(
                    "scatter_reduce", "prod"
                ),  # Forward AD not implemented and no decomposition
                xfail(
                    "_segment_reduce", "lengths"
                ),  # Forward AD not implemented and no decomposition
                xfail(
                    "_segment_reduce", "offsets"
                ),  # Forward AD not implemented and no decomposition
                xfail(
                    "sparse.sampled_addmm"
                ),  # RuntimeError: Sparse CSR tensors do not have strides
                xfail(
                    "sparse.mm", "reduce"
                ),  # RuntimeError: Sparse CSR tensors do not have strides
                xfail("svd_lowrank"),  # calls random op
                xfail(
                    "to"
                ),  # RuntimeError: required rank 4 tensor to use channels_last format
                xfail("to_sparse"),  # Forward AD not implemented and no decomposition
                xfail(
                    "view_as_complex"
                ),  # RuntimeError: Tensor must have a last dimension with stride 1
                # RuntimeError: Batch norm got a batched tensor as
                # input while the running_mean or running_var, which will be updated in
                # place, were not batched.
                xfail("native_batch_norm"),
                xfail("_native_batch_norm_legit"),
                # TODO: implement batching rule
                xfail("_batch_norm_with_update"),
                xfail("native_dropout_backward"),
            }
        ),
    )
>>>>>>> f34905f6
    @ops(op_db + additional_op_db + autograd_function_db, allowed_dtypes=(torch.float,))
    @toleranceOverride({torch.float32: tol(atol=1e-04, rtol=1e-04)})
    @opsToleranceOverride(
        "TestOperators",
        "test_vmapjvpvjp",
        (
            tol1("linalg.svd", {torch.float32: tol(atol=5e-04, rtol=5e-04)}),
            tol1(
                "linalg.householder_product",
                {torch.float32: tol(atol=5e-03, rtol=5e-03)},
            ),
            tol1("linalg.multi_dot", {torch.float32: tol(atol=5e-04, rtol=5e-04)}),
            tol2(
                "linalg.pinv", "hermitian", {torch.float32: tol(atol=5e-04, rtol=5e-04)}
            ),
            tol1("svd", {torch.float32: tol(atol=5e-04, rtol=5e-04)}),
            tol1("matrix_exp", {torch.float32: tol(atol=5e-04, rtol=5e-04)}),
        ),
    )
    def test_vmapjvpvjp(self, device, dtype, op):
        # Since we test `jvpvjp` separately,
        # in this we just check that vmap of `jvpvjp`
        # is correct.
        if not op.supports_autograd:
            self.skipTest("Skipped! Autograd not supported.")
            return

        samples = op.sample_inputs(device, dtype, requires_grad=True)

        # TODO: test in-place
        if is_inplace(op, op.get_op()):
            self.skipTest("Skipped! NYI: inplace-testing not supported.")
            return

        for sample in samples:
            fn, primals = normalize_op_input_output(op, sample)
            result = fn(*primals)
            cotangents = tree_map(lambda x: torch.randn_like(x), result)

            primals_tangents = tree_map(lambda x: torch.randn_like(x), primals)
            cotangents_tangents = tree_map(lambda x: torch.randn_like(x), cotangents)

            def push_vjp(primals, cotangents):
                _, vjp_fn = vjp(fn, *primals)
                return vjp_fn(cotangents)

            args, spec = tree_flatten(
                ((primals, cotangents), (primals_tangents, cotangents_tangents))
            )

            def jvp_of_vjp(*args):
                (primals, tangents) = tree_unflatten(args, spec)
                primals_out, tangents_out = jvp(push_vjp, primals, tangents)

                flat_primals_out = pytree.tree_leaves(primals_out)
                flat_tangents_out = pytree.tree_leaves(tangents_out)
                return tuple(flat_primals_out + flat_tangents_out)

            is_batch_norm_and_training = is_batch_norm_training(op, sample.kwargs)
            generator = get_fallback_and_vmap_exhaustive(
                jvp_of_vjp,
                args,
                {},
                is_batch_norm_and_training=is_batch_norm_and_training,
            )
            for loop_out, batched_out in generator:
                self.assertEqual(loop_out, batched_out)

    def _make_extremal_inputs(self, shape, device):
        if shape is None:
            return (None,)
        return (
            torch.full(shape, -1000.0, device=device),
            torch.zeros(shape, device=device),
            torch.full(shape, 1000.0, device=device),
        )

    def _arg_and_kwarg_options(self, args_options, kwargs_options):
        return itertools.product(*args_options, kwargs_options)

    def test_extremal_numerics_nll_loss(self, device):
        N, C = 3, 4
        d1, d2, d3 = 5, 6, 7
        shapes = (
            ((N, C), (N,), (C,)),
            ((N, C), (N,), None),
            ((N, C, d1, d2, d3), (N, d1, d2, d3), (C,)),
            ((N, C, d1, d2, d3), (N, d1, d2, d3), None),
        )
        kwargs_options = (
            {"ignore_index": 0, "reduction": "mean"},
            {"reduction": "sum"},
            {"reduction": "none"},
            {},
        )
        for input_shape, target_shape, weight_shape in shapes:
            input_options = self._make_extremal_inputs(input_shape, device)
            for input, kwargs in self._arg_and_kwarg_options(
                (input_options,), kwargs_options
            ):
                if weight_shape is None:
                    weight = None
                else:
                    weight = torch.randn(weight_shape, device=device)
                target = torch.randint(0, C, target_shape, device=device)
                target[
                    0
                ] = 1  # since we're ignoring index 0, at least one element must be non-zero

                fn = functools.partial(
                    torch.nn.functional.nll_loss, target=target, weight=weight, **kwargs
                )
                result = fn(input)
                cotangents = torch.randn_like(result, device=device)
                self._compare_jacobians_of_vjp(fn, (cotangents, input))

    def test_extremal_numerics_l1_loss(self, device):
        N, C, H, W = 3, 4, 5, 6
        shapes = ((N, C), (N, C, H), (N, C, H, W))
        kwargs_options = ({"reduction": "sum"}, {"reduction": "none"}, {})
        for shape in shapes:
            input_options = self._make_extremal_inputs(shape, device)
            target_options = self._make_extremal_inputs(shape, device)
            for input, target, kwargs in self._arg_and_kwarg_options(
                (input_options, target_options), kwargs_options
            ):
                result = torch.nn.functional.l1_loss(input, target)
                cotangents = torch.randn_like(result, device=device)
                self._compare_jacobians_of_vjp(
                    torch.nn.functional.l1_loss, (cotangents, input, target)
                )

    def test_extremal_numerics_mse_loss(self, device):
        N, C, H, W = 3, 4, 5, 6
        shapes = ((N, C), (N, C, H), (N, C, H, W))
        kwargs_options = ({"reduction": "sum"}, {"reduction": "none"}, {})
        for shape in shapes:
            input_options = self._make_extremal_inputs(shape, device)
            target_options = self._make_extremal_inputs(shape, device)
            for input, target, kwargs in self._arg_and_kwarg_options(
                (input_options, target_options), kwargs_options
            ):
                result = torch.nn.functional.mse_loss(input, target)
                cotangents = torch.randn_like(result, device=device)
                self._compare_jacobians_of_vjp(
                    torch.nn.functional.mse_loss, (cotangents, input, target)
                )

    def test_extremal_numerics_softmax(self, device):
        N, C, H, W = 3, 4, 5, 6
        shapes = ((N, C), (N, C, H), (N, C, H, W))
        kwargs_options = ({"dim": 1}, {})
        for shape in shapes:
            input_options = self._make_extremal_inputs(shape, device)
            for input, kwargs in self._arg_and_kwarg_options(
                (input_options,), kwargs_options
            ):
                result = torch.nn.functional.softmax(input)
                cotangents = torch.randn_like(result, device=device)
                self._compare_jacobians_of_vjp(
                    torch.nn.functional.softmax, (cotangents, input)
                )

    def test_extremal_numerics_log_softmax(self, device):
        N, C, H, W = 3, 4, 5, 6
        shapes = ((N, C), (N, C, H), (N, C, H, W))
        kwargs_options = ({"dim": 1}, {})
        for shape in shapes:
            input_options = self._make_extremal_inputs(shape, device)
            for input, kwargs in self._arg_and_kwarg_options(
                (input_options,), kwargs_options
            ):
                result = torch.nn.functional.log_softmax(input)
                cotangents = torch.randn_like(result, device=device)
                self._compare_jacobians_of_vjp(
                    torch.nn.functional.log_softmax, (cotangents, input)
                )

    def test_extremal_numerics_cross_entropy(self, device):
        N, C = 3, 4
        d1, d2, d3 = 5, 6, 7
        shapes = (
            ((N, C), (N,), (C,)),
            ((N, C), (N,), None),
            ((N, C), (N, C), (C,)),
            ((N, C), (N, C), None),
            ((C,), (), (C,)),
            ((C,), (), None),
            ((C,), (C,), (C,)),
            ((C,), (C,), None),
            ((N, C, d1, d2, d3), (N, d1, d2, d3), (C,)),
            ((N, C, d1, d2, d3), (N, d1, d2, d3), None),
            ((N, C, d1, d2, d3), (N, C, d1, d2, d3), (C,)),
            ((N, C, d1, d2, d3), (N, C, d1, d2, d3), None),
        )
        for input_shape, target_shape, weight_shape in shapes:
            input_options = self._make_extremal_inputs(input_shape, device)
            kwargs_options = [{"reduction": "sum"}, {"reduction": "none"}, {}]
            if input_shape != target_shape:
                kwargs_options.append({"ignore_index": 0, "reduction": "mean"})

            for input, kwargs in self._arg_and_kwarg_options(
                (input_options,), kwargs_options
            ):
                if weight_shape is None:
                    weight = None
                else:
                    weight = torch.randn(weight_shape, device=device)

                if input_shape == target_shape:
                    target = torch.rand(target_shape, device=device)
                elif len(target_shape) == 0:
                    target = torch.tensor(
                        1, device=device
                    )  # must be non-zero since ignore_index may be 0
                else:
                    target = torch.randint(0, C, target_shape, device=device)

                fn = functools.partial(
                    torch.nn.functional.cross_entropy,
                    target=target,
                    weight=weight,
                    **kwargs,
                )
                result = fn(input)
                cotangents = torch.randn_like(result, device=device)
                self._compare_jacobians_of_vjp(
                    fn, (cotangents, input), atol_rtol=(1e-4, 1e-5)
                )

    def test_extremal_numerics_binary_cross_entropy(self, device):
        N, C, H, W = 3, 4, 5, 6
        shapes = ((N, C), (N, C, H), (N, C, H, W))
        for shape in shapes:
            weight_options = self._make_extremal_inputs(shape, device)
            kwargs_options = [{"reduction": "sum"}, {"reduction": "none"}, {}]

            for weight, kwargs in self._arg_and_kwarg_options(
                (weight_options,), kwargs_options
            ):
                input = torch.rand(shape, device=device)
                target = torch.rand(shape, device=device)
                fn = functools.partial(
                    torch.nn.functional.binary_cross_entropy,
                    target=target,
                    weight=weight,
                    **kwargs,
                )
                result = fn(input)
                cotangents = torch.randn_like(result, device=device)
                self._compare_jacobians_of_vjp(
                    fn, (cotangents, input), atol_rtol=(1e-4, 2e-5)
                )

    def test_extremal_numerics_layer_norm(self, device):
        N, C, H, W = 3, 4, 5, 6
        shapes = ((N, C), (N, C, H), (N, C, H, W))
        for shape in shapes:
            input_options = self._make_extremal_inputs(shape, device)
            normalized_shape = shape[1:]
            weight_options = self._make_extremal_inputs(normalized_shape, device)
            bias_options = self._make_extremal_inputs(normalized_shape, device)

            for input, bias, weight in self._arg_and_kwarg_options(
                (input_options, bias_options, weight_options), ()
            ):

                def fn(input, weight, bias):
                    return torch.nn.functional.layer_norm(
                        input, normalized_shape, weight=weight, bias=bias
                    )

                result = fn(input, weight, bias)
                cotangents = torch.randn_like(result, device=device)
                self._compare_jacobians_of_vjp(fn, (cotangents, input, weight, bias))

    @with_tf32_off  # https://github.com/pytorch/pytorch/issues/86798
<<<<<<< HEAD
    @ops(op_db + additional_op_db + autograd_function_db, allowed_dtypes=(torch.float32, torch.double))
    @skipOps('TestOperators', 'test_vmap_autograd_grad', {
        # The size of tensor a (4) must match the size of tensor b (10) at non-singleton dimension 0
        xfail('masked_select'),
        xfail('nn.functional.max_unpool2d', 'grad'),  # contiguous call
        xfail('nn.functional.max_unpool2d'),  # contiguous call
        xfail('to_sparse'),  # dispatch key issue
        xfail('torch.ops.aten._efficient_attention_forward'),  # outputs ints

        # https://github.com/pytorch/pytorch/issues/96560
        decorate('xlogy', decorator=skipIfRocm),

        # numerical inconsistencies, look like bugs
        skip('matrix_exp', dtypes=(torch.float32,), device_type='cuda'),  # fails on linux, passes on windows
        skip('ldexp', dtypes=(torch.float32,), device_type='cpu'),  # fails on all but mac
        skip('__rmatmul__'),  # flaky needs investigation
        skip('matmul'),  # flaky needs investigation
        skip('nn.functional.conv_transpose3d'),  # flaky needs investigation
        skip('nn.functional.conv_transpose2d'),  # flaky needs investigation
        skip('nn.functional.conv_transpose1d'),  # flaky needs investigation
        skip('nn.functional.layer_norm', dtypes=(torch.float32,), device_type='cpu'),  # fails on windows
        skip('linalg.lu_factor', dtypes=(torch.float32,), device_type='cuda'),  # fails on all but windows
        skip('linalg.lu_factor_ex', dtypes=(torch.float32,), device_type='cuda'),  # fails on all but windows
        skip('linalg.multi_dot', '', device_type='cpu'),
        skip('sparse.sampled_addmm', ''),
        skip('sparse.mm', 'reduce'),
        skip('native_layer_norm', '', device_type='cpu'),

        # RuntimeError: Expected contiguous tensor, but got
        # non-contiguous tensor for argument #2 'grad_output'
        decorate(
            '_batch_norm_with_update',
            decorator=expectedFailureIf(TEST_WITH_ROCM),
            device_type='cuda',
        )
    })
    @opsToleranceOverride('TestOperators', 'test_vmap_autograd_grad', (
        tol1('linalg.householder_product',
             {torch.float32: tol(atol=5e-04, rtol=9e-03)}, device_type='cuda'),
        tol1('linalg.householder_product',
             {torch.float32: tol(atol=1e-04, rtol=1e-04)}, device_type='cpu'),
        tol1('linalg.multi_dot',
             {torch.float32: tol(atol=2e-04, rtol=1e-04)}, device_type='cuda'),
        tol2('linalg.pinv', 'hermitian',
             {torch.float32: tol(atol=5e-06, rtol=5e-06)}),
        tol1('nn.functional.conv3d',
             {torch.float32: tol(atol=5e-04, rtol=9e-03)}),
    ))
=======
    @ops(
        op_db + additional_op_db + autograd_function_db,
        allowed_dtypes=(torch.float32, torch.double),
    )
    @skipOps(
        "TestOperators",
        "test_vmap_autograd_grad",
        {
            # The size of tensor a (4) must match the size of tensor b (10) at non-singleton dimension 0
            xfail("masked_select"),
            xfail("nn.functional.max_unpool2d", "grad"),  # contiguous call
            xfail("nn.functional.max_unpool2d"),  # contiguous call
            xfail("to_sparse"),  # dispatch key issue
            xfail("torch.ops.aten._efficient_attention_forward"),  # outputs ints
            # https://github.com/pytorch/pytorch/issues/96560
            decorate("xlogy", decorator=skipIfRocm),
            # numerical inconsistencies, look like bugs
            skip(
                "matrix_exp", dtypes=(torch.float32,), device_type="cuda"
            ),  # fails on linux, passes on windows
            skip(
                "ldexp", dtypes=(torch.float32,), device_type="cpu"
            ),  # fails on all but mac
            skip("__rmatmul__"),  # flaky needs investigation
            skip("matmul"),  # flaky needs investigation
            skip("nn.functional.conv_transpose3d"),  # flaky needs investigation
            skip("nn.functional.conv_transpose2d"),  # flaky needs investigation
            skip("nn.functional.conv_transpose1d"),  # flaky needs investigation
            skip(
                "nn.functional.layer_norm", dtypes=(torch.float32,), device_type="cpu"
            ),  # fails on windows
            skip(
                "linalg.lu_factor", dtypes=(torch.float32,), device_type="cuda"
            ),  # fails on all but windows
            skip(
                "linalg.lu_factor_ex", dtypes=(torch.float32,), device_type="cuda"
            ),  # fails on all but windows
            skip("linalg.multi_dot", "", device_type="cpu"),
            skip("sparse.sampled_addmm", ""),
            skip("sparse.mm", "reduce"),
            skip("native_layer_norm", "", device_type="cpu"),
            # RuntimeError: Expected contiguous tensor, but got
            # non-contiguous tensor for argument #2 'grad_output'
            decorate(
                "_batch_norm_with_update",
                decorator=expectedFailureIf(TEST_WITH_ROCM),
                device_type="cuda",
            ),
        },
    )
    @opsToleranceOverride(
        "TestOperators",
        "test_vmap_autograd_grad",
        (
            tol1(
                "linalg.householder_product",
                {torch.float32: tol(atol=5e-04, rtol=9e-03)},
                device_type="cuda",
            ),
            tol1(
                "linalg.householder_product",
                {torch.float32: tol(atol=1e-04, rtol=1e-04)},
                device_type="cpu",
            ),
            tol1(
                "linalg.multi_dot",
                {torch.float32: tol(atol=2e-04, rtol=1e-04)},
                device_type="cuda",
            ),
            tol2(
                "linalg.pinv", "hermitian", {torch.float32: tol(atol=5e-06, rtol=5e-06)}
            ),
            tol1("nn.functional.conv3d", {torch.float32: tol(atol=5e-04, rtol=9e-03)}),
        ),
    )
>>>>>>> f34905f6
    def test_vmap_autograd_grad(self, device, dtype, op):
        def is_differentiable(inp):
            return isinstance(inp, Tensor) and (
                inp.grad_fn is not None or inp.requires_grad
            )

        def get_flat_differentiable(tree):
            flattened = pytree.tree_leaves(tree)
            return tuple(i for i in flattened if is_differentiable(i))

        def get_differentiable_linked(list1, list2):
            paired_list = zip(list1, list2)
            paired_list = tuple(
                (first, second)
                for (first, second) in paired_list
                if is_differentiable(first)
            )
            return zip(*paired_list)

        def filter_none(out):
            flattened = pytree.tree_leaves(out)
            return tuple(o for o in flattened if o is not None)

        if not op.supports_autograd:
            self.skipTest("Skipped! Autograd not supported.")
            return

        sample_inputs = op.sample_inputs(device, dtype, requires_grad=True)

        for sample_input in sample_inputs:
            fn, primals = normalize_op_input_output(op, sample_input)
            out = fn(*primals)
            cotangents = tree_map(torch.randn_like, out)

            def compute_grad(cotangents):
                out_flattened = out
                cotangents_flattened = cotangents
                if not isinstance(out_flattened, torch.Tensor):
                    out_flattened = pytree.tree_leaves(out)
                    cotangents_flattened = pytree.tree_leaves(cotangents)
                    out_flattened, cotangents_flattened = get_differentiable_linked(
                        out_flattened, cotangents_flattened
                    )

                return filter_none(
                    torch.autograd.grad(
                        out_flattened,
                        get_flat_differentiable(primals),
                        cotangents_flattened,
                        retain_graph=True,
                        allow_unused=True,
                    )
                )

            is_batch_norm_and_training = is_batch_norm_training(op, sample_input.kwargs)
            generator = get_fallback_and_vmap_exhaustive(
                compute_grad,
                (cotangents,),
                {},
                is_batch_norm_and_training=is_batch_norm_and_training,
            )
            for loop_out, batched_out in generator:
                self.assertEqual(loop_out, batched_out)

    def test_vmapvmapjvp_linalg_solve(self):
        ops = [op for op in op_db if op.name == "linalg.solve"]
        assert len(ops) > 0

        # this specializes a lot of code from the get_fallback_and_vmap_exhaustive test. If we need this more
        # generally, this could go for a refactor

        B0 = 2
        B1 = 3

        # we want to check the case where A will be seen as contiguous by jvp but during the vmap calls will become
        # non-contiguous because vmap will expand. This will happen during both levels of vmap
        A = torch.randn(4, 4)
        k = torch.randn(4, 5, B1, B0)
        fn, args = get_jvp_variant_primals_tangents(
            torch.linalg.solve, SampleInput(A, args=(k,))
        )

        in_dims_all = (None, -1, None, -1)
        batched_out = vmap(vmap(fn, in_dims=in_dims_all), in_dims=in_dims_all)(*args)
        loop_out = loop2(fn, in_dims_all, in_dims_all, 0, 0, B0, B1, *args)
        self.assertEqual(loop_out, batched_out)

    @ops(
        filter(lambda op: op.name in aliasing_ops, op_db + additional_op_db),
        allowed_dtypes=(torch.float,),
    )
    @parametrize("grad_op", ["jvp", "vjp"])
    def test_view_then_inplace(self, device, dtype, op, grad_op):
        for sample_input in op.sample_inputs(device, dtype):

            def f(x):
                op(sample_input.input, *sample_input.args, **sample_input.kwargs).copy_(
                    x
                )
                return x

            without_grad = op(
                sample_input.input, *sample_input.args, **sample_input.kwargs
            )
            if grad_op == "jvp":
                with self.assertRaisesRegex(
                    RuntimeError,
                    "During a grad .* attempted to call in-place operation",
                ):
                    jvp(
                        f,
                        (torch.randn_like(without_grad),),
                        (torch.randn_like(without_grad),),
                    )
            else:
                assert grad_op == "vjp"
                with self.assertRaisesRegex(
                    RuntimeError,
                    "During a grad .* attempted to call in-place operation",
                ):
                    vjp(f, torch.randn_like(without_grad))

    @ops(
        filter(
            lambda op: op.name in aliasing_ops_list_return, op_db + additional_op_db
        ),
        allowed_dtypes=(torch.float,),
    )
    @parametrize("grad_op", ["jvp", "vjp"])
    def test_view_then_inplace_list_return(self, device, dtype, op, grad_op):
        for sample_input in op.sample_inputs(device, dtype):

            def f(x):
                op(sample_input.input, *sample_input.args, **sample_input.kwargs)[
                    0
                ].copy_(x)
                return x

            without_grad = op(
                sample_input.input, *sample_input.args, **sample_input.kwargs
            )[0]
            with self.assertRaisesRegex(
                RuntimeError, "During a grad .* attempted to call in-place operation"
            ):
                if grad_op == "jvp":
                    jvp(
                        f,
                        (torch.randn_like(without_grad),),
                        (torch.randn_like(without_grad),),
                    )
                else:
                    assert grad_op == "vjp"
                    vjp(f, torch.randn_like(without_grad))

    @parametrize("grad_op", ["jvp", "vjp"])
    def test_view_then_inplace_special(self, grad_op):
        # some things in __getitem__ use at::index, which doesn't alias, so this tests a subset of them that do alias
        ops = [
            lambda x: x[0],
            lambda x: x[0, 0, 0],
            lambda x: x[:1],
            lambda x: x[:, :1],
            lambda x: x[:, :1, :],
        ]

        for op in ops:

            def f(x):
                op(captured).copy_(x)
                return x

            captured = torch.randn(4, 3, 3)
            without_grad = op(captured)
            if grad_op == "jvp":
                with self.assertRaisesRegex(
                    RuntimeError,
                    "During a grad .* attempted to call in-place operation",
                ):
                    jvp(
                        f,
                        (torch.randn_like(without_grad),),
                        (torch.randn_like(without_grad),),
                    )
            else:
                assert grad_op == "vjp"
                with self.assertRaisesRegex(
                    RuntimeError,
                    "During a grad .* attempted to call in-place operation",
                ):
                    vjp(f, torch.randn_like(without_grad))

    @with_tf32_off  # https://github.com/pytorch/pytorch/issues/86798
    # NOTE: [three-transform testing]
    # We only test the autograd_function_db tests here.
    #
    # Usually testing the composition of two transforms is sufficient to convince
    # ourselves that an operator is correctly implemented. For the following cases,
    # we want to be extra sure, so we send those through some three-transform tests:
    # - autograd.Function. The mechanism is via PyDispatcher/HigherOrderOperator, not the
    #   regular PyTorch dispatcher, so it's good to exercise more caution.
    @ops(autograd_function_db, allowed_dtypes=(torch.float32,))
    @skipOps(
        "TestOperators",
        "test_vmapvjpvmap",
        {
            xfail("NumpyCubeNotComposableAutogradFunction"),  # Not composable
        },
    )
    def test_vmapvjpvmap(self, device, dtype, op):
        samples = op.sample_inputs(device, dtype, requires_grad=True)
        B = 2
        for sample in samples:
            args = [sample.input] + list(sample.args)
            kwargs = sample.kwargs
            generator = generate_vmap_inputs(args, kwargs, batch_size=B)
            for batched_args, in_dims, kwargs in generator:
                inner_vmapped_op = vmap(op, in_dims)
                inner_mapped_op = functools.partial(loop, op, in_dims, 0, B)

                inner_vmapped_fn, primals = normalize_op_input_output2(
                    inner_vmapped_op,
                    batched_args,
                    kwargs,
                    sample.output_process_fn_grad,
                )
                inner_mapped_fn, _ = normalize_op_input_output2(
                    inner_mapped_op, batched_args, kwargs, sample.output_process_fn_grad
                )
                result = inner_mapped_fn(*primals)
                cotangents = tree_map(lambda x: torch.rand_like(x), result)

                def apply_vjp(fn):
                    def inner(primals, cotangents):
                        _, vjp_fn = vjp(fn, *primals)
                        return vjp_fn(cotangents)

                    return inner

                vjpvmap_fn = apply_vjp(inner_vmapped_fn)
                vjpmap_fn = apply_vjp(inner_mapped_fn)
                batched_args = (primals, cotangents)
                generator = generate_vmap_inputs(batched_args, {})

                for batched_args, in_dims, _ in generator:
                    # strategy: compare vmap(vjp(vmap(op)) vs map(vjp(map(op))
                    vmapvjpvmap_fn = vmap(vjpvmap_fn, in_dims)
                    mapvjpmap_fn = functools.partial(loop, vjpmap_fn, in_dims, 0, B)

                    result = vmapvjpvmap_fn(*batched_args)
                    expected = mapvjpmap_fn(*batched_args)
                    self.assertEqual(result, expected)

    # See NOTE: [three-transform testing]
    @ops(autograd_function_db, allowed_dtypes=(torch.float32,))
    @skipOps(
        "TestOperators",
        "test_vjpvmapvmap",
        {
            xfail("NumpyCubeNotComposableAutogradFunction"),  # Not composable
        },
    )
    def test_vjpvmapvmap(self, device, dtype, op):
        samples = op.sample_inputs(device, dtype, requires_grad=True)
        B = 2
        for sample in samples:
            args = [sample.input] + list(sample.args)
            kwargs = sample.kwargs
            generator = generate_vmap_inputs(args, kwargs, batch_size=B)
            for batched_args, inner_in_dims, kwargs in generator:
                inner_vmapped_op = vmap(op, inner_in_dims)
                inner_mapped_op = functools.partial(loop, op, inner_in_dims, 0, B)
                generator = generate_vmap_inputs(batched_args, kwargs)
                for batched_args, in_dims, kwargs in generator:
                    # strategy: compare vjp(vmap(vmap(op)) vs vjp(map(map(op))
                    vmapped_op = vmap(inner_vmapped_op, in_dims)
                    mapped_op = functools.partial(loop, inner_mapped_op, in_dims, 0, B)

                    vmapped_fn, primals = normalize_op_input_output2(
                        vmapped_op, batched_args, kwargs, sample.output_process_fn_grad
                    )
                    mapped_fn, _ = normalize_op_input_output2(
                        mapped_op, batched_args, kwargs, sample.output_process_fn_grad
                    )

                    result = mapped_fn(*primals)
                    cotangents = tree_map(lambda x: torch.rand_like(x), result)

                    _, vjp_fn = vjp(mapped_fn, *primals)
                    expected_vjps = vjp_fn(cotangents)

                    _, vjp_fn = vjp(vmapped_fn, *primals)
                    result_vjps = vjp_fn(cotangents)

                    self.assertEqual(result_vjps, expected_vjps)

    # See NOTE: [three-transform testing]
    @ops(autograd_function_db, allowed_dtypes=(torch.float32,))
    @skipOps(
        "TestOperators",
        "test_vjpvjpvmap",
        {
            xfail("NumpyCubeNotComposableAutogradFunction"),  # Not composable
        },
    )
    def test_vjpvjpvmap(self, device, dtype, op):
        samples = op.sample_inputs(device, dtype, requires_grad=True)
        B = 2
        for sample in samples:
            args = [sample.input] + list(sample.args)
            kwargs = sample.kwargs
            generator = generate_vmap_inputs(args, kwargs, batch_size=B)
            for batched_args, in_dims, kwargs in generator:
                inner_vmapped_op = vmap(op, in_dims)
                inner_mapped_op = functools.partial(loop, op, in_dims, 0, B)

                vjpmap_fn, args = get_vjpfull_variant2(
                    inner_mapped_op, batched_args, kwargs
                )
                vjpvmap_fn, _ = get_vjpfull_variant2(
                    inner_vmapped_op, batched_args, kwargs
                )

                vjpvjpvmap_fn, new_args = get_vjpfull_variant2(vjpvmap_fn, args, {})
                vjpvjpmap_fn, _ = get_vjpfull_variant2(vjpmap_fn, args, {})

                expected = vjpvjpmap_fn(*new_args)
                result = vjpvjpvmap_fn(*new_args)
                self.assertEqual(result, expected)

    # We're generally convinced that jvp x vmap works (vmap turns an operator
    # into another operator and we test jvp support for operators). So
    # we only test it on the things we're not sure about:
    # - the autograd.Function <> functorch interaction
    @ops(autograd_function_db, allowed_dtypes=(torch.float32,))
    @skipOps(
        "TestOperators",
        "test_jvpvmap",
        {
            xfail("NumpyCubeNotComposableAutogradFunction"),  # Not composable
        },
    )
    def test_jvpvmap(self, device, dtype, op):
        samples = op.sample_inputs(device, dtype, requires_grad=True)
        B = 2
        for sample in samples:
            args = [sample.input] + list(sample.args)
            kwargs = sample.kwargs
            generator = generate_vmap_inputs(args, kwargs, batch_size=B)
            for batched_args, in_dims, kwargs in generator:
                inner_vmapped_op = vmap(op, in_dims)
                inner_mapped_op = functools.partial(loop, op, in_dims, 0, B)

                jvpvmap_op, primals = get_jvp_variant_primals_tangents2(
                    inner_vmapped_op,
                    batched_args,
                    kwargs,
                    sample.output_process_fn_grad,
                )
                jvpmap_op, _ = get_jvp_variant_primals_tangents2(
                    inner_mapped_op, batched_args, kwargs, sample.output_process_fn_grad
                )

                expected = jvpmap_op(*primals)
                result = jvpvmap_op(*primals)
                self.assertEqual(result, expected)

    # See NOTE: [three-transform testing]
    @ops(autograd_function_db, allowed_dtypes=(torch.float32,))
    @skipOps(
        "TestOperators",
        "test_jvpvmapvmap",
        {
            xfail("NumpyCubeNotComposableAutogradFunction"),  # Not composable
        },
    )
    def test_jvpvmapvmap(self, device, dtype, op):
        samples = op.sample_inputs(device, dtype, requires_grad=True)
        B = 2
        for sample in samples:
            args = [sample.input] + list(sample.args)
            kwargs = sample.kwargs
            generator = generate_vmap_inputs(args, kwargs, batch_size=B)
            for batched_args, inner_in_dims, kwargs in generator:
                inner_vmapped_op = vmap(op, inner_in_dims)
                inner_mapped_op = functools.partial(loop, op, inner_in_dims, 0, B)
                generator = generate_vmap_inputs(batched_args, kwargs)
                for batched_args, in_dims, kwargs in generator:
                    # strategy: compare jvp(vmap(vmap(op)) vs jvp(map(map(op))
                    vmapped_op = vmap(inner_vmapped_op, in_dims)
                    mapped_op = functools.partial(loop, inner_mapped_op, in_dims, 0, B)

                    jvpvmapvmap_fn, primals = get_jvp_variant_primals_tangents2(
                        vmapped_op, batched_args, kwargs, sample.output_process_fn_grad
                    )
                    jvpmapmap_fn, _ = get_jvp_variant_primals_tangents2(
                        mapped_op, batched_args, kwargs, sample.output_process_fn_grad
                    )

                    expected = jvpmapmap_fn(*primals)
                    result = jvpvmapvmap_fn(*primals)
                    self.assertEqual(result, expected)

    # See NOTE: [three-transform testing]
    @with_tf32_off  # https://github.com/pytorch/pytorch/issues/86798
    @ops(autograd_function_db, allowed_dtypes=(torch.float32,))
    @skipOps(
        "TestOperators",
        "test_vmapjvpvmap",
        {
            xfail("NumpyCubeNotComposableAutogradFunction"),  # Not composable
        },
    )
    def test_vmapjvpvmap(self, device, dtype, op):
        samples = op.sample_inputs(device, dtype, requires_grad=True)
        B = 2
        for sample in samples:
            args = [sample.input] + list(sample.args)
            kwargs = sample.kwargs
            generator = generate_vmap_inputs(args, kwargs, batch_size=B)
            for batched_args, in_dims, kwargs in generator:
                inner_vmapped_op = vmap(op, in_dims)
                inner_mapped_op = functools.partial(loop, op, in_dims, 0, B)

                jvpvmap_fn, primals = get_jvp_variant_primals_tangents2(
                    inner_vmapped_op,
                    batched_args,
                    kwargs,
                    sample.output_process_fn_grad,
                )
                jvpmap_fn, _ = get_jvp_variant_primals_tangents2(
                    inner_mapped_op, batched_args, kwargs, sample.output_process_fn_grad
                )

                generator = generate_vmap_inputs(primals, {})

                for batched_args, in_dims, _ in generator:
                    # strategy: compare vmap(jvp(vmap(op)) vs map(jvp(map(op))
                    vmapjvpvmap_fn = vmap(jvpvmap_fn, in_dims)
                    mapjvpmap_fn = functools.partial(loop, jvpmap_fn, in_dims, 0, B)

                    result = vmapjvpvmap_fn(*batched_args)
                    expected = mapjvpmap_fn(*batched_args)
                    self.assertEqual(result, expected)

    # See NOTE: [three-transform testing]
    @ops(autograd_function_db, allowed_dtypes=(torch.float32,))
    @skipOps(
        "TestOperators",
        "test_jvpjvpvmap",
        {
            xfail("NumpyCubeNotComposableAutogradFunction"),  # Not composable
        },
    )
    def test_jvpjvpvmap(self, device, dtype, op):
        samples = op.sample_inputs(device, dtype, requires_grad=True)
        B = 2
        for sample in samples:
            args = [sample.input] + list(sample.args)
            kwargs = sample.kwargs
            generator = generate_vmap_inputs(args, kwargs, batch_size=B)
            for batched_args, in_dims, kwargs in generator:
                inner_vmapped_op = vmap(op, in_dims)
                inner_mapped_op = functools.partial(loop, op, in_dims, 0, B)

                jvpmap_fn, args = get_jvp_variant_primals_tangents2(
                    inner_mapped_op, batched_args, kwargs, sample.output_process_fn_grad
                )
                jvpvmap_fn, _ = get_jvp_variant_primals_tangents2(
                    inner_vmapped_op,
                    batched_args,
                    kwargs,
                    sample.output_process_fn_grad,
                )

                jvpjvpvmap_fn, new_args = get_jvp_variant_primals_tangents2(
                    jvpvmap_fn, args, {}
                )
                jvpjvpmap_fn, _ = get_jvp_variant_primals_tangents2(jvpmap_fn, args, {})

                expected = jvpjvpmap_fn(*new_args)
                result = jvpjvpvmap_fn(*new_args)
                self.assertEqual(result, expected)

    # See NOTE: [three-transform testing]
    @ops(autograd_function_db, allowed_dtypes=(torch.float32,))
    @skipOps(
        "TestOperators",
        "test_jvpvjpvmap",
        {
            xfail("NumpyCubeNotComposableAutogradFunction"),  # Not composable
        },
    )
    def test_jvpvjpvmap(self, device, dtype, op):
        samples = op.sample_inputs(device, dtype, requires_grad=True)
        B = 2
        for sample in samples:
            args = [sample.input] + list(sample.args)
            kwargs = sample.kwargs
            generator = generate_vmap_inputs(args, kwargs, batch_size=B)
            for batched_args, in_dims, kwargs in generator:
                inner_vmapped_op = vmap(op, in_dims)
                inner_mapped_op = functools.partial(loop, op, in_dims, 0, B)

                vjpmap_fn, args = get_vjpfull_variant2(
                    inner_mapped_op, batched_args, kwargs
                )
                vjpvmap_fn, _ = get_vjpfull_variant2(
                    inner_vmapped_op, batched_args, kwargs
                )

                jvpvjpvmap_fn, new_args = get_jvp_variant_primals_tangents2(
                    vjpvmap_fn, args, {}
                )
                jvpvjpmap_fn, _ = get_jvp_variant_primals_tangents2(vjpmap_fn, args, {})

                expected = jvpvjpmap_fn(*new_args)
                result = jvpvjpvmap_fn(*new_args)
                self.assertEqual(result, expected)

    def test_data_write_errors_under_transform(self, device):
        t = torch.randn(3, 3, device=device)

        def fn(t):
            t.data = torch.randn(3, 3)
            return t.sum()

        msg = "mutating directly with `.data` inside functorch transform"
        with self.assertRaisesRegex(RuntimeError, msg):
            grad(fn)(t)

        with self.assertRaisesRegex(RuntimeError, msg):
            vjp(fn, t)

        with self.assertRaisesRegex(RuntimeError, msg):
            jvp(fn, (t,), (torch.randn_like(t),))

    def test_tensor_with_scalar_list(self, device):
        x = torch.randn((), device=device)

        def func_list_of_scalar(x):
            return torch.tensor([x], device=device)

        def func(x):
            return torch.tensor(x, device=device).view(1)

        actual_o, actual_fn = vjp(func_list_of_scalar, x)
        expected_o, expected_fn = vjp(func, x)

        self.assertEqual(actual_o, expected_o)
        self.assertEqual(
            expected_fn(torch.ones_like(expected_o)),
            actual_fn(torch.ones_like(actual_o)),
        )


only_for = ("cpu", "cuda")
instantiate_device_type_tests(TestOperators, globals(), only_for=only_for)

if __name__ == "__main__":
    run_tests()<|MERGE_RESOLUTION|>--- conflicted
+++ resolved
@@ -10,13 +10,6 @@
 import itertools
 import unittest
 
-<<<<<<< HEAD
-from torch.testing._internal.common_utils import unMarkDynamoStrictTest
-from torch.testing._internal.common_utils import TestCase, run_tests, is_iterable_of_tensors, IS_MACOS, \
-    IS_X86, parametrize, TEST_WITH_ASAN, TEST_WITH_ROCM, noncontiguous_like
-from torch.testing._internal.common_utils import skipIfRocm, runOnRocm
-=======
->>>>>>> f34905f6
 import torch
 import torch.autograd.forward_ad as fwAD
 from common_utils import (
@@ -405,11 +398,7 @@
 }
 
 skip_noncontig = {
-<<<<<<< HEAD
-    '_batch_norm_with_update',
-=======
     "_batch_norm_with_update",
->>>>>>> f34905f6
 }
 
 
@@ -418,56 +407,6 @@
 class TestOperators(TestCase):
     @with_tf32_off  # https://github.com/pytorch/pytorch/issues/86798
     @ops(op_db + additional_op_db + autograd_function_db, allowed_dtypes=(torch.float,))
-<<<<<<< HEAD
-    @skipOps('TestOperators', 'test_grad', vjp_fail.union({
-        xfail('chalf', '', device_type='cpu'),  # RuntimeError: "sum_cpu" not implemented for 'ComplexHalf'
-        xfail('sparse.sampled_addmm', ''),  # RuntimeError: Sparse CSR tensors do not have strides
-        xfail('sparse.mm', 'reduce'),  # RuntimeError: Sparse CSR tensors do not have strides
-
-        # Non-contiguous Bugs
-        #
-        # AssertionError: Tensor-likes are not close!
-        xfail('_softmax_backward_data', device_type='cpu'),
-        xfail('as_strided'),
-        xfail('as_strided', 'partial_views'),
-
-        # RuntimeError: !self.requires_grad() || self.is_contiguous()
-        xfail('as_strided_scatter'),
-
-        # RuntimeError: Tensor must have a last dimension with stride 1
-        xfail('view_as_complex'),
-        # query: last dimension must be contiguous
-        # Fused attention kernels require last dim to be contiguous
-        xfail('nn.functional.scaled_dot_product_attention'),
-        xfail("torch.ops.aten._flash_attention_forward"),
-        xfail("torch.ops.aten._efficient_attention_forward"),
-
-        # RuntimeError: Expected contiguous tensor, but got
-        # non-contiguous tensor for argument #2 'grad_output'
-        decorate(
-            '_batch_norm_with_update',
-            decorator=expectedFailureIf(TEST_WITH_ROCM),
-            device_type='cuda',
-        )
-    }))
-    @opsToleranceOverride('TestOperators', 'test_grad', (
-        tol1('nn.functional.binary_cross_entropy_with_logits',
-             {torch.float32: tol(atol=1e-04, rtol=1e-04)}),
-        tol1('masked.cumprod',
-             {torch.float32: tol(atol=1e-05, rtol=1e-05)}),
-        tol1('svd_lowrank',
-             {torch.float32: tol(atol=3e-04, rtol=3e-04)}, device_type='cuda'),
-        tol1('linalg.tensorsolve',
-             {torch.float32: tol(atol=3e-04, rtol=3e-04)}, device_type='cuda'),
-        tol1('nn.functional.multi_head_attention_forward',
-             {torch.float32: tol(atol=8e-04, rtol=1e-03)}),
-        tol1('__rmatmul__',
-             {torch.float32: tol(atol=3e-04, rtol=3e-04)}, device_type='cuda'),
-        tol1('matmul',
-             {torch.float32: tol(atol=3e-04, rtol=3e-04)}, device_type='cuda'),
-
-    ))
-=======
     @skipOps(
         "TestOperators",
         "test_grad",
@@ -542,7 +481,6 @@
             ),
         ),
     )
->>>>>>> f34905f6
     def test_grad(self, device, dtype, op):
         if op.name in vjp_fail:
             self.skipTest("Skipped; Expected failures")
@@ -590,34 +528,12 @@
             result = grad(wrapped_fn, diff_argnums)(*args, **kwargs)
             expected = _autograd_grad(_as_tuple(wrapped_fn(*args, **kwargs)), diff_args)
             self.assertEqual(result, expected)
-<<<<<<< HEAD
-
-            if op.name not in skip_noncontig:
-                result_noncontig = grad(wrapped_fn, diff_argnums)(*noncontig_args, **noncontig_kwargs)
-                self.assertEqual(result_noncontig, expected)
-
-    @with_tf32_off  # https://github.com/pytorch/pytorch/issues/86798
-    @ops(op_db + additional_op_db + autograd_function_db, allowed_dtypes=(torch.float,))
-    @skipOps('TestOperators', 'test_jvp', set({
-        # Composite ops that do bad things. Need to be fixed in PyTorch core.
-        # RuntimeError: Cannot access data pointer of Tensor that doesn't have storage
-        xfail('tensor_split'),
-
-        # BUG: silent incorrectness: runs and produces numerical differences
-        skip('nn.functional.max_unpool1d'),  # fails everywhere except on mac
-        skip('nn.functional.max_unpool2d'),  # fails everywhere except on windows
-        skip('nn.functional.max_unpool3d'),  # fails everywhere except on mac
-        xfail("native_batch_norm"),          # TODO: fails comparing None to tensor of 0s for saved_mean/var tangents
-        xfail("_native_batch_norm_legit"),   # TODO: fails comparing None to tensor of 0s for saved_mean/var tangents
-        xfail("_batch_norm_with_update"),     # TODO: fails comparing None to tensor of 0s for saved_mean/var tangents
-=======
 
             if op.name not in skip_noncontig:
                 result_noncontig = grad(wrapped_fn, diff_argnums)(
                     *noncontig_args, **noncontig_kwargs
                 )
                 self.assertEqual(result_noncontig, expected)
->>>>>>> f34905f6
 
     @with_tf32_off  # https://github.com/pytorch/pytorch/issues/86798
     @ops(op_db + additional_op_db + autograd_function_db, allowed_dtypes=(torch.float,))
@@ -727,22 +643,6 @@
 
         for sample in samples:
             if outplace_variant:
-<<<<<<< HEAD
-                self.jvp_opinfo_test(outplace_variant, sample,
-                                     sample.output_process_fn_grad,
-                                     clone_inputs=False,
-                                     fixme_ref_jvp_local=fixme_ref_jvp_local,
-                                     test_noncontig=op.name not in skip_noncontig)
-            if is_valid_inplace_sample_input(sample, op, inplace_variant):
-                self.jvp_opinfo_test(inplace_variant, sample,
-                                     sample.output_process_fn_grad,
-                                     clone_inputs=True,
-                                     fixme_ref_jvp_local=fixme_ref_jvp_local,
-                                     test_noncontig=op.name not in skip_noncontig)
-
-    def jvp_opinfo_test(self, fn, sample, output_process_fn,
-                        clone_inputs, fixme_ref_jvp_local, test_noncontig):
-=======
                 self.jvp_opinfo_test(
                     outplace_variant,
                     sample,
@@ -770,7 +670,6 @@
         fixme_ref_jvp_local,
         test_noncontig,
     ):
->>>>>>> f34905f6
         # NB: we used requires_grad=True to determine where the primals are,
         # but don't need that information otherwise
         args = (sample.input,) + sample.args
@@ -804,15 +703,6 @@
             noncontig_args = (noncontig_sample.input,) + noncontig_sample.args
             noncontig_kwargs = sample.kwargs
             noncontig_fn, primals = normalize_op_input_output2(
-<<<<<<< HEAD
-                fn, noncontig_args, noncontig_kwargs,
-                output_process_fn, requires_grad=True)
-            noncontig_primals = tree_map(lambda x: x.detach(), primals)
-            noncontig_tangents = tree_map(lambda x: noncontiguous_like(x), orig_tangents)
-            noncontig_primal_outs, noncontig_tangent_outs = jvp(noncontig_fn,
-                                                                noncontig_primals,
-                                                                noncontig_tangents)
-=======
                 fn,
                 noncontig_args,
                 noncontig_kwargs,
@@ -826,7 +716,6 @@
             noncontig_primal_outs, noncontig_tangent_outs = jvp(
                 noncontig_fn, noncontig_primals, noncontig_tangents
             )
->>>>>>> f34905f6
 
             self.assertEqual(noncontig_primal_outs, expected_primal_outs)
             self.assertEqual(noncontig_tangent_outs, expected_tangent_outs)
@@ -913,17 +802,12 @@
                 self.assertEqual(result_vjps, expected_vjps)
 
                 if op.name not in skip_noncontig:
-<<<<<<< HEAD
-                    noncontig_fn, noncontig_primals = normalize_op_input_output(_op, sample.noncontiguous())
-                    noncontig_cotangents = tree_map(lambda x: noncontiguous_like(x), cotangents)
-=======
                     noncontig_fn, noncontig_primals = normalize_op_input_output(
                         _op, sample.noncontiguous()
                     )
                     noncontig_cotangents = tree_map(
                         lambda x: noncontiguous_like(x), cotangents
                     )
->>>>>>> f34905f6
                     out_noncontig, vjp_fn = vjp(noncontig_fn, *noncontig_primals)
                     self.assertEqual(out_noncontig, result)
                     noncontig_result_vjps = vjp_fn(noncontig_cotangents)
@@ -1024,92 +908,6 @@
             test(fn, inplace=True)
 
     @with_tf32_off  # https://github.com/pytorch/pytorch/issues/86798
-<<<<<<< HEAD
-    @skipOps('TestOperators', 'test_vmapvjpvjp', vjp_fail.union({
-        skip("atleast_1d"),  # Takes too long
-        skip("atleast_2d"),  # Takes too long
-        skip("atleast_3d"),  # Takes too long
-        skip("ormqr"),  # Takes too long
-        xfail("as_strided"),  # incorrect output
-        xfail("as_strided", "partial_views"),  # incorrect output
-        xfail("as_strided_scatter"),  # incorrect output
-        skip("bernoulli"),  # calls random op
-        xfail("bfloat16"),  # rank 4 tensor for channels_last
-        xfail("cdouble"),  # rank 4 tensor for channels_last
-        xfail("cfloat"),  # rank 4 tensor for channels_last
-        xfail("chalf"),  # rank 4 tensor for channels_last
-        xfail("double"),  # rank 4 tensor for channels_last
-        xfail("float"),  # rank 4 tensor for channels_last
-        xfail("half"),  # rank 4 tensor for channels_last
-        xfail("NumpyCubeNotComposableAutogradFunction"),  # Not composable autograd.Function
-        # It looks like you're either (1) calling .item() on a Tensor or
-        # (2) attempting to use a Tensor in some data-dependent control flow or
-        # (3) encountering this error in PyTorch internals.
-        xfail("index_reduce"),
-        decorate("linalg.householder_product", decorator=runOnRocm),  # works on ROCm
-        xfail("nanquantile", device_type='cpu'),  # vmap not implemented for at::equal.
-        xfail("native_layer_norm"),  # vmap: inplace into a regular tensor
-        # got a batched tensor as input while the running_mean or running_var,
-        # which will be updated in place, were not batched.
-        xfail("nn.functional.batch_norm"),
-        xfail("nn.functional.binary_cross_entropy"),  # vmap: inplace into a regular tensor
-        xfail("nn.functional.ctc_loss"),  # derivate not implemented for _ctc_loss_backward
-        # flaky on ROCM needs investigation
-        decorate('nn.functional.conv_transpose2d', decorator=skipIfRocm),
-        skip("nn.functional.dropout"),  # calls random op
-        skip("nn.functional.dropout2d"),  # calls random op
-        skip("nn.functional.dropout3d"),  # calls random op
-        skip("nn.functional.alpha_dropout"),  # calls random op
-        skip("nn.functional.feature_alpha_dropout", "with_train"),  # calls random op
-        skip("nn.functional.fractional_max_pool2d"),  # calls random op
-        skip("nn.functional.fractional_max_pool3d"),  # calls random op
-        xfail('nn.functional.scaled_dot_product_attention'),  # randomness
-        xfail('torch.ops.aten._efficient_attention_forward'),  # outputs ints
-        xfail('nn.functional.multi_head_attention_forward'),  # randomness
-        # It looks like you're either (1) calling .item() on a Tensor or
-        # (2) attempting to use a Tensor in some data-dependent control flow or
-        # (3) encountering this error in PyTorch internals.
-        xfail("nn.functional.gaussian_nll_loss"),
-        # got a batched tensor as input while the running_mean or running_var,
-        # which will be updated in place, were not batched.
-        xfail("nn.functional.instance_norm"),
-        xfail("nn.functional.layer_norm"),  # vmap: inplace into a regular tensor
-        # RuntimeError: NYI: querying is_contiguous inside of vmap
-        # for memory_format other than torch.contiguous_formats
-        xfail("nn.functional.max_pool2d"),
-        # RuntimeError: NYI: Tensor.clone(memory_format) inside vmap is only
-        # supported with memory_format torch.preserve_format or
-        # torch.contiguous_format (got ChannelsLast)
-        xfail("nn.functional.max_unpool2d"),
-        # RuntimeError: NYI: Tensor.clone(memory_format) inside vmap is only
-        # supported with memory_format torch.preserve_format
-        # or torch.contiguous_format (got ChannelsLast)s
-        xfail("nn.functional.max_unpool2d", "grad"),
-        xfail("nn.functional.rrelu"),  # RuntimeError: vmap: we do not yet support aten::rrelu_with_noise.
-        xfail("normal"),  # calls random op
-        xfail("normal", "number_mean"),  # calls random op
-        xfail("pca_lowrank"),  # calls random op
-        # https://github.com/pytorch/pytorch/issues/96560
-        decorate('linalg.pinv', 'hermitian', decorator=skipIfRocm),
-        xfail("quantile", device_type='cpu'),  # Batching rule not implemented for `at::equal`
-        xfail("scatter_reduce", "prod"),  # vmap (looks like you are calling item/data-dependent)
-        xfail("sparse.sampled_addmm"),  # RuntimeError: Sparse CSR tensors do not have strides
-        xfail("sparse.mm", "reduce"),  # RuntimeError: Sparse CSR tensors do not have strides
-        xfail("svd_lowrank"),  # calls random op
-        xfail("take"),  # vmap: inplace into a regular tensor
-        xfail("to"),  # rank 4 tensor for channels_last
-        xfail("view_as_complex"),  # RuntimeError: Tensor must have a last dimension with stride 1
-        # got a batched tensor as input while the running_mean or running_var,
-        # which will be updated in place, were not batched.
-        xfail("nn.functional.batch_norm", 'without_cudnn'),
-        # view doesn't work on sparse
-        xfail("to_sparse"),
-        xfail("native_batch_norm"),
-        xfail("_native_batch_norm_legit"),
-        # TODO: implement batching rule
-        xfail("_batch_norm_with_update"),
-    }))
-=======
     @skipOps(
         "TestOperators",
         "test_vmapvjpvjp",
@@ -1225,7 +1023,6 @@
             }
         ),
     )
->>>>>>> f34905f6
     @ops(op_db + additional_op_db + autograd_function_db, allowed_dtypes=(torch.float,))
     @toleranceOverride({torch.float32: tol(atol=1e-04, rtol=1e-04)})
     @opsToleranceOverride(
@@ -1291,73 +1088,6 @@
             for loop_out, batched_out in generator:
                 self.assertEqual(loop_out, batched_out)
 
-<<<<<<< HEAD
-    vmapvjp_fail = vjp_fail.union({
-        # -------------------- ALLOWED FAILURES --------------------------------
-        # The following are not bugs and are expected behavior
-        xfail('masked_select'),  # Not possible due to dynamic shapes
-        skip('bernoulli'),  # randomness
-        skip('normal', ''),  # randomness
-        skip('normal', 'number_mean'),  # randomness
-        skip('nn.functional.rrelu'),  # randomness
-        skip('nn.functional.feature_alpha_dropout', 'with_train'),  # randomness
-        skip('nn.functional.feature_alpha_dropout', 'without_train'),  # randomness
-        skip('nn.functional.dropout'),  # randomness
-        skip('nn.functional.dropout2d'),  # randomness
-        skip('nn.functional.dropout3d', ''),  # randomness
-        skip('nn.functional.alpha_dropout'),  # randomness
-        skip('nn.functional.scaled_dot_product_attention'),  # randomness
-        xfail('torch.ops.aten._efficient_attention_forward'),  # outputs ints
-        skip('nn.functional.multi_head_attention_forward'),  # randomness
-        xfail('index_put', ''),  # not possible due to dynamic shapes; we support a subset
-        xfail('nn.functional.fractional_max_pool2d'),  # random
-        xfail('nn.functional.fractional_max_pool3d'),  # random
-        xfail('pca_lowrank', ''),  # randomness
-        xfail('svd_lowrank', ''),  # randomness
-        xfail('to_sparse', ''),  # non-dense output
-        skip('to'),  # RuntimeError: required rank 4 tensor to use channels_last format
-        xfail('as_strided', 'partial_views'),
-        xfail("NumpyCubeNotComposableAutogradFunction"),  # Not composable autograd.Function
-        # ----------------------------------------------------------------------
-
-        # ---------------------------- BUGS ------------------------------------
-        # All of the following are bugs and need to be fixed
-        skip('linalg.svdvals'),  # # really annoying thing where it passes correctness check but not has_batch_rule
-        skip("native_batch_norm"),
-        skip("_native_batch_norm_legit"),
-        # TODO: implement batching rule
-        skip("_batch_norm_with_update"),
-        xfail('__getitem__', ''),  # dynamic error
-        xfail('nanquantile', device_type='cpu'),  # checks q via a .item() call
-        xfail('nn.functional.gaussian_nll_loss'),  # checks var for if any value < 0
-        xfail('narrow'),  # .item() call
-        xfail('quantile', device_type='cpu'),  # checks q via a .item() call
-        xfail('view_as_complex'),  # Tensor must have a last dimension with stride 1
-
-        # required rank 4 tensor to use channels_last format
-        xfail('bfloat16'),
-        xfail('double'),
-        xfail('float'),
-        xfail('half'),
-        xfail('cdouble', ''),
-        xfail('cfloat', ''),
-        xfail('chalf', ''),
-
-        xfail('scatter_reduce', 'prod'),  # item call
-
-        # Batching rule not implemented for aten::_use_cudnn_ctc_loss.Tensor
-        xfail('nn.functional.ctc_loss', device_type='cuda'),
-        # NYI: querying is_contiguous inside of vmap for memory_format other than torch.contiguous_format
-        xfail('nn.functional.max_unpool2d'),
-        xfail('nn.functional.max_unpool2d', 'grad'),
-
-        xfail('sparse.sampled_addmm', ''),
-        xfail('sparse.mm', 'reduce'),
-        xfail('as_strided_scatter', ''),  # calls as_strided
-        xfail('index_reduce', ''),  # .item() call
-        # ---------------------------------------------------------------------
-    })
-=======
     vmapvjp_fail = vjp_fail.union(
         {
             # -------------------- ALLOWED FAILURES --------------------------------
@@ -1428,7 +1158,6 @@
             # ---------------------------------------------------------------------
         }
     )
->>>>>>> f34905f6
 
     @with_tf32_off  # https://github.com/pytorch/pytorch/issues/86798
     @ops(op_db + additional_op_db + autograd_function_db, allowed_dtypes=(torch.float,))
@@ -1553,10 +1282,6 @@
         xfail("_native_batch_norm_legit"),
         # TODO: implement batching rule
         xfail("_batch_norm_with_update"),
-<<<<<<< HEAD
-
-=======
->>>>>>> f34905f6
         # https://github.com/pytorch/pytorch/issues/96560
         # ROCm: NotImplementedError
         decorate("nn.functional.instance_norm", decorator=skipIfRocm),
@@ -1622,43 +1347,6 @@
                 self.assertEqual(loop_out, batched_out)
 
     @ops(op_db + additional_op_db + autograd_function_db, allowed_dtypes=(torch.float,))
-<<<<<<< HEAD
-    @skipOps('TestOperators', 'test_vmapjvpall_has_batch_rule', vmapjvpall_fail.union({
-        skip('to'),  # RuntimeError: required rank 4 tensor to use channels_last format
-        xfail('cdouble'),  # RuntimeError: required rank 4 tensor to use channels_last format
-        xfail('cumprod'),
-        xfail('masked_fill'),
-        xfail('fill'),
-        skip('masked.mean'),  # ???
-        xfail('masked_scatter'),
-        xfail('put'),
-        xfail('take'),
-        xfail('nn.functional.feature_alpha_dropout', 'without_train'),
-        xfail('nn.functional.dropout2d', ''),
-        xfail('pca_lowrank', ''),
-        xfail('svd_lowrank', ''),
-        xfail('nn.functional.feature_alpha_dropout', 'with_train'),
-        xfail('special.log_ndtr', ''),
-        xfail('fft.ihfft2'),  # conj_physical fallback
-        xfail('fft.ihfftn'),  # conj_physical fallback
-        xfail('nn.functional.max_unpool3d', 'grad'),
-        xfail('nn.functional.max_unpool2d', 'grad'),
-        xfail('nn.functional.soft_margin_loss', ''),
-        xfail('nn.functional.max_unpool1d', 'grad'),
-        xfail('nn.functional.embedding', ''),
-        xfail('scatter_reduce', "sum"),   # aten::scatter_reduce.two hit the vmap fallback
-        xfail('scatter_reduce', "mean"),  # aten::scatter_reduce.two hit the vmap fallback
-        xfail('scatter_reduce', "amin"),  # aten::scatter_reduce.two hit the vmap fallback
-        xfail('scatter_reduce', "amax"),  # aten::scatter_reduce.two hit the vmap fallback
-        xfail('nn.functional.glu'),
-        xfail('nn.functional.bilinear'),  # trilinear doesn't have batching rule
-        xfail('linalg.lu', ''),
-        xfail('nn.functional.dropout3d', ''),
-        xfail('as_strided_scatter', ''),
-        xfail('masked.cumprod', ''),
-        xfail("renorm"),  # hit vmap fallback, which is disabled
-    }))
-=======
     @skipOps(
         "TestOperators",
         "test_vmapjvpall_has_batch_rule",
@@ -1712,7 +1400,6 @@
             }
         ),
     )
->>>>>>> f34905f6
     @toleranceOverride({torch.float32: tol(atol=1e-04, rtol=1e-04)})
     def test_vmapjvpall_has_batch_rule(self, device, dtype, op):
         if is_inplace(op, op.get_op()):
@@ -1748,79 +1435,6 @@
 
     @ops(op_db + additional_op_db + autograd_function_db, allowed_dtypes=(torch.float,))
     @toleranceOverride({torch.float32: tol(atol=1e-04, rtol=1e-04)})
-<<<<<<< HEAD
-    @skipOps('TestOperators', 'test_vmapvjp_has_batch_rule', vmapvjp_fail.union({
-        skip('to'),  # RuntimeError: required rank 4 tensor to use channels_last format
-        xfail('view_as_complex'),
-        xfail('cummax'),
-        xfail('cummin'),
-        xfail('fill'),
-        xfail('narrow'),  # Batching rule not implemented for `narrow.Tensor` (and view op)
-        xfail('special.log_ndtr'),
-        xfail('linalg.householder_product'),
-        xfail('masked_fill'),
-        xfail('masked_scatter'),
-        xfail('masked_select'),
-        xfail('nanquantile'),
-        xfail('ormqr'),
-        xfail('put'),
-        xfail('scatter_reduce', "sum"),   # aten::scatter_reduce.two hit the vmap fallback
-        xfail('scatter_reduce', "mean"),  # aten::scatter_reduce.two hit the vmap fallback
-        xfail('scatter_reduce', "amin"),  # aten::scatter_reduce.two hit the vmap fallback
-        xfail('scatter_reduce', "amax"),  # aten::scatter_reduce.two hit the vmap fallback
-        xfail('quantile'),
-        xfail('renorm'),
-        xfail('take'),
-        xfail('tensor_split'),
-        xfail('to_sparse'),
-        xfail('unfold'),
-        xfail('unfold_copy'),
-        xfail('nn.functional.dropout'),
-        xfail('fft.ihfft2'),
-        xfail('fft.ihfftn'),
-        xfail('nn.functional.gaussian_nll_loss'),
-        xfail('nn.functional.bilinear'),
-        xfail('nn.functional.fractional_max_pool3d'),
-        xfail('nn.functional.ctc_loss'),
-        xfail('nn.functional.rrelu'),
-        xfail('nn.functional.embedding_bag'),
-        xfail('nn.functional.fractional_max_pool2d'),
-        xfail('nn.functional.feature_alpha_dropout', 'with_train'),
-        xfail('pca_lowrank', ''),
-        xfail('nn.functional.dropout2d', ''),
-        xfail('nn.functional.feature_alpha_dropout', 'without_train'),
-        xfail('svd_lowrank', ''),
-
-        xfail('nn.functional.max_unpool2d', ''),
-        xfail('nn.functional.multi_margin_loss', ''),
-        xfail('nn.functional.multilabel_margin_loss', ''),
-        xfail('nn.functional.pdist', ''),
-        xfail('scatter_reduce', 'prod'),
-        xfail('nn.functional.max_unpool1d', ''),
-        xfail('nn.functional.max_unpool3d', ''),
-        xfail('nn.functional.max_unpool3d', 'grad'),
-        xfail('nn.functional.soft_margin_loss', ''),
-        xfail('nn.functional.max_unpool1d', 'grad'),
-        xfail('nn.functional.max_unpool2d', 'grad'),
-        xfail('linalg.lu', ''),
-        xfail('cdouble', ''),
-        xfail('cfloat', ''),
-        xfail('chalf', ''),
-        xfail('index_reduce', ''),
-        xfail('nn.functional.dropout3d', ''),
-        xfail('as_strided_scatter', ''),
-        xfail('_segment_reduce', 'offsets'),
-        xfail('_segment_reduce', 'lengths'),
-        xfail('sparse.sampled_addmm', ''),
-        xfail('sparse.mm', 'reduce'),
-        xfail("native_batch_norm"),
-        xfail("_native_batch_norm_legit"),
-        # TODO: implement batching rule
-        xfail("_batch_norm_with_update"),
-        xfail("native_dropout_backward"),
-        xfail("index_fill"),  # aten::_unique hit the vmap fallback which is currently disabled
-    }))
-=======
     @skipOps(
         "TestOperators",
         "test_vmapvjp_has_batch_rule",
@@ -1922,7 +1536,6 @@
             }
         ),
     )
->>>>>>> f34905f6
     def test_vmapvjp_has_batch_rule(self, device, dtype, op):
         if not op.supports_autograd:
             self.skipTest("Skipped! Autograd not supported.")
@@ -1966,56 +1579,6 @@
         check_vmap_fallback(self, test, op, dry_run=False)
 
     @ops(op_db + additional_op_db + autograd_function_db, allowed_dtypes=(torch.float,))
-<<<<<<< HEAD
-    @skipOps('TestOperators', 'test_vjpvmap', vjp_fail.union({
-        skip('bernoulli', ''),  # vjpvmap testing can't handle randomness
-        skip('normal', ''),  # vjpvmap testing can't handle randomness
-        skip('normal', 'number_mean'),  # vjpvmap testing can't handle randomness
-        skip('nn.functional.rrelu'),  # randomness
-        skip('nn.functional.feature_alpha_dropout', 'with_train'),  # randomness
-        skip('nn.functional.feature_alpha_dropout', 'without_train'),  # randomness
-        skip('nn.functional.scaled_dot_product_attention'),
-        xfail('torch.ops.aten._efficient_attention_forward'),  # outputs ints
-        skip('nn.functional.multi_head_attention_forward'),  # randomness
-        skip('nn.functional.alpha_dropout'),  # randomness
-        skip('to'),  # RuntimeError: required rank 4 tensor to use channels_last format
-        skip('to_sparse', ''),  # non-dense output
-        skip('ormqr', ''),  # takes too long
-        xfail("NumpyCubeNotComposableAutogradFunction"),  # Not composable autograd.Function
-
-        # fallback path doesn't work
-        # All of the following are bugs and need to be fixed
-        xfail('__getitem__', ''),
-        xfail('index_put', ''),
-        xfail('view_as_complex'),
-        xfail('nn.functional.gaussian_nll_loss'),
-        xfail('masked_select'),
-        xfail('narrow'),  # Batching rule not implemented for `narrow.Tensor` (and view op)
-        skip('nn.functional.fractional_max_pool3d'),  # generator works on cpu, fails on cuda
-        skip('nn.functional.fractional_max_pool2d'),  # generator works on cpu, fails on cuda
-        xfail('column_stack', ''),
-        xfail('nn.functional.dropout2d', ''),
-        xfail('svd_lowrank', ''),
-        xfail('pca_lowrank', ''),
-        xfail('clamp'),
-        # something weird happening with channels_last
-        xfail('bfloat16'),
-        xfail('double'),
-        xfail('float'),
-        xfail('half'),
-        xfail('cdouble'),
-        xfail('cfloat'),
-        xfail('nn.functional.dropout3d', ''),
-        xfail('as_strided_scatter', ''),
-        xfail('sparse.sampled_addmm', ''),
-        xfail('sparse.mm', 'reduce'),
-        xfail("native_batch_norm"),
-        xfail("_native_batch_norm_legit"),
-        # TODO: implement batching rule
-        xfail("_batch_norm_with_update"),
-        xfail('as_strided', 'partial_views'),
-    }))
-=======
     @skipOps(
         "TestOperators",
         "test_vjpvmap",
@@ -2083,7 +1646,6 @@
             }
         ),
     )
->>>>>>> f34905f6
     def test_vjpvmap(self, device, dtype, op):
         # NB: there is no vjpvmap_has_batch_rule test because that is almost
         # certainly redundant with the vmap_has_batch_rule test in test_vmap.py
@@ -2308,104 +1870,6 @@
             self.assertEqual(result, expected)
 
     @with_tf32_off  # https://github.com/pytorch/pytorch/issues/86798
-<<<<<<< HEAD
-    @skipOps('TestOperators', 'test_vmapjvpvjp', vjp_fail.union({
-        # Following operators take too long, hence skipped
-        skip('atleast_1d'),
-        skip('atleast_2d'),
-        skip('atleast_3d'),
-        skip('meshgrid', 'list_of_tensors'),
-        skip('meshgrid', 'variadic_tensors'),
-        skip('broadcast_tensors'),
-        skip('linalg.lstsq'),
-        skip('nn.functional.bilinear'),
-        skip('native_layer_norm'),
-        skip('ormqr'),
-
-        # Not actually a problem
-        xfail('NumpyCubeNotComposableAutogradFunction'),  # not composable
-        xfail('NumpyExpMarkDirtyAutogradFunction'),  # vmap: inplace into a regular tensor
-
-        # Potential bugs/errors
-        xfail('as_strided'),  # AssertionError: Tensor-likes are not close!
-        xfail('as_strided', 'partial_views'),  # AssertionError: Tensor-likes are not close!
-        xfail('as_strided_scatter'),  # AssertionError: Tensor-likes are not close!
-        xfail('bernoulli'),  # calls random op
-        xfail('bfloat16'),  # required rank 4 tensor to use channels_last format
-        xfail('cdist'),  # Forward AD not implemented and no decomposition
-        xfail('cdouble'),  # required rank 4 tensor to use channels_last format
-        xfail('cfloat'),  # required rank 4 tensor to use channels_last format
-        xfail('chalf'),  # required rank 4 tensor to use channels_last format
-        xfail('cholesky'),  # Forward AD not implemented and no decomposition
-        xfail('ormqr'),  # Forward AD not implemented and no decomposition
-        xfail('double'),  # required rank 4 tensor to use channels_last format
-        xfail('float'),  # required rank 4 tensor to use channels_last format
-        xfail('half'),  # required rank 4 tensor to use channels_last format
-        xfail('index_reduce'),  # Forward AD not implemented and no decomposition
-        xfail('mvlgamma', 'mvlgamma_p_1'),  # vmap: inplace into a regular tensor
-        xfail('mvlgamma', 'mvlgamma_p_3'),  # vmap: inplace into a regular tensor
-        xfail('mvlgamma', 'mvlgamma_p_5'),  # vmap: inplace into a regular tensor
-        xfail('nanquantile'),  # Batching rule not implemented for aten::equal
-        # RuntimeError: Batch norm got a batched tensor as input while the
-        # running_mean or running_var, which will be updated in place,
-        # were not batched.
-        xfail('nn.functional.batch_norm'),
-        xfail('nn.functional.batch_norm', 'without_cudnn'),
-        xfail("nn.functional.ctc_loss"),  # ForwardAD not implemented and no decomposition
-        xfail('nn.functional.dropout2d'),  # calls random op
-        xfail('nn.functional.dropout3d'),  # calls random op
-        xfail('nn.functional.dropout'),  # calls random op
-        xfail('nn.functional.scaled_dot_product_attention'),  # randomness
-        xfail('torch.ops.aten._efficient_attention_forward'),  # outputs ints
-        xfail('nn.functional.multi_head_attention_forward'),  # randomness
-        xfail('nn.functional.embedding_bag'),  # Forward AD not implemented and no decomposition
-        xfail('nn.functional.alpha_dropout'),  # calls randomn op
-        xfail('nn.functional.feature_alpha_dropout', 'with_train'),  # calls random op
-        xfail('nn.functional.fractional_max_pool2d'),  # calls random op
-        xfail('nn.functional.fractional_max_pool3d'),  # calls random op
-        xfail('nn.functional.gaussian_nll_loss'),  # data depenedant flow
-        xfail('nn.functional.grid_sample'),  # Forward AD not implemented and no decomposition
-        xfail('grid_sampler_2d'),  # Forward AD not implemented and no decomposition
-        xfail('nn.functional.hardsigmoid'),  # Forward AD not implemented and no decomposition
-        xfail('nn.functional.hinge_embedding_loss'),  # vmap: inplace into a regular tensor
-        xfail('nn.functional.huber_loss'),  # Forward AD not implemented and no decomposition
-        # RuntimeError: Batch norm got a batched tensor as input while the
-        # running_mean or running_var, which will be updated in place,
-        # were not batched.
-        xfail('nn.functional.instance_norm'),
-        # NYI: Tensor.clone(memory_format) inside vmap is only supported with
-        # memory_format torch.preserve_format or torch.contiguous_format (got ChannelsLast)
-        xfail('nn.functional.max_unpool2d'),
-        xfail('nn.functional.max_unpool2d', 'grad'),
-        xfail('nn.functional.multi_margin_loss'),  # Forward AD not implemented and no decomposition
-        xfail('nn.functional.multilabel_margin_loss'),  # Forward AD not implemented and no decomposition
-        xfail('nn.functional.pdist'),  # Forward AD not implemented and no decomposition
-        xfail('nn.functional.rrelu'),  # vmap: we do not yet support aten::rrelu_with_noise.
-        xfail('nn.functional.soft_margin_loss'),  # Forward AD not implemented and no decomposition
-        xfail('normal'),  # calls random op
-        xfail('normal', 'number_mean'),  # calls random op
-        xfail('pca_lowrank'),  # calls random op
-        xfail('quantile'),  # Batching rule not implemented for aten::equal
-        xfail('scatter_reduce', 'prod'),  # Forward AD not implemented and no decomposition
-        xfail('_segment_reduce', 'lengths'),  # Forward AD not implemented and no decomposition
-        xfail('_segment_reduce', 'offsets'),  # Forward AD not implemented and no decomposition
-        xfail('sparse.sampled_addmm'),  # RuntimeError: Sparse CSR tensors do not have strides
-        xfail('sparse.mm', 'reduce'),  # RuntimeError: Sparse CSR tensors do not have strides
-        xfail('svd_lowrank'),  # calls random op
-        xfail('take'),  # vmap: inplace into regular tensor
-        xfail('to'),  # RuntimeError: required rank 4 tensor to use channels_last format
-        xfail('to_sparse'),  # Forward AD not implemented and no decomposition
-        xfail('view_as_complex'),  # RuntimeError: Tensor must have a last dimension with stride 1
-        # RuntimeError: Batch norm got a batched tensor as
-        # input while the running_mean or running_var, which will be updated in
-        # place, were not batched.
-        xfail("native_batch_norm"),
-        xfail("_native_batch_norm_legit"),
-        # TODO: implement batching rule
-        xfail("_batch_norm_with_update"),
-        xfail('native_dropout_backward'),
-    }))
-=======
     @skipOps(
         "TestOperators",
         "test_vmapjvpvjp",
@@ -2560,7 +2024,6 @@
             }
         ),
     )
->>>>>>> f34905f6
     @ops(op_db + additional_op_db + autograd_function_db, allowed_dtypes=(torch.float,))
     @toleranceOverride({torch.float32: tol(atol=1e-04, rtol=1e-04)})
     @opsToleranceOverride(
@@ -2838,56 +2301,6 @@
                 self._compare_jacobians_of_vjp(fn, (cotangents, input, weight, bias))
 
     @with_tf32_off  # https://github.com/pytorch/pytorch/issues/86798
-<<<<<<< HEAD
-    @ops(op_db + additional_op_db + autograd_function_db, allowed_dtypes=(torch.float32, torch.double))
-    @skipOps('TestOperators', 'test_vmap_autograd_grad', {
-        # The size of tensor a (4) must match the size of tensor b (10) at non-singleton dimension 0
-        xfail('masked_select'),
-        xfail('nn.functional.max_unpool2d', 'grad'),  # contiguous call
-        xfail('nn.functional.max_unpool2d'),  # contiguous call
-        xfail('to_sparse'),  # dispatch key issue
-        xfail('torch.ops.aten._efficient_attention_forward'),  # outputs ints
-
-        # https://github.com/pytorch/pytorch/issues/96560
-        decorate('xlogy', decorator=skipIfRocm),
-
-        # numerical inconsistencies, look like bugs
-        skip('matrix_exp', dtypes=(torch.float32,), device_type='cuda'),  # fails on linux, passes on windows
-        skip('ldexp', dtypes=(torch.float32,), device_type='cpu'),  # fails on all but mac
-        skip('__rmatmul__'),  # flaky needs investigation
-        skip('matmul'),  # flaky needs investigation
-        skip('nn.functional.conv_transpose3d'),  # flaky needs investigation
-        skip('nn.functional.conv_transpose2d'),  # flaky needs investigation
-        skip('nn.functional.conv_transpose1d'),  # flaky needs investigation
-        skip('nn.functional.layer_norm', dtypes=(torch.float32,), device_type='cpu'),  # fails on windows
-        skip('linalg.lu_factor', dtypes=(torch.float32,), device_type='cuda'),  # fails on all but windows
-        skip('linalg.lu_factor_ex', dtypes=(torch.float32,), device_type='cuda'),  # fails on all but windows
-        skip('linalg.multi_dot', '', device_type='cpu'),
-        skip('sparse.sampled_addmm', ''),
-        skip('sparse.mm', 'reduce'),
-        skip('native_layer_norm', '', device_type='cpu'),
-
-        # RuntimeError: Expected contiguous tensor, but got
-        # non-contiguous tensor for argument #2 'grad_output'
-        decorate(
-            '_batch_norm_with_update',
-            decorator=expectedFailureIf(TEST_WITH_ROCM),
-            device_type='cuda',
-        )
-    })
-    @opsToleranceOverride('TestOperators', 'test_vmap_autograd_grad', (
-        tol1('linalg.householder_product',
-             {torch.float32: tol(atol=5e-04, rtol=9e-03)}, device_type='cuda'),
-        tol1('linalg.householder_product',
-             {torch.float32: tol(atol=1e-04, rtol=1e-04)}, device_type='cpu'),
-        tol1('linalg.multi_dot',
-             {torch.float32: tol(atol=2e-04, rtol=1e-04)}, device_type='cuda'),
-        tol2('linalg.pinv', 'hermitian',
-             {torch.float32: tol(atol=5e-06, rtol=5e-06)}),
-        tol1('nn.functional.conv3d',
-             {torch.float32: tol(atol=5e-04, rtol=9e-03)}),
-    ))
-=======
     @ops(
         op_db + additional_op_db + autograd_function_db,
         allowed_dtypes=(torch.float32, torch.double),
@@ -2963,7 +2376,6 @@
             tol1("nn.functional.conv3d", {torch.float32: tol(atol=5e-04, rtol=9e-03)}),
         ),
     )
->>>>>>> f34905f6
     def test_vmap_autograd_grad(self, device, dtype, op):
         def is_differentiable(inp):
             return isinstance(inp, Tensor) and (
