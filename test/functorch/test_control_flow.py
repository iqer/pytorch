--- conflicted
+++ resolved
@@ -6974,7 +6974,6 @@
 """,  # noqa: B950
             )
 
-<<<<<<< HEAD
     @skipIfTorchDynamo("Graph is not captured correctly when test with dynamo")
     def test_while_loop_unbacked_bindings(self):
         from torch._dynamo.testing import EagerAndRecordGraphs
@@ -6989,8 +6988,6 @@
         self.assertEqual(len(while_loop_nodes), 1)
         self.assertEqual(len(while_loop_nodes[0].meta.get("unbacked_bindings")), 5)
 
-=======
->>>>>>> c62873a0
 
 _hop_schema_test_schema_types = [
     "bool",
