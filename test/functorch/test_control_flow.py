# Owner(s): ["module: functorch"]
import contextlib
import functools
import unittest

import torch
import torch.utils._pytree as pytree
from functorch.experimental import control_flow
from functorch.experimental.control_flow import cond, UnsupportedAliasMutationException
from torch._dynamo.testing import normalize_gm
from torch._higher_order_ops.associative_scan import (
    _fake_associative_scan,
    associative_scan,
)
from torch._higher_order_ops.scan import _fake_scan, scan
from torch._higher_order_ops.while_loop import while_loop
from torch._subclasses.functional_tensor import (
    CppFunctionalizeAPI,
    FunctionalTensor,
    FunctionalTensorMode,
    PythonFunctionalizeAPI,
)
from torch.fx.experimental.proxy_tensor import make_fx
from torch.testing._internal.common_cuda import SM70OrLater
from torch.testing._internal.common_quantization import skipIfNoDynamoSupport
from torch.testing._internal.common_utils import (
    decorateIf,
    instantiate_parametrized_tests,
    IS_WINDOWS,
    parametrize,
    requires_cuda,
    run_tests,
    skipIfCrossRef,
    skipIfRocm,
    skipIfTorchDynamo,
    TEST_WITH_CROSSREF,
    TEST_WITH_TORCHDYNAMO,
    TestCase,
    xfailIfTorchDynamo,
)


# TODO: pull these helpers from AOTAutograd later
def to_fun(t):
    if isinstance(t, torch.Tensor):
        return FunctionalTensor.to_functional(t)
    return t


def from_fun(t):
    if not isinstance(t, FunctionalTensor):
        # quick sanity assert
        if isinstance(t, torch.Tensor):
            assert not torch._is_functional_tensor(t)
        return t
    torch._sync(t)
    return torch._from_functional_tensor(t.elem)


def to_fun_old(t):
    if isinstance(t, torch.Tensor) and not torch._is_functional_tensor(t):
        out = torch._to_functional_tensor(t)
        torch._mirror_autograd_meta_to(t, out)
        return out
    return t


def from_fun_old(t):
    # quick sanity assert
    if isinstance(t, torch.Tensor):
        assert torch._is_functional_tensor(t)
        torch._sync(t)
        return torch._from_functional_tensor(t)
    return t


def _fake_map(f, x, *args):
    from functorch.experimental.control_flow import _stack_pytree, _unstack_pytree

    x_pytrees = _unstack_pytree(x)
    zs = []
    for xp in x_pytrees:
        zs.append(f(xp, *args))
    return _stack_pytree(zs)


def _fake_while_loop(cond_fn, body_fn, operands):
    while cond_fn(*operands):
        operands = body_fn(*operands)
    return operands


def compile_mode_helper(fct, compile_mode):
    if compile_mode == "compile":
        return torch.compile(fct, fullgraph=True, dynamic=False)
    elif compile_mode == "compile_dynamic_shape":
        return torch.compile(fct, fullgraph=True, dynamic=True)
    elif compile_mode == "eager":
        return torch.compile(fct, fullgraph=True, backend="eager")
    else:
        return fct


ALIAS_FN = [
    lambda x: x,
    lambda x: x.view(-1),
    lambda x: x.reshape(-1),
    lambda x: x.squeeze(0),
    lambda x: x.unsqueeze(0),
    lambda x: x.transpose(0, 1),
    lambda x: x.flatten(),
    lambda x: x.expand(1, *x.size()),
]


def get_scan_combine_fn(name, associative=True):
    def add(x: torch.Tensor, y: torch.Tensor):
        return x + y

    def adds(x: torch.Tensor, y: torch.Tensor):
        return x + x, y + y

    def mul(x: torch.Tensor, y: torch.Tensor):
        return x * y

    def div(x: torch.Tensor, y: torch.Tensor):
        return x / y

    def s5_operator(x: torch.Tensor, y: torch.Tensor):
        A_i, Bu_i = x
        A_j, Bu_j = y
        return A_j * A_i, A_j * Bu_i + Bu_j

    def different_input_size_operator(x: torch.Tensor, y: torch.Tensor):
        x_o, dA_o, dB_o, C_o, y_o = x
        x_n, dA_n, dB_n, C_n, y_n = y

        x_new = x_n + x_o
        y_new = torch.einsum("bdn,bn->bd", x_new, C_n)

        return x_new, dA_n + 0.0, dB_n + 0.0, C_n + 0.0, y_new

    def tuple_fct(x, y):
        return (x[0] + y[0], x[1] * y[1])

    def complex_pointwise(x, y):
        return {
            "i": x["i"] * y["i"],
            "j": (
                [x["j"][0][0] * y["j"][0][0]],
                [{"o": x["j"][1][0]["o"] + y["j"][1][0]["o"]}],
            ),
        }

    def non_pointwise(x: torch.Tensor, y: torch.Tensor):
        W = torch.diag(torch.ones(2, device=x.device))
        return x @ W + y @ W

    if name == "add":
        fct = add
    elif name == "adds":
        fct = adds
    elif name == "mul":
        fct = mul
    elif name == "div":
        fct = div
    elif name == "s5_operator":
        fct = s5_operator
    elif name == "different_input_size_operator":
        fct = different_input_size_operator
    elif name == "tuple_fct":
        fct = tuple_fct
    elif name == "complex_pointwise":
        fct = complex_pointwise
    elif name == "non_pointwise":
        fct = non_pointwise
    else:
        raise ValueError("Combine_fn name unknown!")

    if not associative:
        return lambda x, y: (fct(x, y), fct(x, y))
    else:
        return fct


def _while_loop_tests():
    def simple(x):
        def cond_fn(x):
            return x.sum() < 10

        def body_fn(x):
            return (x + 1,)

        return while_loop(cond_fn, body_fn, (x,))

    def simple_with_mutation(x):
        def cond_fn(x):
            y = x.clone().add_(1).add_(-1)
            return y.sum() < 10

        def body_fn(x):
            y = x.clone().add_(1).add_(-1)
            return (y + 1,)

        return while_loop(cond_fn, body_fn, (x,))

    def nested(out_iter, it, y):
        def cond_fn(out_iter, it, y):
            return it.sum() < 10

        def body_fn(out_iter, it, y):
            return (out_iter.clone(), it + y, y + 1)

        def outer_cond_fn(out_iter, it, y):
            return out_iter.sum() < 2

        def outer_body_fn(out_iter, it, y):
            out_iter, it, y = while_loop(cond_fn, body_fn, (out_iter, it, y))
            return (out_iter + 1, it, y)

        return while_loop(outer_cond_fn, outer_body_fn, (out_iter, it, y))

    class Nested(torch.nn.Module):
        def forward(self, ci, cj, a, b):
            def cond_fn(i1, j1, x1, y1):
                return i1 > 0

            def body_fn(i1, j1, x1, y1):
                def cond_fn_nested(i2, j2, x2, y2):
                    return j2 > 0

                def body_fn_nested(i2, j2, x2, y2):
                    return i2.clone(), j2 - 1, x2 + 3.14, y2 - 2.71

                i1, j1, x1, y1 = while_loop(
                    cond_fn_nested, body_fn_nested, [i1, j1, x1, y1]
                )
                return i1 - 1, j1.clone(), x1 * 2, y1 / 2

            return while_loop(cond_fn, body_fn, (ci, cj, a, b))

    class SimpleWithLinear(torch.nn.Module):
        def __init__(self) -> None:
            super().__init__()
            self.linear = torch.nn.Linear(2, 2)
            self.dec = torch.nn.Buffer(torch.tensor(1))

        def forward(self, iter, x):
            def cond_fn(it, x):
                return it - self.dec > 0

            def body_fn(it, x):
                return it - 1, self.linear(x)

            return while_loop(cond_fn, body_fn, (iter, x))

    class SimpleWithPytreeCarry(torch.nn.Module):
        def forward(self, it, pytree_input):
            def cond_fn(it, pytree_input):
                return it > 0

            def body_fn(it, pytree_input):
                x = pytree_input[0][0]
                y = pytree_input[1]["x"]
                z = pytree_input[1]["y"]
                new_x = y.sin()
                new_y = z.cos()
                new_z = x + 1
                return it - 1, ([new_x], {"x": new_y, "y": new_z})

            return while_loop(cond_fn, body_fn, (it, pytree_input))

    class NestedWithLinear(torch.nn.Module):
        def __init__(self) -> None:
            super().__init__()
            self.mod = SimpleWithLinear()
            self.outer_linear = torch.nn.Linear(2, 2)
            self.dec = torch.nn.Buffer(torch.tensor(1))

        def forward(self, iter, x):
            def cond_fn(it, x):
                return it - self.dec > 0

            def body_fn(it, x):
                return it - 1, self.outer_linear(self.mod(it, x)[1])

            return while_loop(cond_fn, body_fn, (iter, x))

    class PytreeIntCarry(torch.nn.Module):
        def forward(self, x):
            a = x.shape[0]
            b = x.shape[1]

            def cond_fn(shapes, const_int_dict, x):
                a, b = shapes
                c1, c2, c3 = const_int_dict["int_carry"]
                return c1 * c2 * c3 < a * b

            def body_fn(shapes, const_int_dict, x):
                a, b = shapes
                c1, c2, c3 = const_int_dict["int_carry"]
                return (
                    [a + 1, b + 1],
                    {"int_carry": (c1 + 1, c2 + 1, c3 + 1)},
                    x + 1,
                )

            carry = ([a, b], {"int_carry": (2, 2, 3)}, x.sin())
            out_shapes, out_it, out_x = while_loop(cond_fn, body_fn, carry)
            out_inc = pytree.tree_map(lambda x: x + 1, out_it)
            out_add = pytree.tree_map(lambda x: x + out_x, out_it)
            return (out_shapes, out_inc, out_add, out_x)

    class IntCarry(torch.nn.Module):
        def forward(self, x):
            def cond_fn(it, x):
                return it < x.shape[0]

            def body_fn(it, x):
                x_clone = x.clone()
                # Need these checks to select from x
                torch._check(it >= 0)
                torch._check(it < x.shape[0])
                x_clone.select(0, it).copy_(x_clone.select(0, it) + it)
                return it + 1, x_clone

            # We invoke the hop directly to avoid triggering dyanmo tracing
            out_it, out_x = torch.ops.higher_order.while_loop(
                cond_fn, body_fn, (0, x), tuple()
            )
            # We need torch._check to use it in torch.ones call
            torch._check(out_it > 0)
            return (
                out_it + 1,
                out_it + out_x,
                out_it < x.shape[0],
                # Data dependent error on Eq(out_it * 2) in torch.compile path.
                # Issue tracked here: https://github.com/pytorch/pytorch/issues/143157
                # torch.ones(out_it * 2),
                torch.ones(out_it),
            )

    class ConstAndSymIntOutput(torch.nn.Module):
        def forward(self, t):
            a = t.shape[0]
            b = t.shape[1]

            def cond_fn(a, b, c1, c2, c3, c0, u0, x):
                return c1 * c2 * c3 < a * b

            def body_fn(a, b, c1, c2, c3, c0, u0, x):
                return b, c1, c2, c3, a, 0, u0 + 1, x + 1

            carry = (a, b, 1, 1, 1, a + 1, t.sum().to(torch.int64).item(), t.sin())
            out_it = torch.ops.higher_order.while_loop(cond_fn, body_fn, carry, tuple())
            out_inc = pytree.tree_map(lambda x: x + 1, out_it)
            out_add = pytree.tree_map(lambda x: x + t, out_it)
            return out_inc, out_add

    nested2 = Nested()
    simple_with_linear = SimpleWithLinear()
    simple_with_pytree_carry = SimpleWithPytreeCarry()
    nested_with_linear = NestedWithLinear()
    int_carry = IntCarry()
    pytree_int_carry = PytreeIntCarry()
    const_and_symint_output = ConstAndSymIntOutput()

    x = torch.zeros(1)
    y = torch.zeros(1)
    z = torch.zeros(1)
    return {
        "simple": (simple, (x,)),
        "nested": (nested, (x, y, z)),
        "nested2": (
            nested2,
            (torch.tensor(2), torch.tensor(2), torch.ones(2, 2), torch.ones(2, 2)),
        ),
        "simple_with_mutation": (simple_with_mutation, (x,)),
        "simple_with_linear": (
            simple_with_linear,
            (torch.tensor(3), torch.randn(2, 2)),
        ),
        "nested_with_linear": (
            nested_with_linear,
            (torch.tensor(3), torch.randn(2, 2)),
        ),
        "simple_with_pytree_carry": (
            simple_with_pytree_carry,
            (
                torch.tensor(3),
                ([torch.randn(3, 3)], {"x": torch.randn(3, 3), "y": torch.randn(3, 3)}),
            ),
        ),
        "int_carry": (int_carry, (torch.randn(2, 3, requires_grad=True),)),
        "pytree_int_carry": (
            pytree_int_carry,
            (torch.randn(2, 3, requires_grad=True),),
        ),
        "const_and_symint_output": (
            const_and_symint_output,
            (torch.randn(2, 3, requires_grad=True),),
        ),
    }


WHILE_LOOP_TESTS = _while_loop_tests()


def collect_meta_for_filtered_nodes(
    gm: torch.fx.GraphModule, node_names, meta_field_name
):
    ret = []
    for mod in gm.modules():
        for node in mod.graph.nodes:
            if node.name in node_names:
                for field_name in meta_field_name:
                    ret.append(node.meta.get(field_name))
    return ret


def reduce_func(*operands):
    acc = 0
    for operand in operands:
        acc += operand
    return acc


class ReduceObj:
    def __call__(self, *operands):
        return reduce_func(*operands)


class ReduceMod(torch.nn.Module):
    def _reduce(self, *operands):
        return reduce_func(*operands)

    def forward(self, *operands):
        return self._reduce(*operands)


@unittest.skipIf(IS_WINDOWS, "Windows not supported for this test")
@skipIfNoDynamoSupport
class TestControlFlow(TestCase):
    def setUp(self):
        torch._dynamo.reset()
        super().setUp()

    def test_cond_no_trace(self):
        def true_fn(x):
            return x.sin()

        def false_fn(x):
            return x.cos()

        x = torch.randn(4)
        result = cond(False, true_fn, false_fn, [x])
        self.assertEqual(result, torch.cos(x))

    @unittest.skipIf(not torch.cuda.is_available(), "Test requires CUDA.")
    def test_cond_gpu(self):
        def true_fn(x):
            return x.sin()

        def false_fn(x):
            return x.cos()

        x = torch.randn(4, device="cuda")
        pred = torch.tensor(False, device="cuda")
        result = cond(pred, true_fn, false_fn, [x])
        self.assertEqual(result, torch.cos(x))

    def test_cond_autograd_simple(self):
        def true_fn(x):
            return x.sin()

        def false_fn(x):
            return x.cos()

        for pred, fn in zip(
            [torch.tensor(False), torch.tensor(True)], [false_fn, true_fn]
        ):
            x = torch.randn(4, requires_grad=True)
            result = cond(pred, true_fn, false_fn, (x,))
            self.assertEqual(result, fn(x))

            grad_out = torch.ones_like(result)
            grads = torch.autograd.grad(result, (x,), grad_out)
            expected_grads = torch.autograd.grad(fn(x), (x,), grad_out)
            self.assertEqual(expected_grads, grads)

        def f(pred, x):
            result = cond(pred, true_fn, false_fn, (x,))
            grad_out = torch.ones_like(result)
            return torch.autograd.grad(result, (x,), grad_out)

        gm = make_fx(f, tracing_mode="symbolic")(pred, x)

        self.assertExpectedInline(
            gm.code.strip(),
            """\
def forward(self, pred_1, x_1):
    sym_size_int = torch.ops.aten.sym_size.int(x_1, 0)
    true_graph_0 = self.true_graph_0
    false_graph_0 = self.false_graph_0
    cond = torch.ops.higher_order.cond(pred_1, true_graph_0, false_graph_0, (x_1, sym_size_int));  true_graph_0 = false_graph_0 = None
    getitem = cond[0];  cond = None
    ones_like = torch.ops.aten.ones_like.default(getitem, pin_memory = False);  getitem = None
    true_graph_1 = self.true_graph_1
    false_graph_1 = self.false_graph_1
    cond_1 = torch.ops.higher_order.cond(pred_1, true_graph_1, false_graph_1, (ones_like, x_1, sym_size_int));  pred_1 = true_graph_1 = false_graph_1 = ones_like = x_1 = sym_size_int = None
    getitem_1 = cond_1[0]
    getitem_2 = cond_1[1];  cond_1 = getitem_2 = None
    return (getitem_1,)""",  # noqa: B950
        )

    def test_cond_autograd_complex(self):
        def true_fn(x):
            return torch.abs((x**2).sin())

        def false_fn(x):
            return (x + 42).cos()

        for pred, fn in zip(
            [torch.tensor(False), torch.tensor(True)], [false_fn, true_fn]
        ):
            x = torch.randn(4, requires_grad=True)
            result = cond(pred, true_fn, false_fn, (x,))
            self.assertEqual(result, fn(x))

            grad_out = torch.ones_like(result)
            grads = torch.autograd.grad(result, (x,), grad_out)
            expected_grads = torch.autograd.grad(fn(x), (x,), grad_out)
            self.assertEqual(expected_grads, grads)

        def f(pred, x):
            result = cond(pred, true_fn, false_fn, (x,))
            grad_out = torch.ones_like(result)
            return torch.autograd.grad(result, (x,), grad_out)

        gm = make_fx(f, tracing_mode="symbolic")(pred, x)
        self.assertExpectedInline(
            gm.code.strip(),
            """\
def forward(self, pred_1, x_1):
    sym_size_int = torch.ops.aten.sym_size.int(x_1, 0)
    true_graph_0 = self.true_graph_0
    false_graph_0 = self.false_graph_0
    cond = torch.ops.higher_order.cond(pred_1, true_graph_0, false_graph_0, (x_1, sym_size_int));  true_graph_0 = false_graph_0 = None
    getitem = cond[0];  cond = None
    ones_like = torch.ops.aten.ones_like.default(getitem, pin_memory = False);  getitem = None
    true_graph_1 = self.true_graph_1
    false_graph_1 = self.false_graph_1
    cond_1 = torch.ops.higher_order.cond(pred_1, true_graph_1, false_graph_1, (ones_like, x_1, sym_size_int));  pred_1 = true_graph_1 = false_graph_1 = ones_like = x_1 = sym_size_int = None
    getitem_1 = cond_1[0]
    getitem_2 = cond_1[1];  cond_1 = getitem_2 = None
    return (getitem_1,)""",  # noqa: B950
        )

    @skipIfTorchDynamo("Skip due to graph break when run with dynamo")
    def test_cond_autograd_nested(self):
        class Nested(torch.nn.Module):
            def forward(self, p0, p1, p2, a, b, c):
                def true_fn(x0, y0, z0):
                    def true_true_fn(x1, y1, z1):
                        return (x1 - y1 * z1) * 3.14

                    def true_false_fn(x1, y1, z1):
                        def true_false_true_fn(x2, y2, z2):
                            return (x2 * y2 * z2) / 2.71

                        def true_false_false_fn(x2, y2, z2):
                            return (x2 + y2 + z2) * 1.23

                        return torch.cond(
                            p2, true_false_true_fn, true_false_false_fn, [x1, y1, z1]
                        )

                    return torch.cond(p1, true_true_fn, true_false_fn, [x0, y0, z0])

                def false_fn(x0, y0, z0):
                    def false_true_fn(x1, y1, z1):
                        def false_true_true_fn(x2, y2, z2):
                            return (x2 - y2 - z2) + 1.23

                        def false_true_false_fn(x2, y2, z2):
                            return (x2 / y2 / z2) - 3.14

                        return torch.cond(
                            p2, false_true_true_fn, false_true_false_fn, [x1, y1, z1]
                        )

                    def false_false_fn(x1, y1, z1):
                        return (x1 - y1 * z1) / 2.71

                    return torch.cond(p1, false_true_fn, false_false_fn, [x0, y0, z0])

                return torch.cond(p0, true_fn, false_fn, [a, b, c])

        nn_module = Nested()

        def true_fn(x):
            return nn_module(
                torch.tensor(False), torch.tensor(True), torch.tensor(False), x, x, x
            )

        def false_fn(x):
            return nn_module(
                torch.tensor(True), torch.tensor(False), torch.tensor(True), x, x, x
            )

        x = torch.randn(4, requires_grad=True)

        for pred, fn in zip(
            [torch.tensor(False), torch.tensor(True)], [false_fn, true_fn]
        ):
            result = cond(pred, true_fn, false_fn, (x,))
            self.assertEqual(result, fn(x))

            grad_out = torch.ones_like(result)
            grads = torch.autograd.grad(result, (x,), grad_out)
            expected_grads = torch.autograd.grad(fn(x), (x,), grad_out)
            self.assertEqual(expected_grads, grads)

    @skipIfTorchDynamo("Skip due to graph break when run with dynamo")
    def test_cond_autograd_mixed_require_grad(self):
        def true_fn(x, y, z):
            return x * y * z

        def false_fn(x, y, z):
            return x + y + z

        x = torch.randn(4, requires_grad=True)
        y = torch.randn(4, requires_grad=False)

        for pred, fn in zip(
            [torch.tensor(False), torch.tensor(True)], [false_fn, true_fn]
        ):
            result = cond(pred, true_fn, false_fn, (x, y, x))
            self.assertEqual(result, fn(x, y, x))

            grad_out = torch.ones_like(result)
            grads = torch.autograd.grad(result, (x,), grad_out)
            expected_grads = torch.autograd.grad(fn(x, y, x), (x,), grad_out)
            self.assertEqual(expected_grads, grads)

        def f(pred, x, y, z):
            result = cond(pred, true_fn, false_fn, (x, y, z))
            grad_out = torch.ones_like(result)
            return torch.autograd.grad(result, (x,), grad_out)

        gm = make_fx(f, tracing_mode="symbolic")(pred, x, y, x)
        self.assertExpectedInline(
            gm.code.strip(),
            """\
def forward(self, pred_1, x_1, y_1, z_1):
    sym_size_int = torch.ops.aten.sym_size.int(x_1, 0);  x_1 = None
    sym_size_int_1 = torch.ops.aten.sym_size.int(y_1, 0)
    true_graph_0 = self.true_graph_0
    false_graph_0 = self.false_graph_0
    cond = torch.ops.higher_order.cond(pred_1, true_graph_0, false_graph_0, (z_1, y_1, sym_size_int, sym_size_int_1));  true_graph_0 = false_graph_0 = None
    getitem = cond[0];  cond = None
    ones_like = torch.ops.aten.ones_like.default(getitem, pin_memory = False);  getitem = None
    true_graph_1 = self.true_graph_1
    false_graph_1 = self.false_graph_1
    cond_1 = torch.ops.higher_order.cond(pred_1, true_graph_1, false_graph_1, (ones_like, z_1, y_1, sym_size_int, sym_size_int_1));  pred_1 = true_graph_1 = false_graph_1 = ones_like = z_1 = y_1 = sym_size_int = sym_size_int_1 = None
    getitem_1 = cond_1[0]
    getitem_2 = cond_1[1];  getitem_2 = None
    getitem_3 = cond_1[2];  getitem_3 = None
    getitem_4 = cond_1[3];  cond_1 = getitem_4 = None
    return (getitem_1,)""",  # noqa: B950
        )

    @skipIfTorchDynamo("Skip due to graph break when run with dynamo")
    def test_cond_autograd_grad_through_cond(self):
        nn_module = torch.nn.Linear(4, 4)

        def true_fn(x):
            return nn_module(x)

        def false_fn(X):
            return x * nn_module(x)

        x = torch.randn(4, requires_grad=True)

        for pred, fn in zip(
            [torch.tensor(False), torch.tensor(True)], [false_fn, true_fn]
        ):
            result = cond(pred, true_fn, false_fn, (x,))
            self.assertEqual(result, fn(x))

            grad_out = torch.ones_like(result)
            grads = torch.autograd.grad(result, (nn_module.weight,), grad_out)
            expected_grads = torch.autograd.grad(
                fn(
                    x,
                ),
                (nn_module.weight,),
                grad_out,
            )
            self.assertEqual(expected_grads, grads)

        def f(pred, x):
            result = cond(pred, true_fn, false_fn, (x,))
            grad_out = torch.ones_like(result)
            return torch.autograd.grad(result, (nn_module.weight,), grad_out)

        # need to set _allow_non_fake_inputs = True because model parameters don't
        # get fakified.
        gm = make_fx(f, tracing_mode="symbolic", _allow_non_fake_inputs=True)(pred, x)
        self.assertExpectedInline(
            gm.code.strip(),
            """\
def forward(self, pred_1, x_1):
    sym_size_int = torch.ops.aten.sym_size.int(x_1, 0)
    true_graph_0 = self.true_graph_0
    false_graph_0 = self.false_graph_0
    _param_constant0 = self._param_constant0
    _param_constant1 = self._param_constant1
    _tensor_constant0 = self._tensor_constant0
    cond = torch.ops.higher_order.cond(pred_1, true_graph_0, false_graph_0, (_param_constant0, _param_constant1, x_1, sym_size_int, _tensor_constant0));  true_graph_0 = false_graph_0 = _param_constant0 = _param_constant1 = _tensor_constant0 = None
    getitem = cond[0];  cond = None
    ones_like = torch.ops.aten.ones_like.default(getitem, pin_memory = False);  getitem = None
    true_graph_1 = self.true_graph_1
    false_graph_1 = self.false_graph_1
    _param_constant0_1 = self._param_constant0
    _param_constant1_1 = self._param_constant1
    _tensor_constant0_1 = self._tensor_constant0
    cond_1 = torch.ops.higher_order.cond(pred_1, true_graph_1, false_graph_1, (ones_like, _param_constant0_1, _param_constant1_1, x_1, sym_size_int, _tensor_constant0_1));  pred_1 = true_graph_1 = false_graph_1 = ones_like = _param_constant0_1 = _param_constant1_1 = x_1 = sym_size_int = _tensor_constant0_1 = None
    getitem_1 = cond_1[0];  getitem_1 = None
    getitem_2 = cond_1[1]
    getitem_3 = cond_1[2];  getitem_3 = None
    getitem_4 = cond_1[3];  getitem_4 = None
    getitem_5 = cond_1[4];  cond_1 = getitem_5 = None
    return (getitem_2,)""",  # noqa: B950
        )

    def test_cond_in_forloop(self):
        def for_loop_fake(x):
            for i in range(3):
                x = x * x + 1
            return x

        def for_loop_test(x):
            for i in range(3):
                pred = i < 3

                def true_fn(x):
                    return x * x + 1

                def false_fn(x):
                    return x

                x = cond(pred, true_fn, false_fn, (x,))

            return x

        x = torch.ones(4, requires_grad=True)
        x_new = for_loop_test(x)
        x_exp = for_loop_fake(x)

        self.assertEqual(x_new, x_exp)

        grad_out = torch.ones_like(x_new)
        grads = torch.autograd.grad(x_new, (x,), grad_out)
        expected_grads = torch.autograd.grad(x_exp, (x,), grad_out)
        self.assertEqual(expected_grads, grads)

        def f(x):
            x_new = for_loop_test(x)
            grad_out = torch.ones_like(x_new)
            return torch.autograd.grad(x_new, (x,), grad_out)

        gm = make_fx(f, tracing_mode="symbolic")(x)
        self.assertExpectedInline(
            gm.code.strip(),
            """\
def forward(self, x_1):
    mul = torch.ops.aten.mul.Tensor(x_1, x_1)
    add = torch.ops.aten.add.Tensor(mul, 1);  mul = None
    mul_1 = torch.ops.aten.mul.Tensor(add, add)
    add_1 = torch.ops.aten.add.Tensor(mul_1, 1);  mul_1 = None
    mul_2 = torch.ops.aten.mul.Tensor(add_1, add_1)
    add_2 = torch.ops.aten.add.Tensor(mul_2, 1);  mul_2 = None
    ones_like = torch.ops.aten.ones_like.default(add_2, pin_memory = False);  add_2 = None
    mul_3 = torch.ops.aten.mul.Tensor(ones_like, add_1)
    mul_4 = torch.ops.aten.mul.Tensor(ones_like, add_1);  ones_like = add_1 = None
    add_3 = torch.ops.aten.add.Tensor(mul_4, mul_3);  mul_4 = mul_3 = None
    mul_5 = torch.ops.aten.mul.Tensor(add_3, add)
    mul_6 = torch.ops.aten.mul.Tensor(add_3, add);  add_3 = add = None
    add_4 = torch.ops.aten.add.Tensor(mul_6, mul_5);  mul_6 = mul_5 = None
    mul_7 = torch.ops.aten.mul.Tensor(add_4, x_1)
    mul_8 = torch.ops.aten.mul.Tensor(add_4, x_1);  add_4 = x_1 = None
    add_5 = torch.ops.aten.add.Tensor(mul_8, mul_7);  mul_8 = mul_7 = None
    return (add_5,)""",  # noqa: B950
        )

    @skipIfTorchDynamo("Skip due to graph break when run with dynamo")
    def test_cond_autograd_pytree_not_all_inputs_used(self):
        def true_fn(x):
            return x["t"][0] + x["t"][1]["b"]

        def false_fn(x):
            return x["t"][0] * (x["t"][2][0] / x["t"][1]["b"])

        a = torch.randn(4, requires_grad=True)
        b = torch.randn(4, requires_grad=True)
        c = torch.randn(4, requires_grad=True)

        for pred, fn in zip(
            [torch.tensor(False), torch.tensor(True)], [false_fn, true_fn]
        ):
            result = cond(pred, true_fn, false_fn, ({"t": [a, {"b": b}, (c,)]},))
            self.assertEqual(result, fn({"t": [a, {"b": b}, (c,)]}))

            grad_out = torch.ones_like(result)
            if pred:
                with self.assertRaisesRegex(Exception, r"."):
                    grads = torch.autograd.grad(result, (a, b, c), grad_out)
                    expected_grads = torch.autograd.grad(
                        fn({"t": [a, {"b": b}, (c,)]}), (a, b, c), grad_out
                    )
                    self.assertEqual(expected_grads, grads)

        def f(pred, a, b, c):
            result = cond(pred, true_fn, false_fn, ({"t": [a, {"b": b}, (c,)]},))
            grad_out = torch.ones_like(result)
            return torch.autograd.grad(result, (a, b), grad_out)

        gm = make_fx(f, tracing_mode="symbolic", _allow_non_fake_inputs=True)(
            pred, a, b, c
        )
        self.assertExpectedInline(
            gm.code.strip(),
            """\
def forward(self, pred_1, a_1, b_1, c_1):
    sym_size_int = torch.ops.aten.sym_size.int(a_1, 0)
    sym_size_int_1 = torch.ops.aten.sym_size.int(b_1, 0)
    sym_size_int_2 = torch.ops.aten.sym_size.int(c_1, 0)
    true_graph_0 = self.true_graph_0
    false_graph_0 = self.false_graph_0
    cond = torch.ops.higher_order.cond(pred_1, true_graph_0, false_graph_0, (a_1, b_1, sym_size_int, sym_size_int_1, c_1, sym_size_int_2));  true_graph_0 = false_graph_0 = None
    getitem = cond[0];  cond = None
    ones_like = torch.ops.aten.ones_like.default(getitem, pin_memory = False);  getitem = None
    true_graph_1 = self.true_graph_1
    false_graph_1 = self.false_graph_1
    cond_1 = torch.ops.higher_order.cond(pred_1, true_graph_1, false_graph_1, (ones_like, a_1, b_1, sym_size_int, sym_size_int_1, c_1, sym_size_int_2));  pred_1 = true_graph_1 = false_graph_1 = ones_like = a_1 = b_1 = sym_size_int = sym_size_int_1 = c_1 = sym_size_int_2 = None
    getitem_1 = cond_1[0]
    getitem_2 = cond_1[1]
    getitem_3 = cond_1[2];  getitem_3 = None
    getitem_4 = cond_1[3];  getitem_4 = None
    getitem_5 = cond_1[4];  getitem_5 = None
    getitem_6 = cond_1[5];  cond_1 = getitem_6 = None
    return (getitem_1, getitem_2)""",  # noqa: B950
        )
        # Forward
        self.assertExpectedInline(
            gm.true_graph_0.code.strip(),
            """\
def forward(self, arg0_1, arg1_1, arg2_1, arg3_1, arg4_1, arg5_1):
    add = torch.ops.aten.add.Tensor(arg0_1, arg1_1);  arg0_1 = arg1_1 = None
    return (add,)""",
        )
        # Backward
        self.assertExpectedInline(
            gm.true_graph_1.code.strip(),
            """\
def forward(self, arg0_1, arg1_1, arg2_1, arg3_1, arg4_1, arg5_1, arg6_1):
    add = torch.ops.aten.add.Tensor(arg1_1, arg2_1);  arg1_1 = arg2_1 = add = None
    zeros_like = torch.ops.aten.zeros_like.default(arg5_1, pin_memory = False);  arg5_1 = None
    clone = torch.ops.aten.clone.default(arg0_1)
    clone_1 = torch.ops.aten.clone.default(arg0_1);  arg0_1 = None
    return [clone, clone_1, None, None, zeros_like, None]""",
        )

    def test_cond_autograd_pytree_input(self):
        def true_fn(x):
            return x["t"][0] + x["t"][1]["b"] * x["t"][2][0]

        def false_fn(x):
            return x["t"][0] * (x["t"][2][0] / x["t"][1]["b"])

        a = torch.randn(4, requires_grad=True)
        b = torch.randn(4, requires_grad=True)
        c = torch.randn(4, requires_grad=True)

        for pred, fn in zip(
            [torch.tensor(False), torch.tensor(True)], [false_fn, true_fn]
        ):
            result = cond(pred, true_fn, false_fn, ({"t": [a, {"b": b}, (c,)]},))
            self.assertEqual(result, fn({"t": [a, {"b": b}, (c,)]}))

            grad_out = torch.ones_like(result)
            grads = torch.autograd.grad(result, (a, b), grad_out)
            expected_grads = torch.autograd.grad(
                fn({"t": [a, {"b": b}, (c,)]}), (a, b), grad_out
            )
            self.assertEqual(expected_grads, grads)

        def f(pred):
            result = cond(pred, true_fn, false_fn, ({"t": [a, {"b": b}, (c,)]},))
            grad_out = torch.ones_like(result)
            return torch.autograd.grad(result, (a, b), grad_out)

        # need to set _allow_non_fake_inputs = True because model parameters don't
        # get fakified.
        gm = make_fx(f, tracing_mode="symbolic", _allow_non_fake_inputs=True)(pred)
        self.assertExpectedInline(
            gm.code.strip(),
            """\
def forward(self, pred_1):
    true_graph_0 = self.true_graph_0
    false_graph_0 = self.false_graph_0
    _tensor_constant0 = self._tensor_constant0
    _tensor_constant1 = self._tensor_constant1
    _tensor_constant2 = self._tensor_constant2
    cond = torch.ops.higher_order.cond(pred_1, true_graph_0, false_graph_0, (_tensor_constant0, _tensor_constant1, _tensor_constant2));  true_graph_0 = false_graph_0 = _tensor_constant0 = _tensor_constant1 = _tensor_constant2 = None
    getitem = cond[0];  cond = None
    ones_like = torch.ops.aten.ones_like.default(getitem, pin_memory = False);  getitem = None
    true_graph_1 = self.true_graph_1
    false_graph_1 = self.false_graph_1
    _tensor_constant0_1 = self._tensor_constant0
    _tensor_constant1_1 = self._tensor_constant1
    _tensor_constant2_1 = self._tensor_constant2
    cond_1 = torch.ops.higher_order.cond(pred_1, true_graph_1, false_graph_1, (ones_like, _tensor_constant0_1, _tensor_constant1_1, _tensor_constant2_1));  pred_1 = true_graph_1 = false_graph_1 = ones_like = _tensor_constant0_1 = _tensor_constant1_1 = _tensor_constant2_1 = None
    getitem_1 = cond_1[0]
    getitem_2 = cond_1[1]
    getitem_3 = cond_1[2];  cond_1 = getitem_3 = None
    return (getitem_1, getitem_2)""",  # noqa: B950
        )

    def test_cond_autograd_different_pytree_output(self):
        def true_fn(x):
            return x["t"][0], {"r": x["t"][2][0] / x["t"][1]["b"]}, [x["t"][2][0]]

        def false_fn(x):
            return {"res": [x["t"][0] * x["t"][1]["b"], x["t"][2][0]]}

        a = torch.randn(4, requires_grad=True)
        b = torch.randn(4, requires_grad=True)
        c = torch.randn(4, requires_grad=True)

        for pred, fn in zip(
            [torch.tensor(False), torch.tensor(True)], [false_fn, true_fn]
        ):
            with self.assertRaisesRegex(
                torch._dynamo.exc.UncapturedHigherOrderOpError,
                "Cond doesn't work unless it is captured completely with torch.compile",
            ):
                cond(pred, true_fn, false_fn, ({"t": [a, {"b": b}, (c,)]},))

    @skipIfTorchDynamo("Skip due to graph break when run with dynamo")
    def test_cond_autograd_same_pytree_output(self):
        def true_fn(x):
            return {"res": [x["t"][0], (x["t"][2][0],)]}

        def false_fn(x):
            return {"res": [x["t"][1]["b"], (x["t"][2][0],)]}

        a = torch.randn(4, requires_grad=True)
        b = torch.randn(4, requires_grad=True)
        c = torch.randn(4, requires_grad=True)

        for pred, fn in zip(
            [torch.tensor(False), torch.tensor(True)], [false_fn, true_fn]
        ):
            result = cond(pred, true_fn, false_fn, ({"t": [a, {"b": b}, (c,)]},))
            result_exp = fn({"t": [a, {"b": b}, (c,)]})
            self.assertEqual(result, result_exp)

            result_flat, _ = pytree.tree_flatten(result)
            result_exp_flat, _ = pytree.tree_flatten(result_exp)

            grad_out = [torch.ones_like(g) for g in result_flat]
            expected_grads = torch.autograd.grad(result_exp_flat, (c,), grad_out)
            grads = torch.autograd.grad(result_flat, (c,), grad_out)
            self.assertEqual(expected_grads, grads)

        def f(pred):
            result = cond(pred, true_fn, false_fn, ({"t": [a, {"b": b}, (c,)]},))
            return result

        gm = make_fx(f, tracing_mode="symbolic", _allow_non_fake_inputs=True)(pred)
        self.assertExpectedInline(
            gm.code.strip(),
            """\
def forward(self, pred_1):
    true_graph_0 = self.true_graph_0
    false_graph_0 = self.false_graph_0
    _tensor_constant0 = self._tensor_constant0
    _tensor_constant1 = self._tensor_constant1
    _tensor_constant2 = self._tensor_constant2
    cond = torch.ops.higher_order.cond(pred_1, true_graph_0, false_graph_0, (_tensor_constant0, _tensor_constant1, _tensor_constant2));  pred_1 = true_graph_0 = false_graph_0 = _tensor_constant0 = _tensor_constant1 = _tensor_constant2 = None
    getitem = cond[0]
    getitem_1 = cond[1];  cond = None
    view = torch.ops.aten.view.default(getitem, [4]);  getitem = None
    view_1 = torch.ops.aten.view.default(getitem_1, [4]);  getitem_1 = None
    return {'res': [view, (view_1,)]}""",  # noqa: B950
        )

    @skipIfTorchDynamo("Skip due to graph break when run with dynamo")
    def test_cond_autograd_torch_nn_module(self):
        nn_module_true = torch.nn.Linear(4, 4)

        def true_fn(x):
            return nn_module_true(torch.abs((x**2).sin()))

        nn_module_false = torch.nn.GRUCell(4, 4)

        def false_fn(x):
            return nn_module_false((x + 42).cos())

        for pred, fn in zip(
            [torch.tensor(False), torch.tensor(True)], [false_fn, true_fn]
        ):
            x = torch.randn(4, requires_grad=True)
            result = cond(pred, true_fn, false_fn, (x,))
            self.assertEqual(result, fn(x))

            grad_out = torch.ones_like(result)
            grads = torch.autograd.grad(result, (x,), grad_out)
            expected_grads = torch.autograd.grad(fn(x), (x,), grad_out)
            self.assertEqual(expected_grads, grads)

        def f(pred, x):
            result = cond(pred, true_fn, false_fn, (x,))
            grad_out = torch.ones_like(result)
            return torch.autograd.grad(result, (x,), grad_out)

        gm = make_fx(f)(pred, x)
        self.assertExpectedInline(
            gm.code.strip(),
            """\
def forward(self, pred_1, x_1):
    true_graph_0 = self.true_graph_0
    false_graph_0 = self.false_graph_0
    _param_constant0 = self._param_constant0
    _param_constant1 = self._param_constant1
    _param_constant2 = self._param_constant2
    _param_constant3 = self._param_constant3
    _param_constant4 = self._param_constant4
    _param_constant5 = self._param_constant5
    cond = torch.ops.higher_order.cond(pred_1, true_graph_0, false_graph_0, (x_1, _param_constant0, _param_constant1, _param_constant2, _param_constant3, _param_constant4, _param_constant5));  true_graph_0 = false_graph_0 = _param_constant0 = _param_constant1 = _param_constant2 = _param_constant3 = _param_constant4 = _param_constant5 = None
    getitem = cond[0];  cond = None
    ones_like = torch.ops.aten.ones_like.default(getitem, pin_memory = False);  getitem = None
    true_graph_1 = self.true_graph_1
    false_graph_1 = self.false_graph_1
    _param_constant0_1 = self._param_constant0
    _param_constant1_1 = self._param_constant1
    _param_constant2_1 = self._param_constant2
    _param_constant3_1 = self._param_constant3
    _param_constant4_1 = self._param_constant4
    _param_constant5_1 = self._param_constant5
    cond_1 = torch.ops.higher_order.cond(pred_1, true_graph_1, false_graph_1, (ones_like, x_1, _param_constant0_1, _param_constant1_1, _param_constant2_1, _param_constant3_1, _param_constant4_1, _param_constant5_1));  pred_1 = true_graph_1 = false_graph_1 = ones_like = x_1 = _param_constant0_1 = _param_constant1_1 = _param_constant2_1 = _param_constant3_1 = _param_constant4_1 = _param_constant5_1 = None
    getitem_1 = cond_1[0]
    getitem_2 = cond_1[1];  getitem_2 = None
    getitem_3 = cond_1[2];  getitem_3 = None
    getitem_4 = cond_1[3];  getitem_4 = None
    getitem_5 = cond_1[4];  getitem_5 = None
    getitem_6 = cond_1[5];  getitem_6 = None
    getitem_7 = cond_1[6];  cond_1 = getitem_7 = None
    return (getitem_1,)""",  # noqa: B950
        )

    def test_cond_autograd_user_nn_module(self):
        class User_nn_module(torch.nn.Module):
            def __init__(self) -> None:
                super().__init__()

            def forward(self, input):
                return input * input

        nn_module_true = User_nn_module()

        def true_fn(x):
            return nn_module_true(torch.abs((x**2).sin()))

        nn_module_false = torch.nn.ReLU(inplace=False)

        def false_fn(x):
            return nn_module_false((x + 42).cos())

        for pred, fn in zip(
            [torch.tensor(False), torch.tensor(True)], [false_fn, true_fn]
        ):
            x = torch.randn(4, requires_grad=True)
            result = cond(pred, true_fn, false_fn, (x,))
            self.assertEqual(result, fn(x))

            grad_out = torch.ones_like(result)
            grads = torch.autograd.grad(result, (x,), grad_out)
            expected_grads = torch.autograd.grad(fn(x), (x,), grad_out)
            self.assertEqual(expected_grads, grads)

        def f(pred, x):
            result = cond(pred, true_fn, false_fn, (x,))
            grad_out = torch.ones_like(result)
            return torch.autograd.grad(result, (x,), grad_out)

        gm = make_fx(f)(pred, x)
        self.assertExpectedInline(
            gm.code.strip(),
            """\
def forward(self, pred_1, x_1):
    true_graph_0 = self.true_graph_0
    false_graph_0 = self.false_graph_0
    cond = torch.ops.higher_order.cond(pred_1, true_graph_0, false_graph_0, (x_1,));  true_graph_0 = false_graph_0 = None
    getitem = cond[0];  cond = None
    ones_like = torch.ops.aten.ones_like.default(getitem, pin_memory = False);  getitem = None
    true_graph_1 = self.true_graph_1
    false_graph_1 = self.false_graph_1
    cond_1 = torch.ops.higher_order.cond(pred_1, true_graph_1, false_graph_1, (ones_like, x_1));  pred_1 = true_graph_1 = false_graph_1 = ones_like = x_1 = None
    getitem_1 = cond_1[0];  cond_1 = None
    return (getitem_1,)""",  # noqa: B950
        )

    def test_cond_autograd_inner_fn(self):
        def true_fn(x):
            return torch.abs((x**2).sin())

        def false_fn(x):
            def inner_fn(x):
                return x**2

            return torch.abs(inner_fn(x).sin())

        x = torch.randn(4, requires_grad=True)
        pred = torch.tensor(False)
        fn = false_fn
        result_false = cond(pred, true_fn, false_fn, (x,))
        self.assertEqual(result_false, fn(x))

        grad_out = torch.ones_like(result_false)
        grads_false = torch.autograd.grad(result_false, (x,), grad_out)
        expected_grads = torch.autograd.grad(fn(x), (x,), grad_out)
        self.assertEqual(expected_grads, grads_false)

        pred = torch.tensor(True)
        fn = true_fn
        result_true = cond(pred, true_fn, false_fn, (x,))
        self.assertEqual(result_true, fn(x))
        self.assertEqual(result_false, result_true)

        grad_out = torch.ones_like(result_true)
        grads_true = torch.autograd.grad(result_true, (x,), grad_out)
        expected_grads = torch.autograd.grad(fn(x), (x,), grad_out)
        self.assertEqual(expected_grads, grads_true)
        self.assertEqual(grads_false, grads_true)

        def f(pred, x):
            result = cond(pred, true_fn, false_fn, (x,))
            grad_out = torch.ones_like(result)
            return torch.autograd.grad(result, (x,), grad_out)

        gm = make_fx(f)(pred, x)
        self.assertExpectedInline(
            gm.code.strip(),
            """\
def forward(self, pred_1, x_1):
    true_graph_0 = self.true_graph_0
    false_graph_0 = self.false_graph_0
    cond = torch.ops.higher_order.cond(pred_1, true_graph_0, false_graph_0, (x_1,));  true_graph_0 = false_graph_0 = None
    getitem = cond[0];  cond = None
    ones_like = torch.ops.aten.ones_like.default(getitem, pin_memory = False);  getitem = None
    true_graph_1 = self.true_graph_1
    false_graph_1 = self.false_graph_1
    cond_1 = torch.ops.higher_order.cond(pred_1, true_graph_1, false_graph_1, (ones_like, x_1));  pred_1 = true_graph_1 = false_graph_1 = ones_like = x_1 = None
    getitem_1 = cond_1[0];  cond_1 = None
    return (getitem_1,)""",  # noqa: B950
        )

    def test_cond_autograd_inner_tensor(self):
        def true_fn(x):
            return torch.abs((x**2).sin())

        def false_fn(x):
            y = torch.ones(4, requires_grad=False) * 42
            return (x * y).cos()

        for pred, fn in zip(
            [torch.tensor(False), torch.tensor(True)], [false_fn, true_fn]
        ):
            x = torch.randn(4, requires_grad=True)
            result = cond(pred, true_fn, false_fn, (x,))
            self.assertEqual(result, fn(x))

            grad_out = torch.ones_like(result)
            grads = torch.autograd.grad(result, (x,), grad_out)
            expected_grads = torch.autograd.grad(fn(x), (x,), grad_out)
            self.assertEqual(expected_grads, grads)

        def f(pred, x):
            result = cond(pred, true_fn, false_fn, (x,))
            grad_out = torch.ones_like(result)
            return torch.autograd.grad(result, (x,), grad_out)

        gm = make_fx(f, tracing_mode="symbolic")(pred, x)
        self.assertExpectedInline(
            gm.code.strip(),
            """\
def forward(self, pred_1, x_1):
    sym_size_int = torch.ops.aten.sym_size.int(x_1, 0)
    true_graph_0 = self.true_graph_0
    false_graph_0 = self.false_graph_0
    cond = torch.ops.higher_order.cond(pred_1, true_graph_0, false_graph_0, (x_1, sym_size_int));  true_graph_0 = false_graph_0 = None
    getitem = cond[0];  cond = None
    ones_like = torch.ops.aten.ones_like.default(getitem, pin_memory = False);  getitem = None
    true_graph_1 = self.true_graph_1
    false_graph_1 = self.false_graph_1
    cond_1 = torch.ops.higher_order.cond(pred_1, true_graph_1, false_graph_1, (ones_like, x_1, sym_size_int));  pred_1 = true_graph_1 = false_graph_1 = ones_like = x_1 = sym_size_int = None
    getitem_1 = cond_1[0]
    getitem_2 = cond_1[1];  cond_1 = getitem_2 = None
    return (getitem_1,)""",  # noqa: B950
        )

    @unittest.skipIf(not torch.cuda.is_available(), "Test requires CUDA.")
    def test_cond_autograd_gpu(self):
        def true_fn(x):
            return x.sin()

        def false_fn(x):
            return x.cos()

        for pred, fn in zip(
            [torch.tensor(False, device="cuda"), torch.tensor(True, device="cuda")],
            [false_fn, true_fn],
        ):
            x = torch.randn(4, requires_grad=True, device="cuda")
            result = cond(pred, true_fn, false_fn, (x,))
            self.assertEqual(result, fn(x))

            grad_out = torch.ones_like(result)
            grads = torch.autograd.grad(result, (x,), grad_out)
            expected_grads = torch.autograd.grad(fn(x), (x,), grad_out)
            self.assertEqual(expected_grads, grads)

    def _test_cond_autograd(self, cond_fct, pred_fn, true_fn, false_fn, operands):
        from torch.fx.passes.shape_prop import _extract_tensor_metadata, TensorMetadata

        # This is a helper function that extracts the metadata from the tensor and
        # sets the requries_grad flag to false. This is needed as we compare the
        # metadata of the operands and the gradients
        def _extract_tensor_metadata_except_requires_grad(arg):
            metadata = _extract_tensor_metadata(arg)
            metadata = TensorMetadata(
                metadata.shape,
                metadata.dtype,
                False,
                metadata.stride,
                metadata.memory_format,
                metadata.is_quantized,
                metadata.qparams,
            )
            return metadata

        # Comparison of FWD path
        cond_outputs = cond_fct(pred_fn(*operands), true_fn, false_fn, operands)
        operands_forced_grad = [o.clone().detach() for o in operands]
        for o in operands_forced_grad:
            o.requires_grad = True
        cond_outputs_exp = (
            true_fn(*operands_forced_grad)
            if pred_fn(*operands_forced_grad)
            else false_fn(*operands_forced_grad)
        )
        self.assertEqual(cond_outputs, cond_outputs_exp)

        # Comparison of BWD path
        cond_inputs = [o for o in operands if o.requires_grad]
        cond_inputs_exp = [o for o in operands_forced_grad if o.requires_grad]

        # Check if at least some operators require grads
        if len(cond_inputs) > 0:
            grad_inputs = torch.autograd.grad(
                cond_outputs, cond_inputs, allow_unused=True, retain_graph=True
            )
            grad_inputs_exp = torch.autograd.grad(
                cond_outputs_exp,
                cond_inputs_exp,
                allow_unused=True,
                materialize_grads=True,
            )

            grad_exp_masked = [
                g for g, o in zip(grad_inputs_exp, operands) if o.requires_grad
            ]
            self.assertEqual(grad_exp_masked, grad_inputs)

            # Extraction and comparison of Metadata of operands and gradients
            operands_metadata = [
                _extract_tensor_metadata_except_requires_grad(o) for o in cond_inputs
            ]
            grad_metadata = [
                _extract_tensor_metadata_except_requires_grad(o) for o in grad_inputs
            ]
            self.assertTrue(
                all(op == g for op, g in zip(operands_metadata, grad_metadata))
            )

        return cond_outputs, cond_inputs

    @unittest.skipIf(not SM70OrLater, "triton")
    @unittest.skipIf(not torch.cuda.is_available(), "Test requires CUDA.")
    @parametrize("compile_mode", ["none", "eager", "compile", "compile_dynamic_shape"])
    def test_cond_autograd_zeros_unused_branch(self, compile_mode):
        from torch._higher_order_ops.cond import create_fw_bw_graph_branches

        device = torch.device("cuda")
        cond_fct = compile_mode_helper(torch.cond, compile_mode)

        def true_fn(x, w1, w2):
            return (w1 * x,)

        def false_fn(x, w1, w2):
            return (w2 * x,)

        def pred_fn(x, w1, w2):
            return x > 0

        x = torch.ones((), device=device, requires_grad=False)
        w1 = torch.zeros((), device=device, requires_grad=True)
        w2 = torch.zeros((), device=device, requires_grad=True)
        operands = [x, w1, w2]

        cond_outputs, cond_inputs = self._test_cond_autograd(
            cond_fct, pred_fn, true_fn, false_fn, operands
        )

        def f():
            return torch.autograd.grad(cond_outputs, cond_inputs, allow_unused=True)

        gm = make_fx(f)()

        if compile_mode == "eager" or compile_mode == "none":
            self.assertExpectedInline(
                gm.code.strip(),
                """\
def forward(self):
    _tensor_constant0 = self._tensor_constant0
    ones_like = torch.ops.aten.ones_like.default(_tensor_constant0, pin_memory = False,\
 memory_format = torch.preserve_format);  _tensor_constant0 = None
    _tensor_constant1 = self._tensor_constant1
    true_graph_0 = self.true_graph_0
    false_graph_0 = self.false_graph_0
    _tensor_constant2 = self._tensor_constant2
    _tensor_constant3 = self._tensor_constant3
    _tensor_constant4 = self._tensor_constant4
    cond = torch.ops.higher_order.cond(_tensor_constant1, true_graph_0, false_graph_0,\
 (ones_like, _tensor_constant2, _tensor_constant3, _tensor_constant4));\
  _tensor_constant1 = true_graph_0 = false_graph_0 = ones_like = _tensor_constant2 =\
 _tensor_constant3 = _tensor_constant4 = None
    getitem = cond[0];  getitem = None
    getitem_1 = cond[1]
    getitem_2 = cond[2];  cond = None
    return (getitem_1, getitem_2)""",
            )
        else:
            self.assertExpectedInline(
                gm.code.strip(),
                """\
def forward(self):
    _tensor_constant0 = self._tensor_constant0
    ones_like = torch.ops.aten.ones_like.default(_tensor_constant0, pin_memory = False,\
 memory_format = torch.preserve_format);  _tensor_constant0 = ones_like = None
    _tensor_constant1 = self._tensor_constant1
    _tensor_constant2 = self._tensor_constant2
    return (_tensor_constant1, _tensor_constant2)""",
            )

        (
            fw_true_graph,
            fw_false_graph,
            joint_true_graph,
            joint_false_graph,
        ) = create_fw_bw_graph_branches(true_fn, false_fn, *(x, w1, w2))

        # Check that the joint_true_graph and the joint_false_graph do not return Nones
        self.assertExpectedInline(
            joint_true_graph.code.strip(),
            """\
def forward(self, arg0_1, arg1_1, arg2_1, arg3_1):
    mul = torch.ops.aten.mul.Tensor(arg2_1, arg1_1);  arg2_1 = mul = None
    mul_1 = torch.ops.aten.mul.Tensor(arg0_1, arg1_1);  arg0_1 = None
    zeros_like = torch.ops.aten.zeros_like.default(arg1_1, pin_memory = False);  arg1_1 = None
    zeros_like_1 = torch.ops.aten.zeros_like.default(arg3_1, pin_memory = False);  arg3_1 = None
    return [zeros_like, mul_1, zeros_like_1]""",
        )

        self.assertExpectedInline(
            joint_false_graph.code.strip(),
            """\
def forward(self, arg0_1, arg1_1, arg2_1, arg3_1):
    mul = torch.ops.aten.mul.Tensor(arg3_1, arg1_1);  arg3_1 = mul = None
    mul_1 = torch.ops.aten.mul.Tensor(arg0_1, arg1_1);  arg0_1 = None
    zeros_like = torch.ops.aten.zeros_like.default(arg1_1, pin_memory = False);  arg1_1 = None
    zeros_like_1 = torch.ops.aten.zeros_like.default(arg2_1, pin_memory = False);  arg2_1 = None
    return [zeros_like, zeros_like_1, mul_1]""",
        )

    # TODO: The compile_mode = `compile_dynamic_shape` raises the Error
    # torch._inductor.exc.LoweringException: NotImplementedError: get_size() is not
    # implemented by <class 'torch._inductor.ir.NoneAsConstantBuffer'>!
    @unittest.skipIf(not SM70OrLater, "triton")
    @unittest.skipIf(not torch.cuda.is_available(), "Test requires CUDA.")
    @parametrize("compile_mode", ["none", "eager", "compile"])
    def test_cond_autograd_zeros_unused_branch_complex(self, compile_mode):
        from torch._higher_order_ops.cond import create_fw_bw_graph_branches

        device = torch.device("cuda")
        cond_fct = compile_mode_helper(torch.cond, compile_mode)

        autograd = [False, True, True, True, True]
        x = torch.randn(4, 5, device=device, requires_grad=bool(autograd[0]))
        w1 = torch.randn(2, 4, device=device, requires_grad=bool(autograd[1]))
        b1 = torch.randn(2, 1, device=device, requires_grad=bool(autograd[2]))
        w2 = torch.randn(2, 4, device=device, requires_grad=bool(autograd[3]))
        b2 = torch.randn(1, 5, device=device, requires_grad=bool(autograd[4]))
        operands = [x, w1, b1, w2, b2]

        def true_fn(x, w1, b1, w2, b2):
            return ((w1 @ x + b1).sum(),)

        def false_fn(x, w1, b1, w2, b2):
            return ((w2 @ x + b2).sum(),)

        def pred_fn(x, w1, b1, w2, b2):
            return x.mean() > 0

        cond_outputs, cond_inputs = self._test_cond_autograd(
            cond_fct, pred_fn, true_fn, false_fn, operands
        )

        def f():
            return torch.autograd.grad(cond_outputs, cond_inputs, allow_unused=True)

        gm = make_fx(f)()

        if compile_mode == "eager" or compile_mode == "none":
            self.assertExpectedInline(
                gm.code.strip(),
                """\
def forward(self):
    _tensor_constant0 = self._tensor_constant0
    ones_like = torch.ops.aten.ones_like.default(_tensor_constant0, pin_memory = False,\
 memory_format = torch.preserve_format);  _tensor_constant0 = None
    _tensor_constant1 = self._tensor_constant1
    true_graph_0 = self.true_graph_0
    false_graph_0 = self.false_graph_0
    _tensor_constant2 = self._tensor_constant2
    _tensor_constant3 = self._tensor_constant3
    _tensor_constant4 = self._tensor_constant4
    _tensor_constant5 = self._tensor_constant5
    _tensor_constant6 = self._tensor_constant6
    cond = torch.ops.higher_order.cond(_tensor_constant1, true_graph_0, false_graph_0,\
 (ones_like, _tensor_constant2, _tensor_constant3, _tensor_constant4, _tensor_constant5,\
 _tensor_constant6));  _tensor_constant1 = true_graph_0 = false_graph_0 = ones_like =\
 _tensor_constant2 = _tensor_constant3 = _tensor_constant4 = _tensor_constant5 =\
 _tensor_constant6 = None
    getitem = cond[0];  getitem = None
    getitem_1 = cond[1]
    getitem_2 = cond[2]
    getitem_3 = cond[3]
    getitem_4 = cond[4];  cond = None
    return (getitem_1, getitem_2, getitem_3, getitem_4)""",
            )
        else:
            self.assertExpectedInline(
                gm.code.strip(),
                """\
def forward(self):
    _tensor_constant0 = self._tensor_constant0
    ones_like = torch.ops.aten.ones_like.default(_tensor_constant0, pin_memory = False,\
 memory_format = torch.preserve_format);  _tensor_constant0 = ones_like = None
    _tensor_constant1 = self._tensor_constant1
    _tensor_constant2 = self._tensor_constant2
    _tensor_constant3 = self._tensor_constant3
    mm = torch.ops.aten.mm.out(_tensor_constant1, _tensor_constant2, out = _tensor_constant3);\
  _tensor_constant1 = _tensor_constant2 = _tensor_constant3 = None
    _tensor_constant4 = self._tensor_constant4
    _tensor_constant5 = self._tensor_constant5
    _tensor_constant6 = self._tensor_constant6
    return (_tensor_constant4, _tensor_constant5, mm, _tensor_constant6)""",
            )

        (
            fw_true_graph,
            fw_false_graph,
            joint_true_graph,
            joint_false_graph,
        ) = create_fw_bw_graph_branches(true_fn, false_fn, *(x, w1, b1, w2, b2))

        # Check that the joint_true_graph and the joint_false_graph do not return Nones
        self.assertExpectedInline(
            joint_true_graph.code.strip(),
            """\
def forward(self, arg0_1, arg1_1, arg2_1, arg3_1, arg4_1, arg5_1):
    mm = torch.ops.aten.mm.default(arg2_1, arg1_1);  arg2_1 = None
    add = torch.ops.aten.add.Tensor(mm, arg3_1);  mm = arg3_1 = None
    sum_1 = torch.ops.aten.sum.default(add);  add = sum_1 = None
    expand = torch.ops.aten.expand.default(arg0_1, [2, 5]);  arg0_1 = None
    sum_2 = torch.ops.aten.sum.dim_IntList(expand, [1], True)
    t = torch.ops.aten.t.default(arg1_1)
    mm_1 = torch.ops.aten.mm.default(expand, t);  expand = t = None
    zeros_like = torch.ops.aten.zeros_like.default(arg1_1, pin_memory = False);  arg1_1 = None
    zeros_like_1 = torch.ops.aten.zeros_like.default(arg4_1, pin_memory = False);  arg4_1 = None
    zeros_like_2 = torch.ops.aten.zeros_like.default(arg5_1, pin_memory = False);  arg5_1 = None
    return [zeros_like, mm_1, sum_2, zeros_like_1, zeros_like_2]""",
        )

        self.assertExpectedInline(
            joint_false_graph.code.strip(),
            """\
def forward(self, arg0_1, arg1_1, arg2_1, arg3_1, arg4_1, arg5_1):
    mm = torch.ops.aten.mm.default(arg4_1, arg1_1);  arg4_1 = None
    add = torch.ops.aten.add.Tensor(mm, arg5_1);  mm = arg5_1 = None
    sum_1 = torch.ops.aten.sum.default(add);  add = sum_1 = None
    expand = torch.ops.aten.expand.default(arg0_1, [2, 5]);  arg0_1 = None
    sum_2 = torch.ops.aten.sum.dim_IntList(expand, [0], True)
    t = torch.ops.aten.t.default(arg1_1)
    mm_1 = torch.ops.aten.mm.default(expand, t);  expand = t = None
    zeros_like = torch.ops.aten.zeros_like.default(arg1_1, pin_memory = False);  arg1_1 = None
    zeros_like_1 = torch.ops.aten.zeros_like.default(arg2_1, pin_memory = False);  arg2_1 = None
    zeros_like_2 = torch.ops.aten.zeros_like.default(arg3_1, pin_memory = False);  arg3_1 = None
    return [zeros_like, zeros_like_1, zeros_like_2, mm_1, sum_2]""",
        )

        trials = 5
        for _ in range(trials):
            autograd = torch.randint(0, 2, (5,), dtype=torch.bool)
            x = torch.randn(4, 5, device=device, requires_grad=bool(autograd[0]))
            w1 = torch.randn(2, 4, device=device, requires_grad=bool(autograd[1]))
            b1 = torch.randn(2, 1, device=device, requires_grad=bool(autograd[2]))
            w2 = torch.randn(2, 4, device=device, requires_grad=bool(autograd[3]))
            b2 = torch.randn(1, 5, device=device, requires_grad=bool(autograd[4]))
            operands = [x, w1, b1, w2, b2]

            def true_fn(x, w1, b1, w2, b2):
                return ((w1 @ x + b1).sum(),)

            def false_fn(x, w1, b1, w2, b2):
                return ((w2 @ x + b2).sum(),)

            def pred(x, w1, b1, w2, b2):
                return x.mean() > 0

            self._test_cond_autograd(cond_fct, pred, true_fn, false_fn, operands)

    # TODO: The compile_mode = `compile_dynamic_shape` raises the Error
    # torch._inductor.exc.LoweringException: NotImplementedError: get_size() is not
    # implemented by <class 'torch._inductor.ir.NoneAsConstantBuffer'>!
    @unittest.skipIf(not SM70OrLater, "triton")
    @unittest.skipIf(not torch.cuda.is_available(), "Test requires CUDA.")
    @parametrize("compile_mode", ["compile_dynamic_shape"])
    @parametrize("scalar", [False])
    @unittest.expectedFailure
    def test_cond_autograd_zeros_unused_branch_complex_compile_fail(
        self, compile_mode, scalar
    ):
        device = torch.device("cuda")
        cond_fct = compile_mode_helper(torch.cond, compile_mode)

        autograd = [False, True, True, True, True]

        if scalar:
            # These operands work
            x = torch.randn((), device=device, requires_grad=bool(autograd[0]))
            w1 = torch.randn((), device=device, requires_grad=bool(autograd[1]))
            b1 = torch.randn((), device=device, requires_grad=bool(autograd[2]))
            w2 = torch.randn((), device=device, requires_grad=bool(autograd[3]))
            b2 = torch.randn((), device=device, requires_grad=bool(autograd[4]))
        else:
            # These operands do not work
            x = torch.randn(4, 5, device=device, requires_grad=bool(autograd[0]))
            w1 = torch.randn(2, 4, device=device, requires_grad=bool(autograd[1]))
            b1 = torch.randn(2, 1, device=device, requires_grad=bool(autograd[2]))
            w2 = torch.randn(2, 4, device=device, requires_grad=bool(autograd[3]))
            b2 = torch.randn(1, 5, device=device, requires_grad=bool(autograd[4]))

        operands = [x, w1, b1, w2, b2]

        def true_fn(x, w1, b1, w2, b2):
            if scalar:
                # This works
                return ((w1 * x + b1),)
            else:
                # This does not work
                return ((w1 @ x + b1).sum(),)

        def false_fn(x, w1, b1, w2, b2):
            if scalar:
                # This works
                return ((w2 * x + b2),)
            else:
                # This does not work
                return ((w2 @ x + b2).sum(),)

        def pred_fn(x, w1, b1, w2, b2):
            return x.mean() > 0

        cond_outputs, cond_inputs = self._test_cond_autograd(
            cond_fct, pred_fn, true_fn, false_fn, operands
        )

    @unittest.skipIf(not torch.cuda.is_available(), "Test requires CUDA.")
    def test_map_gpu(self):
        def f(x, y):
            return x + y

        xs = torch.ones(3, 2, 2, device="cuda")
        y = torch.ones(2, device="cuda")
        res = control_flow.map(f, xs, y)
        expected = _fake_map(f, xs, y)
        self.assertEqual(expected, res)

    @unittest.skipIf(not torch.cuda.is_available(), "Test requires CUDA.")
    def test_while_loop_gpu(self):
        def cond_fn(x):
            return x.sum() < 10

        def body_fn(x):
            return (x + 1,)

        x = torch.zeros(1, device="cuda")
        res = while_loop(cond_fn, body_fn, (x,))
        expected = _fake_while_loop(cond_fn, body_fn, (x,))
        self.assertEqual(expected, res)

    def test_map_illegal_inputs(self):
        def f(x, y):
            return x[0] + x[1] + y

        with self.assertRaisesRegex(
            RuntimeError,
            r"Mapped xs can only consist of tensors\. Got xs \[3, tensor\(\[1\., 1\.\]\)\]\.",
        ):
            _ = control_flow.map(f, (3, torch.ones(2)), torch.ones(2))

        with self.assertRaisesRegex(
            RuntimeError, r"Leading dimensions of mapped xs cannot be 0\."
        ):
            _ = control_flow.map(
                f, (torch.ones(0, 1, 2), torch.ones(0, 1, 2)), torch.ones(2)
            )

        with self.assertRaisesRegex(
            RuntimeError,
            r"Leading dimensions of mapped xs must be consistent\. "
            r"Got shapes \[torch\.Size\(\[3, 4, 5\]\), torch\.Size\(\[4, 4, 5\]\)\]\.",
        ):
            _ = control_flow.map(
                f, (torch.ones(3, 4, 5), torch.ones(4, 4, 5)), torch.ones(5)
            )

    def test_map_illegal_outputs(self):
        def f(x, y):
            return x.item()

        def f1(x, y):
            return y.size()

        def f2(x, y):
            return None

        x = torch.ones([3])
        y = torch.ones([1, 2, 3])
        with self.assertRaisesRegex(
            RuntimeError, r"Expect outputs of map only contains tensors or None\."
        ):
            control_flow.map(f, x, y)

        with self.assertRaisesRegex(
            RuntimeError, r"Expect outputs of map only contains tensors or None\."
        ):
            control_flow.map(f1, x, y)

        # return None is OK
        control_flow.map(f2, x, y)

    def test_map_list_in_out(self):
        def f(x, y):
            return [[x[0][0] + y]]

        xs = [[torch.ones(3, 2, 2)]]
        y = torch.ones(2)
        res = control_flow.map(f, xs, y)
        expected = _fake_map(f, xs, y)
        self.assertEqual(len(res), 1)
        self.assertEqual(len(res[0]), 1)
        self.assertEqual(expected, res)

    def test_map_dict_in_out(self):
        def f(x, y):
            return {"c": x["a"]["b"] + y}

        xs = {"a": {"b": torch.ones(3, 2, 2)}}
        y = torch.ones(2)
        res = control_flow.map(f, xs, y)
        expected = _fake_map(f, xs, y)
        self.assertEqual(len(res), 1)
        self.assertTrue("c" in res)
        self.assertEqual(expected, res)

    def test_map_autograd_simple(self):
        def f(x, y):
            return x.sin().cos() * y.cos().sin()

        xs = torch.ones(3, 2, 2, requires_grad=True)
        y = torch.ones(2, requires_grad=True)
        res = control_flow.map(f, xs, y)
        expected_res = _fake_map(f, xs, y)
        grad_out = torch.ones_like(res)
        grads = torch.autograd.grad(res, (xs, y), grad_out)
        expected_grads = torch.autograd.grad(expected_res, (xs, y), grad_out)
        self.assertEqual(expected_res, res)
        self.assertEqual(expected_grads, grads)

    def test_map_autograd_simple_partial_grad(self):
        def f(x, y):
            return x.sin().cos() * y.cos().sin()

        xs = torch.ones(3, 2, 2, requires_grad=True)
        # Disable the gradient computation for y
        y = torch.ones(2, requires_grad=False)
        res = control_flow.map(f, xs, y)
        expected_res = _fake_map(f, xs, y)
        grad_out = torch.ones_like(res)
        grads = torch.autograd.grad(res, (xs,), grad_out)
        expected_grads = torch.autograd.grad(expected_res, (xs,), grad_out)
        self.assertEqual(expected_res, res)
        self.assertEqual(expected_grads, grads)

    def test_map_autograd_no_grad_output(self):
        def f(x, y):
            return x[0].sin().cos() + y, y.cos().sin()

        xs = [torch.ones(3, 2, 2, requires_grad=True), torch.ones(3, 3)]
        # Disable the gradient computation for y
        y = torch.ones(2, requires_grad=False)
        res = control_flow.map(f, xs, y)
        expected_res = _fake_map(f, xs, y)
        grad_out = torch.ones_like(res[0])
        grads = torch.autograd.grad(res[0], (xs[0],), grad_out)
        expected_grads = torch.autograd.grad(expected_res[0], (xs[0],), grad_out)
        self.assertEqual(expected_res, res)
        self.assertEqual(expected_grads, grads)

    def test_map_autograd_nested_list(self):
        import torch.utils._pytree as pytree

        def f(x, y):
            a, b = x
            c, d = a
            return [[b.sin() * c.cos()], d.sin() * y.cos()]

        def fwbw(map_op, f, x, y):
            z = map_op(f, x, y)
            flat_x = pytree.tree_leaves(x)
            flat_z = pytree.tree_leaves(z)
            grads = torch.autograd.grad(
                flat_z, flat_x, [torch.ones_like(z) for z in flat_z]
            )
            return z, grads

        x = [
            [
                torch.randn(3, 2, 2, requires_grad=True),
                torch.randn(3, 2, 1, requires_grad=True),
            ],
            torch.ones(3, 1, 2, requires_grad=True),
        ]
        y = torch.ones(1, requires_grad=True)
        true_outs = fwbw(control_flow.map, f, x, y)
        fake_outs = fwbw(_fake_map, f, x, y)
        self.assertEqual(true_outs, fake_outs)

    def test_scan_y_less_ndim_then_dim(self):
        def combine_fn(carry, x):
            return carry @ x, (carry @ x).sum()

        init = torch.randn(4, 3)
        xs = torch.randn(3, 3, 2)
        dim = 2
        out = scan(combine_fn, init, xs, dim=dim)
        exp_out = _fake_scan(combine_fn, init, xs, dim=dim)
        self.assertEqual(out, exp_out)

    # TODO: provide an implementation for all compile modes and re-enable all test
    @requires_cuda
    @parametrize("reverse", [False, True])
    @parametrize("compile_mode", ["none", "eager"])
    @parametrize("device", [torch.device("cpu"), torch.device("cuda")])
    def test_scan_compile(self, reverse, compile_mode, device):
        def add2(x: torch.Tensor, y: torch.Tensor):
            return x * y, x + y

        x = torch.randn(3, 10, 2, device=device)

        scan_fct = compile_mode_helper(scan, compile_mode)

        for op, op_pt, init in [
            (
                get_scan_combine_fn("add", False),
                torch.cumsum,
                torch.zeros(10, 2, device=device),
            ),
            (
                get_scan_combine_fn("mul", False),
                torch.cumprod,
                torch.ones(10, 2, device=device),
            ),
        ]:
            result = scan_fct(op, init, x, dim=0, reverse=reverse)
            result_exp = _fake_scan(op, init=init, xs=x, dim=0, reverse=reverse)
            self.assertEqual(result, result_exp)
            if not reverse:
                result_exp_PT = op_pt(x, 0)
                self.assertEqual(result[1], result_exp_PT)

        # Jax Examples
        x = torch.arange(0, 4, device=device, dtype=torch.int64)
        init = torch.zeros(1, device=device, dtype=torch.int64)
        cumsum1 = scan_fct(
            get_scan_combine_fn("add", False),
            init,
            x,
            dim=0,
            reverse=reverse,
        )
        cumsum_exp = _fake_scan(
            get_scan_combine_fn("add", False),
            init=init,
            xs=x,
            dim=0,
            reverse=reverse,
        )
        if not reverse:
            self.assertEqual(
                cumsum1[1],
                torch.tensor([[0.0], [1.0], [3.0], [6.0]], dtype=torch.int64),
            )
            self.assertEqual(cumsum1[0], torch.tensor([6.0], dtype=torch.int64))
        else:
            self.assertEqual(
                cumsum1[1],
                torch.tensor([[6.0], [6.0], [5.0], [3.0]], dtype=torch.int64),
            )
            self.assertEqual(cumsum1[0], torch.tensor([6.0], dtype=torch.int64))
        self.assertEqual(cumsum1, cumsum_exp)

        # Different carry computation as output computation
        x = torch.arange(1, 5, device=device, dtype=torch.int64)
        init = torch.ones(1, device=device, dtype=torch.int64)
        result = scan_fct(add2, init, x, dim=0, reverse=reverse)
        result_exp = _fake_scan(add2, init=init, xs=x, dim=0, reverse=reverse)
        if not reverse:
            self.assertEqual(
                result[1],
                torch.tensor([[2.0], [3.0], [5.0], [10.0]], dtype=torch.int64),
            )
            self.assertEqual(result[0], torch.tensor([24.0], dtype=torch.int64))
        else:
            self.assertEqual(
                result[1],
                torch.tensor([[25.0], [14.0], [7.0], [5.0]], dtype=torch.int64),
            )
            self.assertEqual(result[0], torch.tensor([24.0], dtype=torch.int64))
        self.assertEqual(result, result_exp)

        # Non associative operation
        x = torch.arange(0, 5, device=device, dtype=torch.float32)
        init = torch.ones(1, device=device, dtype=torch.float32)
        result = scan_fct(
            get_scan_combine_fn("div", False),
            init,
            x,
            dim=0,
            reverse=reverse,
        )
        result_exp = _fake_scan(
            get_scan_combine_fn("div", False),
            init=init,
            xs=x,
            dim=0,
            reverse=reverse,
        )
        self.assertEqual(result, result_exp)

    # TODO: provide an implementation for all compile modes and re-enable all test
    @requires_cuda
    @parametrize("reverse", [False, True])
    @parametrize("compile_mode", ["none", "eager"])
    @parametrize("device", [torch.device("cpu"), torch.device("cuda")])
    @parametrize(
        "dtype",
        [
            torch.float16,
            torch.float32,
            torch.int32,
            torch.int64,
            torch.complex64,
        ],
    )
    def test_scan_dtype(self, reverse, compile_mode, device, dtype):
        scan_fct = compile_mode_helper(scan, compile_mode)

        # Check all outputs and carries on the correct device and with torch.float32
        x = torch.randn(3, 10, 2, device=device).to(dtype=dtype)
        op, init = (
            get_scan_combine_fn("adds"),
            torch.zeros(10, 2, device=device, dtype=dtype),
        )
        result = scan_fct(op, init, x, dim=0, reverse=reverse)
        result_exp = _fake_scan(op, init=init, xs=x, dim=0, reverse=reverse)
        self.assertEqual(result, result_exp)
        self.assertEqual(
            [[r.device.type for r in res] for res in result],
            [[device.type for _ in res] for res in result],
        )
        self.assertEqual(
            [[r.dtype for r in res] for res in result],
            [[dtype for _ in res] for res in result],
        )

        # Check all outputs and carries on the correct device and
        # carry.dtype torch.float32 and output.dtype torch.float16
        x = torch.randn(3, 10, 2, device=device).to(dtype=dtype)
        op, init = (
            get_scan_combine_fn("adds"),
            torch.zeros(10, 2, device=device, dtype=torch.float32),
        )
        result = scan_fct(op, init, x, dim=0, reverse=reverse)
        result_exp = _fake_scan(op, init=init, xs=x, dim=0, reverse=reverse)
        self.assertEqual(result, result_exp)
        self.assertEqual(
            [[r.dtype for r in res] for res in result],
            [
                [torch.float32 for _ in range(len(result[0]))],
                [dtype for _ in range(len(result[1]))],
            ],
        )

        # Check all outputs and carries on the correct device and
        # carry.dtype torch.int64 and output.dtype torch.float32
        x = torch.randn(3, 10, 2, device=device)
        op, init = (
            get_scan_combine_fn("adds"),
            torch.zeros(10, 2, device=device, dtype=dtype),
        )
        result = scan_fct(op, init, x, dim=0, reverse=reverse)
        result_exp = _fake_scan(op, init=init, xs=x, dim=0, reverse=reverse)
        self.assertEqual(result, result_exp)
        self.assertEqual(
            [[r.dtype for r in res] for res in result],
            [
                [dtype for _ in range(len(result[0]))],
                [torch.float32 for _ in range(len(result[1]))],
            ],
        )

    @requires_cuda
    @parametrize("reverse", [False, True])
    @parametrize("device", [torch.device("cpu"), torch.device("cuda")])
    def test_scan_dim(self, reverse, device):
        import random

        num_dims = [random.randint(2, 5) for _ in range(10)]
        for num_dim in num_dims:
            shapes = [random.randint(1, 10) for _ in range(num_dim)]
            rnd_scan_dim = random.randint(0, num_dim - 1)
            x = torch.randn(*shapes, device=device)
            init_shapes = shapes[:rnd_scan_dim] + shapes[rnd_scan_dim + 1 :]

            for op, op_pt, init in [
                (
                    get_scan_combine_fn("add", False),
                    torch.cumsum,
                    torch.zeros(*init_shapes, device=device),
                ),
                (
                    get_scan_combine_fn("mul", False),
                    torch.cumprod,
                    torch.ones(*init_shapes, device=device),
                ),
            ]:
                result = scan(op, init, x, dim=rnd_scan_dim, reverse=reverse)
                result_exp = _fake_scan(
                    op, init=init, xs=x, dim=rnd_scan_dim, reverse=reverse
                )
                self.assertEqual(result, result_exp)
                if not reverse:
                    result_exp_PT = op_pt(x, rnd_scan_dim)
                    res_list = list(result)
                    res_list[1] = res_list[1].movedim(0, rnd_scan_dim)
                    self.assertEqual(res_list[1], result_exp_PT)

    @requires_cuda
    @parametrize("reverse", [False, True])
    @parametrize("device", [torch.device("cpu"), torch.device("cuda")])
    def test_scan_binary_operator(self, reverse, device):
        state_dim = 20
        timesteps = 10
        projected_inputs = torch.randn(
            timesteps, state_dim, requires_grad=True, device=device
        )
        A = torch.randn(state_dim, requires_grad=True, device=device)
        elements = (A.repeat((timesteps, 1)), projected_inputs)
        init = tuple(
            [
                torch.ones_like(
                    torch._ops.ops.aten.slice(elements[0], 0, 0, 1, 1),
                    requires_grad=True,
                )
            ]
            + [
                torch.zeros_like(
                    torch._ops.ops.aten.slice(projected_inputs, 0, 0, 1, 1),
                    requires_grad=True,
                )
            ]
        )

        result = scan(
            get_scan_combine_fn("s5_operator", False),
            init,
            elements,
            dim=0,
            reverse=reverse,
        )
        expected_result = _fake_scan(
            get_scan_combine_fn("s5_operator", False),
            init=init,
            xs=elements,
            dim=0,
            reverse=reverse,
        )
        self.assertEqual(result, expected_result)

    @skipIfRocm(msg="Unsupported on ROCM yet")
    @requires_cuda
    @parametrize("reverse", [False, True])
    @parametrize("device", [torch.device("cpu"), torch.device("cuda")])
    def test_scan_tuple(self, reverse, device):
        x = torch.randn(3, 2, 2, device=device)
        y = torch.randn(3, 2, 2, device=device)
        inp = (x, y)
        init = tuple(torch._ops.ops.aten.slice(e, 0, 0, 1, 1) for e in inp)

        result_same = scan(
            get_scan_combine_fn("tuple_fct", False),
            init,
            inp,
            dim=0,
            reverse=reverse,
        )
        expected_result = _fake_scan(
            get_scan_combine_fn("tuple_fct", False),
            init=init,
            xs=inp,
            dim=0,
            reverse=reverse,
        )
        self.assertEqual(result_same, expected_result)

        def fct_different_output_tuple(x, y):
            return ((x[0] + y[0], x[1] * y[1]), (x[1] * y[1]))

        inp = (x, y)
        init = tuple(torch._ops.ops.aten.slice(e, 0, 0, 1, 1) for e in inp)

        result_diff = scan(
            fct_different_output_tuple, init, inp, dim=0, reverse=reverse
        )
        expected_result = _fake_scan(
            fct_different_output_tuple, init=init, xs=inp, dim=0, reverse=reverse
        )
        self.assertEqual(result_diff, expected_result)
        self.assertEqual(result_diff[1], result_same[1][1])

    @requires_cuda
    def test_scan_wrong_pytree(self):
        # Init and input have same pytree
        def fct_wrong_pytree(x, y):
            return (
                {
                    "i": x["i"] * y["j"][0][0],
                    "k": 0.0,
                    "j": ([x["j"][1][0]["o"]], [{"o": torch.sin(x["i"])}]),
                },
                {
                    "i": x["i"] * y["j"][0][0],
                    "k": 0.0,
                    "j": ([x["j"][1][0]["o"]], [{"o": torch.sin(x["i"])}]),
                },
            )

        x = torch.randn(3, 2, 2)
        y = torch.randn(3, 2, 2)
        z = torch.randn(3, 2, 2)
        inp = {"i": x, "j": ([y], [{"o": z}])}
        inp_flat, inp_spec = pytree.tree_flatten(inp)
        init_flat = [torch._ops.ops.aten.slice(e, 0, 0, 1, 1) for e in inp_flat]
        init = pytree.tree_unflatten(init_flat, inp_spec)

        with self.assertRaisesRegex(
            # Should be: RuntimeError,
            # r"The number of leaves of the pytree of the new carry produced by
            # the operator needs to match the length of the pytree of the init",
            RuntimeError,
            "The number of leaves of the pytree of the new carry",
        ):
            scan(fct_wrong_pytree, init, inp, dim=0)

    @requires_cuda
    @parametrize("reverse", [False, True])
    @parametrize("device", [torch.device("cpu"), torch.device("cuda")])
    def test_scan_complex_pytree(self, reverse, device):
        # Init and input have same pytree

        x = torch.randn(3, 2, 2, device=device)
        y = torch.randn(3, 2, 2, device=device)
        z = torch.randn(3, 2, 2, device=device)
        inp = {"i": x, "j": ([y], [{"o": z}])}
        inp_flat, inp_spec = pytree.tree_flatten(inp)
        init_flat = [torch._ops.ops.aten.slice(e, 0, 0, 1, 1) for e in inp_flat]
        init = pytree.tree_unflatten(init_flat, inp_spec)

        result = scan(
            get_scan_combine_fn("complex_pointwise", False),
            init,
            inp,
            dim=0,
            reverse=reverse,
        )
        expected_result = _fake_scan(
            get_scan_combine_fn("complex_pointwise", False),
            init=init,
            xs=inp,
            dim=0,
            reverse=reverse,
        )
        self.assertEqual(result, expected_result)

    # TODO: Does not work because of the usage of vmap witin associative_scan
    # The paT206899919 rameterization is commented out for the moment and the test is marked with expected fail
    # Fails with: AssertionError: scan is not an OpOverload
    @skipIfRocm(msg="Unsupported on ROCM yet")
    @unittest.skipIf(not SM70OrLater, "triton")
    @requires_cuda
    @unittest.expectedFailure
    def test_scan_associative_scan(self):
        combine_mode = "generic"
        compile_mode_scan = "compile"
        compile_mode_associative_scan = "none"
        reverse = True
        reverse_associative_scan = True
        device = torch.device("cuda")

        scan_fct = compile_mode_helper(scan, compile_mode_scan)
        associative_scan_fct = compile_mode_helper(
            associative_scan, compile_mode_associative_scan
        )
        init = torch.randn(10, 5, device=device)
        inp = torch.randn(3, 10, 5, device=device)

        def body(x, y):
            val = associative_scan_fct(
                get_scan_combine_fn("add", True),
                y,
                0,
                reverse=reverse_associative_scan,
                combine_mode=combine_mode,
            )
            return x + y, x + val

        result = scan_fct(body, init, inp, dim=0, reverse=reverse)
        expected_result = _fake_scan(
            body,
            init,
            inp,
            0,
            reverse=reverse,
        )

        self.assertEqual(result, expected_result)

    # TODO: provide an implementation for all compile modes and re-enable all test
    @requires_cuda
    @parametrize("compile_mode", ["none", "eager"])
    @parametrize("reverse", [False, True])
    @parametrize("device", [torch.device("cpu"), torch.device("cuda")])
    def test_scan_downstream_scan_matmul(self, compile_mode, reverse, device):
        inp = torch.randn(3, 10, 2, device=device)
        init = torch.randn(3, 2, device=device)

        for ind in range(2):
            # Chain with matmul
            def chain_fct(inp):
                W = torch.ones(2, 5, device=device)
                o = scan(
                    get_scan_combine_fn("add", False),
                    init,
                    inp,
                    dim=1,
                    reverse=reverse,
                )
                return o[ind] @ W

            fct_cmp = compile_mode_helper(chain_fct, compile_mode)

            expected_result = _fake_scan(
                get_scan_combine_fn("add", False),
                init=init,
                xs=inp,
                dim=1,
                reverse=reverse,
            )[ind] @ torch.ones(2, 5, device=device)
            result = fct_cmp(inp)
            self.assertEqual(result, expected_result)

    # TODO: provide an implementation for all compile modes and re-enable all test
    @requires_cuda
    @parametrize("compile_mode", ["none", "eager"])
    @parametrize("reverse", [False, True])
    @parametrize("device", [torch.device("cpu"), torch.device("cuda")])
    def test_scan_downstream_scan_scan_dim(self, compile_mode, reverse, device):
        inp = torch.randn(3, 10, 2, device=device)
        init = torch.randn(3, 2, device=device)

        # Chain with scan on different dim
        init2 = torch.randn(1, 10, 2, device=device)

        def chain_fct_different_dim(inp):
            o1 = scan(
                get_scan_combine_fn("add", False),
                init,
                inp,
                dim=1,
                reverse=reverse,
            )
            o1 = pytree.tree_map(lambda t: t.movedim(0, 1), o1)
            o2 = scan(
                get_scan_combine_fn("add", False),
                init2,
                o1[1],
                dim=0,
                reverse=reverse,
            )
            return o2

        fct_cmp = compile_mode_helper(chain_fct_different_dim, compile_mode)

        xs = _fake_scan(
            get_scan_combine_fn("add", False),
            init=init,
            xs=inp,
            dim=1,
            reverse=reverse,
        )[1]
        xs = pytree.tree_map(lambda t: t.movedim(0, 1), xs)
        expected_result = _fake_scan(
            get_scan_combine_fn("add", False),
            init=init2,
            xs=xs,
            dim=0,
            reverse=reverse,
        )
        result = fct_cmp(inp)
        self.assertEqual(result, expected_result)

    @requires_cuda
    @parametrize("reverse", [False, True])
    @parametrize("device", [torch.device("cpu"), torch.device("cuda")])
    def test_scan_non_pointwise(self, reverse, device):
        x = torch.randn(3, 10, 2, device=device)
        init = torch.randn(10, 2, device=device)
        result_expected = _fake_scan(
            get_scan_combine_fn("non_pointwise", False),
            init=init,
            xs=x,
            dim=0,
            reverse=reverse,
        )

        out = scan(
            get_scan_combine_fn("non_pointwise", False),
            init,
            x,
            dim=0,
            reverse=reverse,
        )
        self.assertEqual(out, result_expected)

    @requires_cuda
    @parametrize("reverse", [False, True])
    @parametrize("device", [torch.device("cpu"), torch.device("cuda")])
    def test_scan_compile_cnt(self, reverse, device):
        dim = 1

        from torch._dynamo.testing import CompileCounter

        # Tests rely on automatic_dynamic = True
        with torch._dynamo.config.patch(automatic_dynamic_shapes=True):
            cnt = CompileCounter()
            x = torch.randn(3, 2, 5, device=device)
            init = torch.randn(3, 5, device=device)
            # First compilation step
            torch.compile(scan, backend=cnt)(
                get_scan_combine_fn("add", False),
                init,
                x,
                dim=dim,
                reverse=reverse,
            )
            self.assertEqual(cnt.frame_count, 1)

            x = torch.randn(3, 20, 5, device=device)
            init = torch.randn(3, 5, device=device)
            # Recompilation due to first different size
            torch.compile(scan, backend=cnt)(
                get_scan_combine_fn("add", False),
                init,
                x,
                dim=dim,
                reverse=reverse,
            )
            self.assertEqual(cnt.frame_count, 2)

            x = torch.randn(3, 40, 5, device=device)
            init = torch.randn(3, 5, device=device)
            # No recompilation, because of dynamic shape
            torch.compile(scan, backend=cnt)(
                get_scan_combine_fn("add", False),
                init,
                x,
                dim=dim,
                reverse=reverse,
            )
            self.assertEqual(cnt.frame_count, 2)

            x = torch.randn(3, 40, 5, device=device)
            init = torch.randn(3, 40, device=device)
            # Recompilation because of dim change
            torch.compile(scan, backend=cnt)(
                get_scan_combine_fn("add", False),
                init,
                x,
                dim=2,
                reverse=reverse,
            )
            self.assertEqual(cnt.frame_count, 3)

            x = torch.randn(3, 40, 20, device=device)
            init = torch.randn(3, 40, device=device)
            # Recompilation due to first different size on new dim
            torch.compile(scan, backend=cnt)(
                get_scan_combine_fn("add", False),
                init,
                x,
                dim=2,
                reverse=reverse,
            )
            self.assertEqual(cnt.frame_count, 4)

            x = torch.randn(3, 40, 40, device=device)
            init = torch.randn(3, 40, device=device)
            # No recompilation, because of dynamic shape on new dim
            torch.compile(scan, backend=cnt)(
                get_scan_combine_fn("add", False),
                init,
                x,
                dim=2,
                reverse=reverse,
            )
            self.assertEqual(cnt.frame_count, 4)

            x = torch.randn(3, 60, 40, device=device)
            init = torch.randn(3, 40, device=device)
            # Recompilation because of dim change
            torch.compile(scan, backend=cnt)(
                get_scan_combine_fn("add", False),
                init,
                x,
                dim=1,
                reverse=reverse,
            )
            self.assertEqual(cnt.frame_count, 5)

            x = torch.randn(3, 60, 40, device=device)
            init = torch.randn(3, 40, device=device)
            # Recompilation because of reverse change
            torch.compile(scan, backend=cnt)(
                get_scan_combine_fn("add", False),
                init,
                x,
                dim=1,
                reverse=not reverse,
            )
            self.assertEqual(cnt.frame_count, 6)

            x = torch.randn(3, 60, 40, device=device)
            init = torch.randn(3, 40, device=device)
            # No recompilation, as nothing changed
            torch.compile(scan, backend=cnt)(
                get_scan_combine_fn("add", False),
                init,
                x,
                dim=1,
                reverse=not reverse,
            )
            self.assertEqual(cnt.frame_count, 6)

            x = torch.randn(3, 120, 80, device=device)
            init = torch.randn(3, 80, device=device)
            # No recompilation, final test
            torch.compile(scan, backend=cnt)(
                get_scan_combine_fn("add", False),
                init,
                x,
                dim=1,
                reverse=reverse,
            )
            self.assertEqual(cnt.frame_count, 6)

    @requires_cuda
    @parametrize("compile_mode", ["none", "eager"])
    def test_scan_init_scanned_0(self, compile_mode):
        scan_fct = compile_mode_helper(scan, compile_mode)

        # Only init and no input
        x = torch.randn(3, 1, 2)
        init = torch.randn(3, 2)
        dim = 1

        # Scan dimension is 0
        init = torch._ops.ops.aten.slice(x, dim, 0, 1, 1)
        inp = torch._ops.ops.aten.slice(x, dim, 1, None, 1)
        if compile_mode == "none":
            with self.assertRaisesRegex(
                RuntimeError,
                "xs leaves must have a scan dimension > 0",
            ):
                scan_fct(
                    get_scan_combine_fn("add", False),
                    init,
                    inp,
                    dim=dim,
                )
        else:
            with self.assertRaisesRegex(
                # Should be: RuntimeError, "Input leaves must have a scan dimension > 0"
                torch._dynamo.exc.Unsupported,
                "Observed exception.*",
            ):
                scan_fct(
                    get_scan_combine_fn("add", False),
                    init,
                    inp,
                    dim=dim,
                )

    @requires_cuda
    @parametrize("compile_mode", ["none", "eager"])
    def test_scan_init_non_tensor(self, compile_mode):
        scan_fct = compile_mode_helper(scan, compile_mode)

        x = torch.randn(3, 1, 2)
        dim = 1

        # Init is a float and not a tensor
        init = 1.0
        if compile_mode == "none":
            with self.assertRaisesRegex(
                RuntimeError,
                "All init leaves must be a Tensor",
            ):
                scan_fct(get_scan_combine_fn("add", False), init, x, dim=dim)
        else:
            with self.assertRaisesRegex(
                # Should be: RuntimeError, "Init leaves must be a Tensor"
                torch._dynamo.exc.Unsupported,
                "Observed exception.*",
            ):
                scan_fct(get_scan_combine_fn("add", False), init, x, dim=dim)

    @requires_cuda
    @parametrize("compile_mode", ["none", "eager"])
    def test_scan_init_wrong_shape(self, compile_mode):
        scan_fct = compile_mode_helper(scan, compile_mode)

        # Only init and no input
        x = torch.randn(3, 1, 2)
        dim = 1

        # Init wrong shape (Other dim different)
        init = torch.randn(1, 2)
        if compile_mode == "none":
            with self.assertRaisesRegex(RuntimeError, "The shape of the new_carry"):
                scan_fct(
                    get_scan_combine_fn("add", False),
                    init,
                    x,
                    dim=dim,
                )
        else:
            with self.assertRaisesRegex(
                # Should be: RuntimeError, "The size of tensor a.*"
                torch._dynamo.exc.Unsupported,
                "Observed exception.*",
            ):
                scan_fct(
                    get_scan_combine_fn("add", False),
                    init,
                    x,
                    dim=dim,
                )

    @requires_cuda
    @parametrize("compile_mode", ["none", "eager"])
    def test_scan_init_wrong_pytree(self, compile_mode):
        def add_one_carry(x: torch.Tensor, y: torch.Tensor):
            return x[0], x

        scan_fct = compile_mode_helper(scan, compile_mode)

        # Only init and no input
        x = torch.randn(3, 1, 2)
        dim = 1

        # Init wrong pytree
        init = (
            torch._ops.ops.aten.slice(x, dim, 0, 1, 1),
            torch._ops.ops.aten.slice(x, dim, 0, 1, 1),
        )

        if compile_mode == "none":
            with self.assertRaisesRegex(
                RuntimeError,
                "The number of leaves of the pytree of the new carry produced by the operator",
            ):
                scan_fct(add_one_carry, init, x, dim=dim)

        else:
            with self.assertRaisesRegex(
                # Should be: RuntimeError: The number of leaves of the pytree of the new carry produced
                # by the operator needs to match the length of the pytree of the init
                torch._dynamo.exc.Unsupported,
                "Observed exception.*",
            ):
                scan_fct(add_one_carry, init, x, dim=dim)

    @requires_cuda
    @parametrize("reverse", [False, True])
    @parametrize("compile_mode", ["none", "eager"])
    @parametrize("device", [torch.device("cpu"), torch.device("cuda")])
    def test_scan_init(self, reverse, compile_mode, device):
        scan_fct = compile_mode_helper(scan, compile_mode)

        # Only init and no input
        x = torch.randn(3, 1, 2, device=device)
        init = torch.randn(3, 1, 2, device=device)
        dim = 1
        op, op_pt = (get_scan_combine_fn("add", False), torch.cumsum)

        # Only init given
        init = torch._ops.ops.aten.slice(x, dim, 0, 1, 1)
        result = scan_fct(op, init, [], dim=dim, reverse=reverse)
        result_exp = _fake_scan(op, init=init, xs=[], dim=dim, reverse=reverse)
        result_init = scan_fct(op, init, [], dim=dim, reverse=reverse)
        self.assertEqual(result, result_exp)
        self.assertEqual(result_init, result_exp)
        self.assertEqual(result_init[0], init)

        x = torch.randn(3, 5, 2, device=device)
        init = torch.randn(3, 5, 2, device=device)
        dim = 0

        op, op_pt = (get_scan_combine_fn("add", False), torch.cumsum)
        inp = torch._ops.ops.aten.slice(x, dim, 1, None, 1)

        # Init tensor scalar
        init = torch.ones(1, device=device)

        def add_scalar_carry(x: torch.Tensor, y: torch.Tensor):
            return x + 1.0, x + y

        result_init = scan_fct(add_scalar_carry, init, inp, dim=dim, reverse=reverse)
        result_exp = _fake_scan(
            add_scalar_carry, init=init, xs=inp, dim=dim, reverse=reverse
        )
        self.assertEqual(result_init, result_exp)
        self.assertEqual(result_init[0], torch.tensor([3.0], device=device))

        # Init tensor entirely different shape than inp
        init = torch.randn(7, 8, device=device)

        def add_scalar_carry2(x: torch.Tensor, y: torch.Tensor):
            return x + 1.0, x[: y.shape[0], : y.shape[1]] + y

        result_init = scan_fct(add_scalar_carry2, init, inp, dim=dim, reverse=reverse)
        result_exp = _fake_scan(
            add_scalar_carry2, init=init, xs=inp, dim=dim, reverse=reverse
        )
        self.assertEqual(result_init, result_exp)

        # Init with two timestep on dim axis. Should work as y has always 1 on dim axis and
        # hence automatic broadcasting should work
        # I.e., the input shape is 2x5x2, but the carry at each iteration is 2x5x2,
        # thus the output of each iteration is 2x5x2, which results in the total output
        # to be 4x5x2
        init = torch._ops.ops.aten.slice(x, dim, 0, 2, 1)
        result_init = scan_fct(op, init, inp, dim=dim, reverse=reverse)
        result_exp = _fake_scan(op, init=init, xs=inp, dim=dim, reverse=reverse)
        self.assertEqual(result_init, result_exp)
        self.assertEqual(result_init[0].shape, torch.Size([2, 5, 2]))

        init = torch.tile(init, (1, 2, 1))

        def add_scalar_carry_sliced_out(x: torch.Tensor, y: torch.Tensor):
            return x + 1.0, x[:, :1, :] + y

        result_init = scan_fct(
            add_scalar_carry_sliced_out, init, inp, dim=dim, reverse=reverse
        )
        result_exp = _fake_scan(
            add_scalar_carry_sliced_out, init=init, xs=inp, dim=dim, reverse=reverse
        )
        self.assertEqual(result_init, result_exp)
        self.assertEqual(result_init[0].shape, torch.Size([2, 10, 2]))
        self.assertEqual(result_init[1].shape, torch.Size([2, 2, 5, 2]))

        # Correct case
        op, op_pt = (get_scan_combine_fn("add", False), torch.cumsum)
        x = torch.randn(3, 2, 2, device=device)
        dim = 1

        if reverse:
            init = torch.zeros_like(torch.select_copy(x, -1, 0))
            inp = torch._ops.ops.aten.slice(x, dim, 0, -1, 1)
        else:
            init = torch.zeros_like(torch.select_copy(x, 1, 0))
            inp = torch._ops.ops.aten.slice(x, dim, 1, None, 1)

        result = scan_fct(op, init, x, dim=dim, reverse=reverse)
        result_exp = _fake_scan(op, init=init, xs=x, dim=dim, reverse=reverse)

        self.assertEqual(result, result_exp)
        if not reverse:
            result_exp_PT = op_pt(x, dim)
            result = list(result)
            result[1] = pytree.tree_map(lambda t: t.movedim(0, dim), result[1])
            self.assertEqual(result[1], result_exp_PT)

    @requires_cuda
    @parametrize("reverse", [False, True])
    @parametrize("device", [torch.device("cpu"), torch.device("cuda")])
    def test_scan_init_wrong_pytree_complex(self, reverse, device):
        x = torch.randn(3, 2, 2, device=device)
        y = torch.randn(3, 2, 2, device=device)
        z = torch.randn(3, 2, 2, device=device)

        # Wrong pytree fed to the function
        init = {
            "i": torch._ops.ops.aten.slice(x, 0, 0, 1, 1),
            "j": (
                {"a": torch._ops.ops.aten.slice(x, 0, 0, 1, 1)},
                [torch._ops.ops.aten.slice(y, 0, 0, 1, 1)],
                [{"o": torch._ops.ops.aten.slice(z, 0, 0, 1, 1)}],
            ),
        }
        inp = {
            "i": torch._ops.ops.aten.slice(x, 0, 0, None, 1),
            "j": (
                [torch._ops.ops.aten.slice(y, 0, 0, None, 1)],
                [{"o": torch._ops.ops.aten.slice(z, 0, 0, None, 1)}],
            ),
        }
        with self.assertRaisesRegex(
            Exception,
            ".*",
        ):
            scan(
                get_scan_combine_fn("complex_pointwise", False),
                init,
                inp,
                dim=0,
                reverse=reverse,
            )

    @requires_cuda
    @parametrize("reverse", [False, True])
    @parametrize("device", [torch.device("cpu"), torch.device("cuda")])
    def test_scan_init_pytree_complex(self, reverse, device):
        def fct_pointwise_different_output(x, y):
            return (
                {
                    "i": x["i"] * y["i"],
                    "j": (
                        [x["j"][0][0] * y["j"][0][0]],
                        [{"o": x["j"][1][0]["o"] + y["j"][1][0]["o"]}],
                    ),
                },
                (
                    y["i"],
                    {
                        "o": x["i"] * y["i"],
                        "j": (
                            [x["j"][0][0] * y["j"][0][0]],
                            [{"o": x["j"][1][0]["o"] + y["j"][1][0]["o"]}],
                        ),
                    },
                ),
            )

        def fct_pointwise_different_carry(x, y):
            return (
                {
                    "i": x["i"] * y["i"],
                    "j": (
                        x["i"],
                        [x["j"][1][0] * y["j"][0][0]],
                        [{"o": x["j"][2][0]["o"] + y["j"][1][0]["o"]}],
                    ),
                },
                (
                    y["i"],
                    {
                        "o": x["i"] * y["i"] + x["j"][0][0],
                        "j": (
                            [x["j"][1][0] * y["j"][0][0]],
                            [{"o": x["j"][2][0]["o"] + y["j"][1][0]["o"]}],
                        ),
                    },
                ),
            )

        x = torch.randn(3, 2, 2, device=device)
        y = torch.randn(3, 2, 2, device=device)
        z = torch.randn(3, 2, 2, device=device)

        if reverse:
            init_start, init_end = -1, None
            inp_start, inp_end = 0, -1
        else:
            init_start, init_end = 0, 1
            inp_start, inp_end = 1, None

        # Regular case
        init = {
            "i": torch._ops.ops.aten.slice(x, 0, init_start, init_end, 1),
            "j": (
                [torch._ops.ops.aten.slice(y, 0, init_start, init_end, 1)],
                [{"o": torch._ops.ops.aten.slice(z, 0, init_start, init_end, 1)}],
            ),
        }
        inp = {
            "i": torch._ops.ops.aten.slice(x, 0, inp_start, inp_end, 1),
            "j": (
                [torch._ops.ops.aten.slice(y, 0, inp_start, inp_end, 1)],
                [{"o": torch._ops.ops.aten.slice(z, 0, inp_start, inp_end, 1)}],
            ),
        }
        result = scan(
            get_scan_combine_fn("complex_pointwise", False),
            init,
            inp,
            dim=0,
            reverse=reverse,
        )
        expected_result = _fake_scan(
            get_scan_combine_fn("complex_pointwise", False),
            init,
            inp,
            dim=0,
            reverse=reverse,
        )
        self.assertEqual(result, expected_result)

        # Pytree of output is different
        result = scan(fct_pointwise_different_output, init, inp, dim=0, reverse=reverse)
        expected_result = _fake_scan(
            fct_pointwise_different_output, init=init, xs=inp, dim=0, reverse=reverse
        )
        self.assertEqual(result, expected_result)

        # Pytree of carry is different
        init = {
            "i": torch._ops.ops.aten.slice(x, 0, init_start, init_end, 1),
            "j": (
                torch._ops.ops.aten.slice(x, 0, init_start, init_end, 1),
                [torch._ops.ops.aten.slice(y, 0, init_start, init_end, 1)],
                [{"o": torch._ops.ops.aten.slice(z, 0, init_start, init_end, 1)}],
            ),
        }
        inp = {
            "i": torch._ops.ops.aten.slice(x, 0, inp_start, inp_end, 1),
            "j": (
                [torch._ops.ops.aten.slice(y, 0, inp_start, inp_end, 1)],
                [{"o": torch._ops.ops.aten.slice(z, 0, inp_start, inp_end, 1)}],
            ),
        }
        result = scan(fct_pointwise_different_carry, init, inp, dim=0, reverse=reverse)
        expected_result = _fake_scan(
            fct_pointwise_different_carry, init=init, xs=inp, dim=0, reverse=reverse
        )
        self.assertEqual(result, expected_result)

    def test_scan_RNN(self):
        dim = 1
        device = torch.device("cpu")

        rnn = torch.nn.RNN(
            input_size=5,
            hidden_size=7,
        )
        rnn = rnn.to(device=device)
        x = torch.randn(1, 2, 5, device=device)
        h = torch.randn(1, 2, 7, device=device)

        new_state_dict = {
            "weight_ih_l0": torch.ones_like(rnn.weight_ih_l0),
            "bias_ih_l0": torch.ones_like(rnn.bias_ih_l0),
            "weight_hh_l0": torch.ones_like(rnn.weight_hh_l0),
            "bias_hh_l0": torch.ones_like(rnn.bias_hh_l0),
        }
        rnn.load_state_dict(new_state_dict)

        def RNN(x: torch.Tensor, y: torch.Tensor):
            W_ih = torch.ones((5, 7), device=device)
            b_ih = torch.ones((7), device=device)
            W_hh = torch.ones((7, 7), device=device)
            b_hh = torch.ones((7), device=device)
            c_new = y @ W_ih + b_ih
            h_new = torch.tanh(c_new + x @ W_hh + b_hh)
            return h_new, h_new

        expected_result = rnn(
            torch.permute(x, (1, 0, 2)), torch.unsqueeze(h[:, 0, :], 0)
        )
        expected_result_state = torch.permute(expected_result[1], (1, 0, 2))
        result = scan(RNN, init=torch.select_copy(h, dim, 0), xs=x, dim=dim)
        self.assertEqual(result[0].unsqueeze(0), expected_result_state)
        self.assertEqual(result[1], expected_result[0])

    @skipIfNoDynamoSupport
    def test_scan_simple_graph_wrong_dtype(self):
        def add_wrong_dtype(x: torch.Tensor, y: torch.Tensor):
            return torch.ones_like(x + y, dtype=torch.int64), x + y

        x = torch.randn(3, 10, 2, device=torch.device("cpu"))
        init = torch.randn(1, 10, 2, device=torch.device("cpu"))

        def f(fct, init, xs):
            return scan(fct, init, xs, dim=0, reverse=True)

        # Wrong dtype
        with self.assertRaisesRegex(
            # Should be: RuntimeError: Expected the init and
            # the new carry produced by the operator to be a tensor of
            # torch.int64 but got torch.float32 and torch.int64
            RuntimeError,
            "The dtype of the new_carry",
        ):
            f(add_wrong_dtype, init, x)

    @skipIfNoDynamoSupport
    @skipIfCrossRef  # Arg order changes with crossref
    def test_scan_simple_graph(self):
        from torch._dynamo.testing import EagerAndRecordGraphs

        x = torch.randn(3, 10, 2, device=torch.device("cpu"))
        init = torch.randn(1, 10, 2, device=torch.device("cpu"))

        def f(fct, init, xs):
            return scan(fct, init, xs, dim=0, reverse=True)

        # Correct case
        gm = make_fx(f, tracing_mode="symbolic")(
            get_scan_combine_fn("add", False), init, x
        )
        self.assertExpectedInline(
            gm.code.strip(),
            """\
def forward(self, fct_1, init_1, xs_1):
    select = torch.ops.aten.select.int(xs_1, 0, 0)
    add = torch.ops.aten.add.Tensor(init_1, select);  add = None
    add_1 = torch.ops.aten.add.Tensor(init_1, select);  select = add_1 = None
    sym_size_int_1 = torch.ops.aten.sym_size.int(init_1, 1)
    sym_size_int_2 = torch.ops.aten.sym_size.int(init_1, 2)
    sym_size_int_3 = torch.ops.aten.sym_size.int(xs_1, 1)
    sym_size_int_4 = torch.ops.aten.sym_size.int(xs_1, 2)
    scan_combine_graph_0 = self.scan_combine_graph_0
    scan = torch.ops.higher_order.scan(scan_combine_graph_0, [init_1], [xs_1], 0, True, [sym_size_int_1, sym_size_int_2, sym_size_int_3, sym_size_int_4]);  scan_combine_graph_0 = init_1 = xs_1 = sym_size_int_1 = sym_size_int_2 = sym_size_int_3 = sym_size_int_4 = None
    getitem = scan[0]
    getitem_1 = scan[1];  scan = None
    return (getitem, getitem_1)""",  # noqa: B950
        )

        # Check graph
        backend = EagerAndRecordGraphs()
        torch.compile(f, backend=backend)(get_scan_combine_fn("add", False), init, x)
        gm = backend.graphs[0]

        self.assertExpectedInline(
            gm.code.strip(),
            """\
def forward(self, L_init_ : torch.Tensor, L_xs_ : torch.Tensor):
    l_init_ = L_init_
    l_xs_ = L_xs_
    select = l_xs_.select(0, 0)
    new_carry = l_init_ + select;  new_carry = None
    add_1 = l_init_ + select;  select = add_1 = None
    scan_combine_fn_0 = self.scan_combine_fn_0
    scan = torch.ops.higher_order.scan(scan_combine_fn_0, [l_init_], [l_xs_], 0, True, []);  scan_combine_fn_0 = l_init_ = l_xs_ = None
    getitem = scan[0]
    getitem_1 = scan[1];  scan = None
    return (getitem, getitem_1)""",  # noqa: B950
        )


class AssociativeScanModels:
    @staticmethod
    def get_scan_fct(compile_mode, combine_mode):
        # Compile the associative_scan according to the provided compile_mode
        if compile_mode != "fake":
            compile_mode = "none"
            assoc_scan_comp = compile_mode_helper(associative_scan, compile_mode)

            def scan_fct(combine_fn, xs, dim, reverse):
                return assoc_scan_comp(combine_fn, xs, dim, reverse, combine_mode)

        else:
            scan_fct = _fake_associative_scan
        return scan_fct

    class CombineFn(torch.nn.Module):
        def __init__(self, combine_fn, dim, reverse, combine_mode, compile_mode):
            super().__init__()

            self.scan_fct = AssociativeScanModels.get_scan_fct(
                compile_mode, combine_mode
            )
            self.combine_fn = combine_fn
            self.dim = dim
            self.reverse = reverse

        def forward(self, inputs):
            results = self.scan_fct(self.combine_fn, inputs, self.dim, self.reverse)
            return results

    class Simple(torch.nn.Module):
        def __init__(self, dim, reverse, combine_mode, compile_mode):
            super().__init__()

            kwargs = {
                "dim": dim,
                "reverse": reverse,
                "combine_mode": combine_mode,
                "compile_mode": compile_mode,
            }
            self.combine_fns = [
                AssociativeScanModels.CombineFn(
                    get_scan_combine_fn("add", True), **kwargs
                ),
                AssociativeScanModels.CombineFn(
                    get_scan_combine_fn("mul", True), **kwargs
                ),
            ]

        def forward(self, inputs):
            results = []
            for combine_fn in self.combine_fns:
                results.append(combine_fn(inputs))
            return results

    class ChainFn(torch.nn.Module):
        def __init__(self, combine_fn, dim, reverse, combine_mode, compile_mode):
            super().__init__()

            chain_len = len(combine_fn)
            kwargs = {
                "combine_fn": combine_fn,
                "dim": dim,
                "reverse": reverse,
                "combine_mode": combine_mode,
            }

            # Prepare the kwargs as a list.
            self.nested_tuple = []
            for ind in range(chain_len):
                kwargs_el = {}
                for key, val in kwargs.items():
                    # Check if val is a list and if it has the same length as combine_fn
                    # If so, then use the individual elements.
                    # If not, duplicate the first element.
                    if type(val) == list and len(val) == chain_len:
                        kwargs_el[key] = val[ind]
                    else:
                        kwargs_el[key] = val

                scan_fct = AssociativeScanModels.get_scan_fct(
                    compile_mode, kwargs_el["combine_mode"]
                )
                combine_fn = kwargs_el["combine_fn"]
                del kwargs_el["combine_fn"]
                del kwargs_el["combine_mode"]
                self.nested_tuple.append((combine_fn, scan_fct, kwargs_el))

        def forward(self, inputs):
            results = inputs
            for combine_fn, scan_fct, kwargs in self.nested_tuple:
                results = combine_fn(scan_fct, results, **kwargs)
            return results

    class NestedFn(torch.nn.Module):
        def forward(self, scan_fct, inputs, **kwargs):
            combine_fn = kwargs["combine_fn"]

            # Remove combine_fn from kwargs
            del kwargs["combine_fn"]

            results = scan_fct(combine_fn, inputs, **kwargs)

            return results


@unittest.skipIf(IS_WINDOWS, "Windows not supported for this test")
@skipIfNoDynamoSupport
class AssociativeScanTests(TestCase):
    def setUp(self):
        torch._dynamo.reset()
        super().setUp()

    def _run_test(self, model, model_fake, inputs):
        result = model(inputs)
        result_exp = model_fake(inputs)
        self.assertEqual(result, result_exp)

        # Return the result of the functions under test for further investigations
        return result

    def _prepare_fake_kwargs(self, original_kwargs):
        kwargs_fake = original_kwargs.copy()
        kwargs_fake["compile_mode"] = "fake"
        return kwargs_fake

    @unittest.skipIf(not SM70OrLater, "triton")
    @requires_cuda
    @parametrize("reverse", [False, True])
    @parametrize("compile_mode", ["none", "eager", "compile", "compile_dynamic_shape"])
    @parametrize("combine_mode", ["pointwise", "generic"])
    @parametrize("device", [torch.device("cpu"), torch.device("cuda")])
    # Skipping the combination of combine_mode=pointwise and device=cpu
    # as the current implementation of pointwise does only support CUDA device
    @decorateIf(
        unittest.skip,
        lambda params: (
            params["combine_mode"] == "pointwise"
            and (params["device"] == torch.device("cpu") or torch.version.hip)
        ),
    )
    def test_associative_scan_compile(
        self, combine_mode, reverse, compile_mode, device
    ):
        x = torch.randn(3, 10, 2, device=device)
        kwargs = {
            "dim": 0,
            "reverse": reverse,
            "compile_mode": compile_mode,
            "combine_mode": combine_mode,
        }
        kwargs_fake = self._prepare_fake_kwargs(kwargs)
        results = self._run_test(
            model=AssociativeScanModels.Simple(**kwargs),
            model_fake=AssociativeScanModels.Simple(**kwargs_fake),
            inputs=x,
        )

        if not reverse:
            results_torch = []
            for op_pt in [torch.cumsum, torch.cumprod]:
                results_torch.append(op_pt(x, 0))
            self.assertEqual(results, results_torch)

        # Jax Examples
        x = torch.arange(0, 4, device=device)
        kwargs = {
            "dim": 0,
            "reverse": reverse,
            "compile_mode": compile_mode,
            "combine_fn": get_scan_combine_fn("add", True),
            "combine_mode": combine_mode,
        }
        kwargs_fake = self._prepare_fake_kwargs(kwargs)
        result = self._run_test(
            model=AssociativeScanModels.CombineFn(**kwargs),
            model_fake=AssociativeScanModels.CombineFn(**kwargs_fake),
            inputs=x,
        )

        if not reverse:
            results_torch = torch.tensor([0.0, 1.0, 3.0, 6.0], dtype=torch.int64)
        else:
            results_torch = torch.tensor([6.0, 6.0, 5.0, 3.0], dtype=torch.int64)

        self.assertEqual(result, results_torch)

    @unittest.skipIf(not SM70OrLater, "triton")
    @requires_cuda
    @parametrize("reverse", [False, True])
    @parametrize("compile_mode", ["none", "eager", "compile", "compile_dynamic_shape"])
    @parametrize("combine_mode", ["pointwise", "generic"])
    @parametrize("device", [torch.device("cpu"), torch.device("cuda")])
    # Skipping the combination of combine_mode=pointwise and device=cpu
    # as the current implementation of pointwise does only support CUDA device
    @decorateIf(
        unittest.skip,
        lambda params: (
            params["combine_mode"] == "pointwise"
            and (params["device"] == torch.device("cpu") or torch.version.hip)
        ),
    )
    def test_associative_scan_dim(self, combine_mode, compile_mode, reverse, device):
        import random

        random.seed(1234)

        num_dims = [random.randint(2, 5) for _ in range(4)]
        for num_dim in num_dims:
            # To avoid triggering automatic dynamic shape
            torch._dynamo.reset()
            shapes = [random.randint(1, 9) for _ in range(num_dim)]
            rnd_scan_dim = random.randint(0, num_dim - 1)
            x = torch.randn(*shapes, device=device)

            kwargs = {
                "dim": rnd_scan_dim,
                "reverse": reverse,
                "compile_mode": compile_mode,
                "combine_mode": combine_mode,
            }
            kwargs_fake = self._prepare_fake_kwargs(kwargs)
            results = self._run_test(
                model=AssociativeScanModels.Simple(**kwargs),
                model_fake=AssociativeScanModels.Simple(**kwargs_fake),
                inputs=x,
            )

            if not reverse:
                results_torch = []
                for op_pt in [torch.cumsum, torch.cumprod]:
                    results_torch.append(op_pt(x, 0))
                self.assertEqual(results, results_torch)

    @unittest.skipIf(not SM70OrLater, "triton")
    @requires_cuda
    # This test is expected to fail, as there may be an issue with the underlying triton implementation
    # See https://github.com/pytorch/pytorch/issues/137943
    @unittest.expectedFailure
    def test_associative_scan_dim_shape_failure(self):
        num_dims = [2]
        for num_dim in num_dims:
            shapes = [9 for _ in range(num_dim)]
            rnd_scan_dim = 0
            x = torch.randn(*shapes, device=torch.device("cuda"))

            kwargs = {
                "dim": rnd_scan_dim,
                "reverse": True,
                "compile_mode": "none",
                "combine_mode": "generic",
            }
            kwargs_fake = self._prepare_fake_kwargs(kwargs)
            self._run_test(
                model=AssociativeScanModels.Simple(**kwargs),
                model_fake=AssociativeScanModels.Simple(**kwargs_fake),
                inputs=x,
            )

    @skipIfRocm(msg="Unsupported on ROCM yet")
    @unittest.skipIf(not SM70OrLater, "triton")
    @requires_cuda
    @parametrize("compile_mode", ["none", "eager", "compile", "compile_dynamic_shape"])
    @parametrize("combine_mode", ["pointwise", "generic"])
    @parametrize("reverse", [False, True])
    @parametrize("device", [torch.device("cpu"), torch.device("cuda")])
    # Skipping the combination of combine_mode=pointwise and device=cpu
    # as the current implementation of pointwise does only support CUDA device
    @decorateIf(
        unittest.skip,
        lambda params: (
            params["combine_mode"] == "pointwise"
            and (params["device"] == torch.device("cpu") or torch.version.hip)
        ),
    )
    def test_associative_scan_tuple(self, compile_mode, combine_mode, reverse, device):
        x = torch.randn(3, 2, 2, device=device)
        y = torch.randn(3, 2, 2, device=device)
        inp = (x, y)

        kwargs = {
            "dim": 0,
            "reverse": reverse,
            "compile_mode": compile_mode,
            "combine_fn": get_scan_combine_fn("tuple_fct", True),
            "combine_mode": combine_mode,
        }
        kwargs_fake = self._prepare_fake_kwargs(kwargs)
        self._run_test(
            model=AssociativeScanModels.CombineFn(**kwargs),
            model_fake=AssociativeScanModels.CombineFn(**kwargs_fake),
            inputs=inp,
        )

    @unittest.skipIf(not SM70OrLater, "triton")
    @requires_cuda
    @parametrize("compile_mode", ["none", "eager", "compile", "compile_dynamic_shape"])
    @parametrize("combine_mode", ["pointwise", "generic"])
    @parametrize("reverse", [False, True])
    @parametrize("device", [torch.device("cpu"), torch.device("cuda")])
    def test_associative_scan_expand_in_combine_fn(
        self, compile_mode, combine_mode, reverse, device
    ):
        x = torch.randn(3, 2, 2, device=device)

        def combine_fn(x, y):
            return x * torch.sum(y, -1).expand(x.shape)

        kwargs = {
            "dim": 0,
            "reverse": reverse,
            "compile_mode": compile_mode,
            "combine_fn": combine_fn,
            "combine_mode": "generic",
        }
        kwargs_fake = self._prepare_fake_kwargs(kwargs)
        self._run_test(
            model=AssociativeScanModels.CombineFn(**kwargs),
            model_fake=AssociativeScanModels.CombineFn(**kwargs_fake),
            inputs=x,
        )

    @unittest.skipIf(not SM70OrLater, "triton")
    @requires_cuda
    @parametrize("compile_mode", ["none", "eager", "compile", "compile_dynamic_shape"])
    @parametrize("reverse", [False, True])
    @parametrize("device", [torch.device("cpu"), torch.device("cuda")])
    def test_associative_scan_non_contiguous_tensor(
        self, compile_mode, reverse, device
    ):
        x = torch.arange(30, device=device).view(10, 3).t()
        assert not x.is_contiguous()

        kwargs = {
            "dim": 0,
            "reverse": reverse,
            "compile_mode": compile_mode,
            "combine_fn": get_scan_combine_fn("add", True),
            "combine_mode": "generic",
        }
        kwargs_fake = self._prepare_fake_kwargs(kwargs)
        self._run_test(
            model=AssociativeScanModels.CombineFn(**kwargs),
            model_fake=AssociativeScanModels.CombineFn(**kwargs_fake),
            inputs=x,
        )

    @unittest.skipIf(not SM70OrLater, "triton")
    @requires_cuda
    @parametrize("compile_mode", ["none", "eager", "compile", "compile_dynamic_shape"])
    @parametrize("combine_mode", ["pointwise", "generic"])
    @parametrize("reverse", [False, True])
    @parametrize("device", [torch.device("cpu"), torch.device("cuda")])
    # Skipping the combination of combine_mode=pointwise and device=cpu
    # as the current implementation of pointwise does only support CUDA device
    @decorateIf(
        unittest.skip,
        lambda params: (
            params["combine_mode"] == "pointwise"
            and (params["device"] == torch.device("cpu") or torch.version.hip)
        ),
    )
    def test_associative_scan_complex_pytree(
        self, compile_mode, combine_mode, reverse, device
    ):
        x = torch.randn(3, 2, 2, device=device)
        y = torch.randn(3, 2, 2, device=device)
        z = torch.randn(3, 2, 2, device=device)
        inp = {"i": x, "j": ([y], [{"o": z}])}

        kwargs = {
            "dim": 0,
            "reverse": reverse,
            "compile_mode": compile_mode,
            "combine_fn": get_scan_combine_fn("complex_pointwise", True),
            "combine_mode": combine_mode,
        }
        kwargs_fake = self._prepare_fake_kwargs(kwargs)
        self._run_test(
            model=AssociativeScanModels.CombineFn(**kwargs),
            model_fake=AssociativeScanModels.CombineFn(**kwargs_fake),
            inputs=inp,
        )

    @unittest.skipIf(not SM70OrLater, "triton")
    @requires_cuda
    @parametrize("combine_mode", ["pointwise", "generic"])
    @parametrize("compile_mode", ["none", "eager", "compile", "compile_dynamic_shape"])
    @parametrize("reverse", [False, True])
    @parametrize("device", [torch.device("cpu"), torch.device("cuda")])
    # Skipping the combination of combine_mode=pointwise and device=cpu
    # as the current implementation of pointwise does only support CUDA device
    @decorateIf(
        unittest.skip,
        lambda params: (
            params["combine_mode"] == "pointwise"
            and (params["device"] == torch.device("cpu") or torch.version.hip)
        ),
    )
    def test_associative_scan_downstream_scan_matmul(
        self, combine_mode, compile_mode, reverse, device
    ):
        def first_chain_fct(scan_fct, inp, **kwargs):
            o = scan_fct(get_scan_combine_fn("add", True), inp, **kwargs)
            return o

        def second_chain_fct(scan_fct, inp, **kwargs):
            W = torch.ones(2, 5, device=device)
            return inp @ W

        inp = torch.randn(3, 10, 2, device=device)
        kwargs = {
            "dim": 1,
            "reverse": reverse,
            "compile_mode": compile_mode,
            "combine_fn": [first_chain_fct, second_chain_fct],
            "combine_mode": combine_mode,
        }
        kwargs_fake = self._prepare_fake_kwargs(kwargs)
        self._run_test(
            model=AssociativeScanModels.ChainFn(**kwargs),
            model_fake=AssociativeScanModels.ChainFn(**kwargs_fake),
            inputs=inp,
        )

    @unittest.skipIf(not SM70OrLater, "triton")
    @requires_cuda
    @parametrize("combine_mode", ["pointwise", "generic"])
    @parametrize("compile_mode", ["none", "eager", "compile", "compile_dynamic_shape"])
    @parametrize("reverse", [False, True])
    @parametrize("device", [torch.device("cpu"), torch.device("cuda")])
    # Skipping the combination of combine_mode=pointwise and device=cpu
    # as the current implementation of pointwise does only support CUDA device
    @decorateIf(
        unittest.skip,
        lambda params: (
            params["combine_mode"] == "pointwise"
            and (params["device"] == torch.device("cpu") or torch.version.hip)
        ),
    )
    def test_associative_scan_downstream_scan_scan(
        self, combine_mode, compile_mode, reverse, device
    ):
        def first_chain_fct(scan_fct, inp, **kwargs):
            o1 = scan_fct(get_scan_combine_fn("add", True), inp, **kwargs)
            return o1

        def second_chain_fct(scan_fct, inp, **kwargs):
            o2 = scan_fct(get_scan_combine_fn("add", True), inp, **kwargs)
            return o2

        inp = torch.randn(3, 10, 2, device=device)

        kwargs = {
            "dim": 1,
            "reverse": reverse,
            "compile_mode": compile_mode,
            "combine_fn": [first_chain_fct, second_chain_fct],
            "combine_mode": combine_mode,
        }
        kwargs_fake = self._prepare_fake_kwargs(kwargs)
        self._run_test(
            model=AssociativeScanModels.ChainFn(**kwargs),
            model_fake=AssociativeScanModels.ChainFn(**kwargs_fake),
            inputs=inp,
        )

    @unittest.skipIf(not SM70OrLater, "triton")
    @requires_cuda
    @parametrize("combine_mode", ["pointwise", "generic"])
    @parametrize("compile_mode", ["none", "eager", "compile", "compile_dynamic_shape"])
    @parametrize("reverse_first", [False, True])
    @parametrize("same_direction", [False, True])
    @parametrize("device", [torch.device("cpu"), torch.device("cuda")])
    # Skipping the combination of combine_mode=pointwise and device=cpu
    # as the current implementation of pointwise does only support CUDA device
    @decorateIf(
        unittest.skip,
        lambda params: (
            params["combine_mode"] == "pointwise"
            and (params["device"] == torch.device("cpu") or torch.version.hip)
        ),
    )
    def test_associative_scan_downstream_scan_scan_different_dim(
        self, combine_mode, compile_mode, reverse_first, same_direction, device
    ):
        reverse_second = reverse_first if same_direction else not reverse_first

        def first_chain_fct(scan_fct, inp, **kwargs):
            o1 = scan_fct(get_scan_combine_fn("add", True), inp, **kwargs)
            return o1

        def second_chain_fct(scan_fct, inp, **kwargs):
            o2 = scan_fct(get_scan_combine_fn("add", True), inp, **kwargs)
            return o2

        inp = torch.randn(3, 10, 2, device=device)

        kwargs = {
            "dim": [1, 0],
            "reverse": [reverse_first, reverse_second],
            "compile_mode": compile_mode,
            "combine_fn": [first_chain_fct, second_chain_fct],
            "combine_mode": [combine_mode, combine_mode],
        }
        kwargs_fake = self._prepare_fake_kwargs(kwargs)
        self._run_test(
            model=AssociativeScanModels.ChainFn(**kwargs),
            model_fake=AssociativeScanModels.ChainFn(**kwargs_fake),
            inputs=inp,
        )

    # TODO: Does not work because of the usage of vmap witin associative_scan
    # TODO: Re-enable additional parameters again once this issues has been resolved
    @unittest.skipIf(not SM70OrLater, "triton")
    @requires_cuda
    @unittest.expectedFailure
    def test_associative_scan_nested(self):
        combine_mode = "pointwise"
        compile_mode = "eager"
        reverse_first = False
        same_direction = False
        device = torch.device("cuda")

        reverse_second = reverse_first if same_direction else not reverse_first

        def first_nested_fct(x, y):
            y_new = associative_scan(
                second_nested_fct,
                y,
                0,
                reverse=reverse_second,
                combine_mode=combine_mode,
            )
            return x + y_new

        def first_nested_fct_fake(x, y):
            y_new = _fake_associative_scan(
                second_nested_fct, y, 0, reverse=reverse_second
            )
            return x + y_new

        def second_nested_fct(x, y):
            return x * y

        inp = torch.randn(3, 10, 2, device=device)

        kwargs = {
            "dim": 0,
            "reverse": reverse_first,
            "compile_mode": compile_mode,
            "combine_fn": first_nested_fct,
            "combine_mode": combine_mode,
        }
        kwargs_fake = self._prepare_fake_kwargs(kwargs)
        kwargs_fake["combine_fn"] = first_nested_fct_fake
        self._run_test(
            model=AssociativeScanModels.NestedFn(**kwargs),
            model_fake=AssociativeScanModels.NestedFn(**kwargs_fake),
            inputs=inp,
        )

    @unittest.skipIf(not SM70OrLater, "triton")
    @requires_cuda
    @parametrize("compile_mode", ["none", "eager", "compile", "compile_dynamic_shape"])
    @parametrize("loop_type", ["for"])
    @parametrize("reverse", [False, True])
    @parametrize("device", [torch.device("cpu"), torch.device("cuda")])
    def test_associative_scan_loop_in_combine_fn(
        self, compile_mode, loop_type, reverse, device
    ):
        def combine_fn(x, y):
            cnt = torch.zeros_like(y[0, :])
            if loop_type == "while":

                def cond_fn(ind, loop_val):
                    return (loop_val < 5)[0]

                def body_fn(ind, loop_val):
                    return ind + 1, loop_val + torch.abs(ind)

                new_ind, cnt = torch.while_loop(
                    cond_fn=cond_fn,
                    body_fn=body_fn,
                    carried_inputs=(
                        torch.zeros(1, dtype=torch.int32, device=cnt.device),
                        cnt,
                    ),
                )
            else:
                for ind in range(10):
                    cnt += torch.abs(y[ind])
            return x * cnt

        inp = torch.randn(3, 10, 1, device=device) * 2

        kwargs = {
            "dim": 0,
            "reverse": reverse,
            "compile_mode": compile_mode,
            "combine_fn": combine_fn,
            "combine_mode": "generic",
        }
        kwargs_fake = self._prepare_fake_kwargs(kwargs)
        self._run_test(
            model=AssociativeScanModels.CombineFn(**kwargs),
            model_fake=AssociativeScanModels.CombineFn(**kwargs_fake),
            inputs=inp,
        )

    # TODO: Does not work because of the usage of vmap witin associative_scan
    # TODO: Re-enable additional parameters again once this issues has been resolved
    @unittest.skipIf(not SM70OrLater, "triton")
    @requires_cuda
    @unittest.expectedFailure
    def test_associative_scan_loop_in_combine_fn_failure(self):
        compile_mode = "none"
        loop_type = "while"
        reverse = False
        device = torch.device("cuda")

        def combine_fn(x, y):
            _cnt = torch.zeros_like(y[0, :])
            if loop_type == "while":

                def cond_fn(ind, loop_val):
                    return (loop_val < 5)[0]

                def body_fn(ind, loop_val):
                    return ind + 1, loop_val + torch.abs(ind)

        inp = torch.randn(3, 10, 1, device=device) * 2

        kwargs = {
            "dim": 0,
            "reverse": reverse,
            "compile_mode": compile_mode,
            "combine_fn": combine_fn,
            "combine_mode": "generic",
        }
        kwargs_fake = self._prepare_fake_kwargs(kwargs)
        self._run_test(
            model=AssociativeScanModels.CombineFn(**kwargs),
            model_fake=AssociativeScanModels.CombineFn(**kwargs_fake),
            inputs=inp,
        )

    @unittest.skipIf(not SM70OrLater, "triton")
    @requires_cuda
    @parametrize("compile_mode", ["none", "eager", "compile", "compile_dynamic_shape"])
    @parametrize("reverse", [False, True])
    @parametrize("device", [torch.device("cpu"), torch.device("cuda")])
    def test_associative_scan_cond_in_combine_fn(self, compile_mode, reverse, device):
        def combine_fn(x, y):
            val = cond(torch.sum(y) > 0.0, lambda y: y + 0.0, lambda y: 1.0 - y, (y,))
            return x * val

        inp = torch.randn(3, 10, 1, device=device)

        kwargs = {
            "dim": 0,
            "reverse": reverse,
            "compile_mode": compile_mode,
            "combine_fn": combine_fn,
            "combine_mode": "generic",
        }
        kwargs_fake = self._prepare_fake_kwargs(kwargs)
        self._run_test(
            model=AssociativeScanModels.CombineFn(**kwargs),
            model_fake=AssociativeScanModels.CombineFn(**kwargs_fake),
            inputs=inp,
        )

    # TODO: Does not work because of the usage of vmap witin associative_scan
    # TODO: Re-enable additional parameters again once this issues has been resolved
    @unittest.skipIf(not SM70OrLater, "triton")
    @requires_cuda
    @unittest.expectedFailure
    def test_associative_scan_map_in_combine_fn(self):
        compile_mode = "none"
        reverse = False
        device = torch.device("cuda")

        def combine_fn(x, y):
            def body(x, y):
                return x + y

            y_init = y[0]
            y_new = control_flow.map(body, y, y_init)
            return x * y_new

        inp = torch.randn(3, 10, 1, device=device)

        kwargs = {
            "dim": 0,
            "reverse": reverse,
            "compile_mode": compile_mode,
            "combine_fn": combine_fn,
            "combine_mode": "generic",
        }
        kwargs_fake = self._prepare_fake_kwargs(kwargs)
        self._run_test(
            model=AssociativeScanModels.CombineFn(**kwargs),
            model_fake=AssociativeScanModels.CombineFn(**kwargs_fake),
            inputs=inp,
        )

    @unittest.skipIf(not SM70OrLater, "triton")
    @requires_cuda
    @parametrize("compile_mode", ["none", "eager", "compile", "compile_dynamic_shape"])
    @parametrize("reverse", [False, True])
    @parametrize("device", [torch.device("cpu"), torch.device("cuda")])
    def test_associative_scan_vmap_in_combine_fn(self, compile_mode, reverse, device):
        def combine_fn(x, y):
            def body(x):
                return x**2

            mapped_body = torch.vmap(body, 0, 0)
            y_new = mapped_body(y)
            return x + y_new

        inp = torch.randn(3, 10, 2, device=device)

        kwargs = {
            "dim": 0,
            "reverse": reverse,
            "compile_mode": compile_mode,
            "combine_fn": combine_fn,
            "combine_mode": "generic",
        }
        kwargs_fake = self._prepare_fake_kwargs(kwargs)
        self._run_test(
            model=AssociativeScanModels.CombineFn(**kwargs),
            model_fake=AssociativeScanModels.CombineFn(**kwargs_fake),
            inputs=inp,
        )

    @unittest.skipIf(not SM70OrLater, "triton")
    @requires_cuda
    @parametrize("reverse", [False, True])
    @parametrize("compile_mode", ["none", "eager", "compile", "compile_dynamic_shape"])
    @parametrize("device", [torch.device("cpu"), torch.device("cuda")])
    # Skipping the combination of associative_scan and device=cpu
    # as the current implementation of pointwise does only support CUDA device
    @decorateIf(
        unittest.skip,
        lambda params: (params["device"] == torch.device("cpu")),
    )
    def test_associative_scan_non_pointwise_generic(
        self, reverse, compile_mode, device
    ):
        x = torch.randn(3, 10, 2, device=device)

        kwargs = {
            "dim": 0,
            "reverse": reverse,
            "compile_mode": compile_mode,
            "combine_fn": get_scan_combine_fn("non_pointwise", True),
            "combine_mode": "generic",
        }
        kwargs_fake = self._prepare_fake_kwargs(kwargs)
        self._run_test(
            model=AssociativeScanModels.CombineFn(**kwargs),
            model_fake=AssociativeScanModels.CombineFn(**kwargs_fake),
            inputs=x,
        )

    @skipIfRocm(msg="Unsupported on ROCM yet")
    @unittest.skipIf(not SM70OrLater, "triton")
    @requires_cuda
    @parametrize("compile_mode", ["none", "eager", "compile", "compile_dynamic_shape"])
    @parametrize("combine_mode", ["pointwise", "generic"])
    @parametrize("reverse", [False, True])
    @parametrize("device", [torch.device("cpu"), torch.device("cuda")])
    # Skipping the combination of combine_mode=pointwise and device=cpu
    # as the current implementation of pointwise does only support CUDA device
    @decorateIf(
        unittest.skip,
        lambda params: (
            params["combine_mode"] == "pointwise"
            and (params["device"] == torch.device("cpu") or torch.version.hip)
        ),
    )
    def test_associative_scan_binary_operator(
        self, compile_mode, combine_mode, reverse, device
    ):
        state_dim = 20
        timesteps = 10
        projected_inputs = torch.randn(
            timesteps, state_dim, requires_grad=True, device=device
        )
        A = torch.randn(state_dim, requires_grad=True, device=device)
        elements = (A.repeat((timesteps, 1)), projected_inputs)

        kwargs = {
            "dim": 0,
            "reverse": reverse,
            "compile_mode": compile_mode,
            "combine_fn": get_scan_combine_fn("s5_operator", True),
            "combine_mode": combine_mode,
        }
        kwargs_fake = self._prepare_fake_kwargs(kwargs)
        self._run_test(
            model=AssociativeScanModels.CombineFn(**kwargs),
            model_fake=AssociativeScanModels.CombineFn(**kwargs_fake),
            inputs=elements,
        )

    @skipIfRocm(msg="Unsupported on ROCM yet")
    @unittest.skipIf(not SM70OrLater, "triton")
    @requires_cuda
    @parametrize("compile_mode", ["none", "eager", "compile", "compile_dynamic_shape"])
    @parametrize("reverse", [False, True])
    @parametrize("device", [torch.device("cpu"), torch.device("cuda")])
    def test_associative_scan_different_input_size(self, compile_mode, reverse, device):
        batch = 5
        hidden_dim = 3
        length = 10
        dstate = 7

        deltaA = torch.randn(
            (batch, hidden_dim, length, dstate), requires_grad=True, device=device
        )
        deltaB_u = torch.randn(
            (batch, hidden_dim, length, dstate), requires_grad=True, device=device
        )
        C = torch.randn((batch, dstate, length), requires_grad=True, device=device)
        x = torch.randn(
            (batch, hidden_dim, length, dstate), requires_grad=True, device=device
        )
        y = torch.randn((batch, hidden_dim, length), requires_grad=True, device=device)
        elements = (x, deltaA, deltaB_u, C, y)

        kwargs = {
            "dim": 2,
            "reverse": reverse,
            "compile_mode": compile_mode,
            "combine_fn": get_scan_combine_fn("different_input_size_operator", True),
            "combine_mode": "generic",
        }
        kwargs_fake = self._prepare_fake_kwargs(kwargs)
        self._run_test(
            model=AssociativeScanModels.CombineFn(**kwargs),
            model_fake=AssociativeScanModels.CombineFn(**kwargs_fake),
            inputs=elements,
        )

    @unittest.skipIf(not SM70OrLater, "triton")
    @requires_cuda
    def test_associative_scan_different_input_size_wrong_dim(self):
        batch = 5
        hidden_dim = 3
        length = 10
        dstate = 7

        deltaA = torch.randn(
            (batch, hidden_dim, length, dstate), device=torch.device("cuda")
        )
        deltaB_u = torch.randn(
            (batch, hidden_dim, length, dstate), device=torch.device("cuda")
        )
        C = torch.randn((batch, dstate, length), device=torch.device("cuda"))
        x = torch.randn(
            (batch, hidden_dim, length, dstate), device=torch.device("cuda")
        )
        y = torch.randn(
            (batch, hidden_dim, length, dstate), device=torch.device("cuda")
        )
        elements = (x, deltaA, deltaB_u, C, y)

        with self.assertRaisesRegex(
            # Should be
            # ValueError,
            # "All xs leaves must at least have 'dim' number of dimensions and scan dimension > 0"
            torch._dynamo.exc.Unsupported,
            "Observed exception.*",
        ):
            associative_scan(
                get_scan_combine_fn("different_input_size_operator", True),
                elements,
                3,
                combine_mode="pointwise",
            )

    @unittest.skipIf(not SM70OrLater, "triton")
    @requires_cuda
    def test_associative_scan_sparse_tensor(self):
        x = torch.tensor(
            [[[0.0, 0], [1.0, 2.0]], [[0.0, 0], [3.0, 4.0]], [[0.0, 0], [5.0, 6.0]]]
        ).to_sparse()

        with self.assertRaisesRegex(
            RuntimeError,
            "torch.compile does not support sparse Tensors",
        ):
            associative_scan(
                get_scan_combine_fn("add", True),
                x,
                0,
            )

    @unittest.skipIf(not SM70OrLater, "triton")
    @requires_cuda
    def test_associative_scan_combine_fn_wrong_meta_in_combine_fn(self):
        device = torch.device("cuda")
        B, N, C, H, W = 3, 3, 2, 3, 3
        x = torch.randn(B, N, C, H, W, device=device)

        def fct_wrong_dtype(x, y):
            return (x + y).to(torch.int64)

        def fct_wrong_device(x, y):
            return (x + y).to(
                torch.device("cpu") if device.type == "cuda" else torch.device("cuda")
            )

        def fct_wrong_stride(x, y):
            return (x + y).to(memory_format=torch.channels_last)

        for fct in [fct_wrong_dtype, fct_wrong_device, fct_wrong_stride]:
            with self.assertRaisesRegex(
                # Should be: RuntimeError,
                # "The pytree of the output of the operator needs to match the xs pytree"
                torch._dynamo.exc.Unsupported,
                "Observed exception.*",
            ):
                associative_scan(fct, x, 0)

    @unittest.skipIf(not SM70OrLater, "triton")
    @requires_cuda
    def test_associative_scan_wrong_pytree(self):
        def fct_wrong_pytree(x, y):
            return {
                "i": x["i"] * y["j"][0][0],
                "k": 0.0,
                "j": ([x["j"][1][0]["o"]], [{"o": torch.sin(x["i"])}]),
            }

        x = torch.randn(3, 2, 2)
        y = torch.randn(3, 2, 2)
        z = torch.randn(3, 2, 2)
        inp = {"i": x, "j": ([y], [{"o": z}])}

        with self.assertRaisesRegex(
            # Should be: RuntimeError,
            # r"The number of leaves of the pytree of the output of the operator
            # needs to match the lenght of the pytree of the input",
            torch._dynamo.exc.Unsupported,
            "Observed exception.*",
        ):
            associative_scan(fct_wrong_pytree, inp, 0, combine_mode="generic")

    @unittest.skipIf(not SM70OrLater, "triton")
    @requires_cuda
    def test_associative_scan_non_pointwise(self):
        x = torch.randn(3, 10, 2, device=torch.device("cuda"))
        # Expected to fail, as the pointwise combine_mode does not allow non-pointwise operations
        with self.assertRaisesRegex(
            Exception,
            "For combine_mode='pointwise', the combine_fn needs to be pointwise",
        ):
            associative_scan(
                get_scan_combine_fn("non_pointwise", True),
                x,
                0,
                combine_mode="pointwise",
            )


@unittest.skipIf(IS_WINDOWS, "Windows not supported for this test")
@skipIfNoDynamoSupport
class TestControlFlowTraced(TestCase):
    def setUp(self):
        torch._dynamo.reset()
        super().setUp()

    def _check_tracing(self, fn, args, allow_non_fake_inputs=False):
        graphs = {}
        eager_res = fn(*args)
        for tracing_mode in ["symbolic", "real", "fake"]:
            graph = make_fx(
                fn,
                tracing_mode=tracing_mode,
                _allow_non_fake_inputs=allow_non_fake_inputs,
            )(*args)
            graphs[tracing_mode] = graph
            self.assertEqual(graph(*args), eager_res)
        return graphs

    def _check_compile(self, fn, args, *, dynamic=False, backend="eager"):
        eager_res = fn(*args)
        compiled_fn = torch.compile(fn, backend=backend, dynamic=dynamic)
        self.assertEqual(compiled_fn(*args), eager_res)

    def _check_export(self, fn, args, *, strict=False, dynamic_shapes=None):
        eg_out = fn(*args)
        ep = torch.export.export(fn, args, strict=strict, dynamic_shapes=dynamic_shapes)
        ep_out = ep.module()(*args)
        self.assertEqual(eg_out, ep_out)
        return ep

    def test_cond_traced_not_nested(self):
        def true_fn(x):
            return x.sin()

        def false_fn(x):
            return x.cos()

        def f(x, y):
            return cond(y, true_fn, false_fn, [x])

        x = torch.randn(4)
        graph = make_fx(f)(x, torch.tensor(False))
        result_true = graph.forward(x, torch.tensor(True))
        result_false = graph.forward(x, torch.tensor(False))
        self.assertFalse(torch.allclose(result_true, result_false))
        self.assertEqual(result_true, torch.sin(x))
        self.assertEqual(result_false, torch.cos(x))

        graph = make_fx(f, tracing_mode="symbolic")(x, torch.tensor(False))
        self.assertEqual(graph(x, torch.tensor(True)), f(x, torch.tensor(True)))

    @skipIfTorchDynamo("Graph is not captured by backend if test with dynamo")
    @skipIfCrossRef  # Arg order changes with crossref
    def test_cond_simple_with_linear_compile_check_graph(self):
        from torch._dynamo.testing import EagerAndRecordGraphs

        def true_fn(x):
            return x.sin()

        def false_fn(x):
            return x.cos()

        x = torch.randn(4, requires_grad=True)

        def f(pred, x):
            result = cond(pred, true_fn, false_fn, (x,))
            grad_out = torch.ones_like(result)
            return torch.autograd.grad(result, (x,), grad_out)

        backend = EagerAndRecordGraphs()
        torch.compile(f, backend=backend)(torch.tensor(False), x)
        self.assertEqual(len(backend.graphs), 2)
        gm = backend.graphs[0]

        self.assertExpectedInline(
            gm.code.strip(),
            """\
def forward(self, L_pred_ : torch.Tensor, L_x_ : torch.Tensor):
    l_pred_ = L_pred_
    l_x_ = L_x_
    cond_true_0 = self.cond_true_0
    cond_false_0 = self.cond_false_0
    cond = torch.ops.higher_order.cond(l_pred_, cond_true_0, cond_false_0, [l_x_]);  l_pred_ = cond_true_0 = cond_false_0 = l_x_ = None
    result = cond[0];  cond = None
    grad_out = torch.ones_like(result)
    return (result, grad_out)""",  # noqa: B950
        )

        self.assertExpectedInline(
            gm.cond_true_0.code.strip(),
            """\
def forward(self, l_x_):
    l_x__1 = l_x_
    sin = l_x__1.sin();  l_x__1 = None
    return (sin,)""",  # noqa: B950
        )
        self.assertExpectedInline(
            gm.cond_false_0.code.strip(),
            """\
def forward(self, l_x_):
    l_x__1 = l_x_
    cos = l_x__1.cos();  l_x__1 = None
    return (cos,)""",  # noqa: B950
        )

        backward_gm = backend.graphs[1]
        self.assertExpectedInline(
            backward_gm.code.strip(),
            """\
def forward(self, L_ctx_saved_tensors_0_ : torch.Tensor, L_ctx_pred : torch.Tensor, L_flat_grads_0_ : torch.Tensor):
    l_ctx_saved_tensors_0_ = L_ctx_saved_tensors_0_
    l_ctx_pred = L_ctx_pred
    l_flat_grads_0_ = L_flat_grads_0_
    cond_true_0 = self.cond_true_0
    cond_false_0 = self.cond_false_0
    cond = torch.ops.higher_order.cond(l_ctx_pred, cond_true_0, cond_false_0, [l_ctx_saved_tensors_0_, l_flat_grads_0_]);  l_ctx_pred = cond_true_0 = cond_false_0 = l_ctx_saved_tensors_0_ = l_flat_grads_0_ = None
    getitem = cond[0];  cond = None
    return (getitem,)""",  # noqa: B950
        )

    def test_while_loop_op_mismatch_in_meta(self):
        class Mod(torch.nn.Module):
            def forward(self, c, a, b):
                def cond_fn(c, a, b):
                    return c > 0

                def body_fn(c, a, b):
                    return c - 1, a.nonzero(), b.nonzero()

                return torch.ops.higher_order.while_loop(
                    cond_fn,
                    body_fn,
                    (c, a, b),
                    tuple(),
                )

        with self.assertRaisesRegex(
            torch._dynamo.exc.UncapturedHigherOrderOpError,
            "Expected carried_inputs and body_output to have same metadata but found",
        ):
            make_fx(Mod(), tracing_mode="fake")(
                torch.tensor(
                    0,
                ),
                torch.randn(2, 3),
                torch.randn(2, 3),
            )

    def test_while_loop_nested_traced(self):
        fn, inp = WHILE_LOOP_TESTS["nested"]
        graphs = self._check_tracing(fn, inp)
        self.assertExpectedInline(
            graphs["symbolic"].code.strip("\n"),
            """\
def forward(self, out_iter_1, it_1, y_1):
    while_loop_cond_graph_0 = self.while_loop_cond_graph_0
    while_loop_body_graph_0 = self.while_loop_body_graph_0
    while_loop = torch.ops.higher_order.while_loop(while_loop_cond_graph_0, while_loop_body_graph_0, (out_iter_1, it_1, y_1), ());  while_loop_cond_graph_0 = while_loop_body_graph_0 = out_iter_1 = it_1 = y_1 = None
    getitem = while_loop[0]
    getitem_1 = while_loop[1]
    getitem_2 = while_loop[2];  while_loop = None
    return (getitem, getitem_1, getitem_2)
    """,  # noqa: B950
        )
        self.assertExpectedInline(
            graphs["symbolic"].while_loop_cond_graph_0.code.strip("\n"),
            """\
def forward(self, arg0_1, arg1_1, arg2_1):
    sum_1 = torch.ops.aten.sum.default(arg0_1);  arg0_1 = None
    lt = torch.ops.aten.lt.Scalar(sum_1, 2);  sum_1 = None
    return lt
    """,
        )
        self.assertExpectedInline(
            graphs["symbolic"].while_loop_body_graph_0.code.strip("\n"),
            """\
def forward(self, arg0_1, arg1_1, arg2_1):
    while_loop_cond_graph_0 = self.while_loop_cond_graph_0
    while_loop_body_graph_0 = self.while_loop_body_graph_0
    while_loop = torch.ops.higher_order.while_loop(while_loop_cond_graph_0, while_loop_body_graph_0, (arg0_1, arg1_1, arg2_1), ());  while_loop_cond_graph_0 = while_loop_body_graph_0 = arg0_1 = arg1_1 = arg2_1 = None
    getitem = while_loop[0]
    getitem_1 = while_loop[1]
    getitem_2 = while_loop[2];  while_loop = None
    add = torch.ops.aten.add.Tensor(getitem, 1);  getitem = None
    return (add, getitem_1, getitem_2)
    """,  # noqa: B950
        )

    def test_while_loop_pytree_carry(self):
        fn, inp = WHILE_LOOP_TESTS["simple_with_pytree_carry"]
        from torch._dynamo.testing import EagerAndRecordGraphs

        backend = EagerAndRecordGraphs()
        expected_res = fn(*inp)
        compiled_res = torch.compile(fn, backend=backend)(*inp)
        self.assertEqual(expected_res, compiled_res)
        # When test with torch dynamo, the graph is not captured because
        # it's traced together with the code before torch.compile
        if not TEST_WITH_TORCHDYNAMO:
            self.assertEqual(len(backend.graphs), 1)
            self.assertExpectedInline(
                backend.graphs[0].code.strip(),
                """\
def forward(self, L_it_ : torch.Tensor, L_pytree_input_0_0_ : torch.Tensor, L_pytree_input_1_x_ : torch.Tensor, L_pytree_input_1_y_ : torch.Tensor):
    l_it_ = L_it_
    l_pytree_input_0_0_ = L_pytree_input_0_0_
    l_pytree_input_1_x_ = L_pytree_input_1_x_
    l_pytree_input_1_y_ = L_pytree_input_1_y_
    cond_fn_0 = self.cond_fn_0
    body_fn_0 = self.body_fn_0
    while_loop = torch.ops.higher_order.while_loop(cond_fn_0, body_fn_0, (l_it_, l_pytree_input_0_0_, l_pytree_input_1_x_, l_pytree_input_1_y_), ());  cond_fn_0 = body_fn_0 = l_it_ = l_pytree_input_0_0_ = l_pytree_input_1_x_ = l_pytree_input_1_y_ = None
    getitem = while_loop[0]
    getitem_1 = while_loop[1]
    value = while_loop[2]
    value_1 = while_loop[3];  while_loop = None
    return (getitem, getitem_1, value, value_1)""",  # noqa: B950
            )

    def _wrap_with_functionalize(self, fn, func_type):
        mode = None
        if func_type == "cpp":
            fn = CppFunctionalizeAPI().functionalize(fn)
        elif func_type == "python":
            fn = PythonFunctionalizeAPI().functionalize(fn)
            mode = FunctionalTensorMode()
        elif func_type == "functorch":
            fn = torch.func.functionalize(fn)
        else:
            assert func_type == "no"
        return fn, mode

    @parametrize("func_type", ["no", "cpp", "python", "functorch"])
    def test_while_loop_simple_functionalize_check_graph(self, func_type):
        fn, inp = WHILE_LOOP_TESTS["simple_with_mutation"]
        fn, mode = self._wrap_with_functionalize(fn, func_type)
        mode = mode if mode is not None else contextlib.nullcontext()
        with mode:
            graphs = self._check_tracing(fn, inp)
        if func_type == "no":
            self.assertExpectedInline(
                graphs["symbolic"].code.strip("\n"),
                """\
def forward(self, x_1):
    while_loop_cond_graph_0 = self.while_loop_cond_graph_0
    while_loop_body_graph_0 = self.while_loop_body_graph_0
    while_loop = torch.ops.higher_order.while_loop(while_loop_cond_graph_0, while_loop_body_graph_0, (x_1,), ());  while_loop_cond_graph_0 = while_loop_body_graph_0 = x_1 = None
    getitem = while_loop[0];  while_loop = None
    return (getitem,)
    """,  # noqa: B950
            )
            self.assertExpectedInline(
                graphs["symbolic"].while_loop_cond_graph_0.code.strip("\n"),
                """\
def forward(self, arg0_1):
    clone = torch.ops.aten.clone.default(arg0_1);  arg0_1 = None
    add_ = torch.ops.aten.add_.Tensor(clone, 1);  clone = None
    add__1 = torch.ops.aten.add_.Tensor(add_, -1);  add_ = None
    sum_1 = torch.ops.aten.sum.default(add__1);  add__1 = None
    lt = torch.ops.aten.lt.Scalar(sum_1, 10);  sum_1 = None
    return lt
    """,
            )
            self.assertExpectedInline(
                graphs["symbolic"].while_loop_body_graph_0.code.strip("\n"),
                """\
def forward(self, arg0_1):
    clone = torch.ops.aten.clone.default(arg0_1);  arg0_1 = None
    add_ = torch.ops.aten.add_.Tensor(clone, 1);  clone = None
    add__1 = torch.ops.aten.add_.Tensor(add_, -1);  add_ = None
    add = torch.ops.aten.add.Tensor(add__1, 1);  add__1 = None
    return (add,)
    """,
            )
        elif func_type == "python":
            self.assertExpectedInline(
                graphs["symbolic"].code.strip("\n"),
                """\
def forward(self, arg0_1):
    while_loop_cond_graph_0 = self.while_loop_cond_graph_0
    while_loop_body_graph_0 = self.while_loop_body_graph_0
    while_loop = torch.ops.higher_order.while_loop(while_loop_cond_graph_0, while_loop_body_graph_0, (arg0_1,), ());  while_loop_cond_graph_0 = while_loop_body_graph_0 = arg0_1 = None
    getitem = while_loop[0];  while_loop = None
    return (getitem,)
    """,  # noqa: B950
            )
            self.assertExpectedInline(
                graphs["symbolic"].while_loop_cond_graph_0.code.strip("\n"),
                """\
def forward(self, arg0_1):
    clone = torch.ops.aten.clone.default(arg0_1);  arg0_1 = None
    add = torch.ops.aten.add.Tensor(clone, 1);  clone = None
    add_1 = torch.ops.aten.add.Tensor(add, -1);  add = None
    sum_1 = torch.ops.aten.sum.default(add_1);  add_1 = None
    lt = torch.ops.aten.lt.Scalar(sum_1, 10);  sum_1 = None
    return lt
    """,
            )
            self.assertExpectedInline(
                graphs["symbolic"].while_loop_body_graph_0.code.strip("\n"),
                """\
def forward(self, arg0_1):
    clone = torch.ops.aten.clone.default(arg0_1);  arg0_1 = None
    add = torch.ops.aten.add.Tensor(clone, 1);  clone = None
    add_1 = torch.ops.aten.add.Tensor(add, -1);  add = None
    add_2 = torch.ops.aten.add.Tensor(add_1, 1);  add_1 = None
    return (add_2,)
    """,
            )
        else:
            self.assertExpectedInline(
                graphs["symbolic"].code.strip("\n"),
                """\
def forward(self, x_1):
    while_loop_cond_graph_0 = self.while_loop_cond_graph_0
    while_loop_body_graph_0 = self.while_loop_body_graph_0
    while_loop = torch.ops.higher_order.while_loop(while_loop_cond_graph_0, while_loop_body_graph_0, (x_1,), ());  while_loop_cond_graph_0 = while_loop_body_graph_0 = x_1 = None
    getitem = while_loop[0];  while_loop = None
    return (getitem,)
    """,  # noqa: B950
            )
            self.assertExpectedInline(
                graphs["symbolic"].while_loop_cond_graph_0.code.strip("\n"),
                """\
def forward(self, arg0_1):
    clone = torch.ops.aten.clone.default(arg0_1);  arg0_1 = None
    add = torch.ops.aten.add.Tensor(clone, 1);  clone = None
    add_1 = torch.ops.aten.add.Tensor(add, -1);  add = None
    sum_1 = torch.ops.aten.sum.default(add_1);  add_1 = None
    lt = torch.ops.aten.lt.Scalar(sum_1, 10);  sum_1 = None
    return lt
    """,
            )
            self.assertExpectedInline(
                graphs["symbolic"].while_loop_body_graph_0.code.strip("\n"),
                """\
def forward(self, arg0_1):
    clone = torch.ops.aten.clone.default(arg0_1);  arg0_1 = None
    add = torch.ops.aten.add.Tensor(clone, 1);  clone = None
    add_1 = torch.ops.aten.add.Tensor(add, -1);  add = None
    add_2 = torch.ops.aten.add.Tensor(add_1, 1);  add_1 = None
    return (add_2,)
    """,
            )

    @parametrize("func_type", ["no", "cpp", "python", "functorch"])
    # - "simple_with_linear" and "nested_with_linear" doesn't work becaue parameters and buffers
    #   are not inputs so they're not wrapped by functionalization and tracing.
    #
    # - make_fx tracing mode "real" fails for "int_carry", "pytree_int_carry" and "const_and_symint_output"
    #   because tensors are real but we unspecialize the ints with unbacked symints causing
    #   data dependent errors.
    #   Since this is not the common use path, we skip them for now.
    @parametrize(
        "while_loop_test",
        set(WHILE_LOOP_TESTS.keys())
        - {
            "simple_with_linear",
            "nested_with_linear",
            "int_carry",
            "pytree_int_carry",
            "const_and_symint_output",
        },
    )
    def test_while_loop_functionalize(self, func_type, while_loop_test):
        fn, inp = WHILE_LOOP_TESTS[while_loop_test]
        fn, mode = self._wrap_with_functionalize(fn, func_type)
        mode = mode if mode is not None else contextlib.nullcontext()
        with mode:
            self._check_tracing(fn, inp)

    # - make_fx tracing mode "real" fails for "int_carry", "pytree_int_carry" and "const_and_symint_output"
    #   because tensors are real but we unspecialize the ints with unbacked symints causing
    #   data dependent errors.
    #   Since this is not the common use path, we skip them for now.
    @parametrize(
        "while_loop_test",
        set(WHILE_LOOP_TESTS.keys())
        - {"int_carry", "pytree_int_carry", "const_and_symint_output"},
    )
    def test_while_loop_tracing(self, while_loop_test):
        fn, inp = WHILE_LOOP_TESTS[while_loop_test]
        allow_non_fake_inputs = (
            False
            if while_loop_test not in ("simple_with_linear", "nested_with_linear")
            else True
        )
        self._check_tracing(fn, inp, allow_non_fake_inputs)

    @parametrize("backend", ["eager", "aot_eager"])
    @parametrize("while_loop_test", list(WHILE_LOOP_TESTS.keys()))
    def test_while_loop_compile(self, backend, while_loop_test):
        fn, inp = WHILE_LOOP_TESTS[while_loop_test]
        self._check_compile(fn, inp, backend=backend)

    @skipIfTorchDynamo("Graph is not captured by backend if test with dynamo")
    @skipIfCrossRef  # Arg order changes with cross ref
    def test_while_loop_simple_with_linear_compile_check_graph(self):
        fn, inp = WHILE_LOOP_TESTS["simple_with_linear"]
        from torch._dynamo.testing import EagerAndRecordGraphs

        backend = EagerAndRecordGraphs()
        torch.compile(fn, backend=backend)(*inp)
        self.assertEqual(len(backend.graphs), 1)
        gm = backend.graphs[0]
        if torch._dynamo.config.inline_inbuilt_nn_modules:
            self.assertExpectedInline(
                gm.code.strip(),
                """\
def forward(self, L_iter_ : torch.Tensor, L_x_ : torch.Tensor, L_self_buffers_dec_ : torch.Tensor, L_self_modules_linear_parameters_weight_ : torch.nn.parameter.Parameter, L_self_modules_linear_parameters_bias_ : torch.nn.parameter.Parameter):
    l_iter_ = L_iter_
    l_x_ = L_x_
    l_self_buffers_dec_ = L_self_buffers_dec_
    l_self_modules_linear_parameters_weight_ = L_self_modules_linear_parameters_weight_
    l_self_modules_linear_parameters_bias_ = L_self_modules_linear_parameters_bias_
    cond_fn_0 = self.cond_fn_0
    body_fn_0 = self.body_fn_0
    while_loop = torch.ops.higher_order.while_loop(cond_fn_0, body_fn_0, (l_iter_, l_x_), (l_self_buffers_dec_, l_self_modules_linear_parameters_bias_, l_self_modules_linear_parameters_weight_));  cond_fn_0 = body_fn_0 = l_iter_ = l_x_ = l_self_buffers_dec_ = l_self_modules_linear_parameters_bias_ = l_self_modules_linear_parameters_weight_ = None
    getitem = while_loop[0]
    getitem_1 = while_loop[1];  while_loop = None
    return (getitem, getitem_1)""",  # noqa: B950
            )
            self.assertExpectedInline(
                gm.cond_fn_0.code.strip(),
                """\
def forward(self, l_iter_ : torch.Tensor, l_x_ : torch.Tensor, l_self_buffers_dec__cond_fn, l_self_modules_linear_parameters_bias__body_fn, l_self_modules_linear_parameters_weight__body_fn):
    sub = l_iter_ - l_self_buffers_dec__cond_fn;  l_iter_ = l_self_buffers_dec__cond_fn = None
    gt = sub > 0;  sub = None
    return gt""",  # noqa: B950
            )
            self.assertExpectedInline(
                gm.body_fn_0.code.strip(),
                """\
def forward(self, l_iter_ : torch.Tensor, l_x_ : torch.Tensor, l_self_buffers_dec__cond_fn, l_self_modules_linear_parameters_bias__body_fn, l_self_modules_linear_parameters_weight__body_fn):
    child = l_iter_ - 1;  l_iter_ = None
    child_1 = torch._C._nn.linear(l_x_, l_self_modules_linear_parameters_weight__body_fn, l_self_modules_linear_parameters_bias__body_fn);  l_x_ = l_self_modules_linear_parameters_weight__body_fn = l_self_modules_linear_parameters_bias__body_fn = None
    return (child, child_1)""",  # noqa: B950
            )
        else:
            self.assertExpectedInline(
                gm.code.strip(),
                """\
def forward(self, L_iter_ : torch.Tensor, L_x_ : torch.Tensor):
    l_iter_ = L_iter_
    l_x_ = L_x_
    l__self___dec = self.L__self___dec
    l__self___linear_weight = self.L__self___linear_weight
    l__self___linear_bias = self.L__self___linear_bias
    cond_fn_0 = self.cond_fn_0
    body_fn_0 = self.body_fn_0
    while_loop = torch.ops.higher_order.while_loop(cond_fn_0, body_fn_0, (l_iter_, l_x_), (l__self___dec, l__self___linear_bias, l__self___linear_weight));  cond_fn_0 = body_fn_0 = l_iter_ = l_x_ = l__self___dec = l__self___linear_bias = l__self___linear_weight = None
    getitem = while_loop[0]
    getitem_1 = while_loop[1];  while_loop = None
    return (getitem, getitem_1)""",  # noqa: B950
            )
            self.assertExpectedInline(
                gm.cond_fn_0.code.strip(),
                """\
def forward(self, l_iter_, l_x_, l__self___dec_cond_fn, l__self___linear_bias_body_fn, l__self___linear_weight_body_fn):
    sub = l_iter_ - l__self___dec_cond_fn;  l_iter_ = l__self___dec_cond_fn = None
    gt = sub > 0;  sub = None
    return gt""",  # noqa: B950
            )
            self.assertExpectedInline(
                gm.body_fn_0.code.strip(),
                """\
def forward(self, l_iter_, l_x_, l__self___dec_cond_fn, l__self___linear_bias_body_fn, l__self___linear_weight_body_fn):
    child = l_iter_ - 1;  l_iter_ = None
    child_1 = torch._C._nn.linear(l_x_, l__self___linear_weight_body_fn, l__self___linear_bias_body_fn);  l_x_ = l__self___linear_weight_body_fn = l__self___linear_bias_body_fn = None
    return (child, child_1)""",  # noqa: B950
            )

    def test_while_loop_nested2_traced(self):
        fn, inp = WHILE_LOOP_TESTS["nested2"]
        graphs = self._check_tracing(fn, inp)
        gm = graphs["symbolic"]
        outer_body = gm.while_loop_body_graph_0
        inner_body = outer_body.while_loop_body_graph_0
        inner_cond = outer_body.while_loop_cond_graph_0
        self.assertExpectedInline(
            gm.code.strip("\n"),
            """\
def forward(self, arg0_1, arg1_1, arg2_1, arg3_1):
    sym_size_int = torch.ops.aten.sym_size.int(arg2_1, 0)
    sym_size_int_1 = torch.ops.aten.sym_size.int(arg2_1, 1)
    sym_size_int_2 = torch.ops.aten.sym_size.int(arg3_1, 0)
    sym_size_int_3 = torch.ops.aten.sym_size.int(arg3_1, 1)
    while_loop_cond_graph_0 = self.while_loop_cond_graph_0
    while_loop_body_graph_0 = self.while_loop_body_graph_0
    while_loop = torch.ops.higher_order.while_loop(while_loop_cond_graph_0, while_loop_body_graph_0, (arg0_1, arg1_1, arg2_1, arg3_1), (sym_size_int, sym_size_int_1, sym_size_int_2, sym_size_int_3));  while_loop_cond_graph_0 = while_loop_body_graph_0 = arg0_1 = arg1_1 = arg2_1 = arg3_1 = sym_size_int = sym_size_int_1 = sym_size_int_2 = sym_size_int_3 = None
    getitem = while_loop[0]
    getitem_1 = while_loop[1]
    getitem_2 = while_loop[2]
    getitem_3 = while_loop[3];  while_loop = None
    return (getitem, getitem_1, getitem_2, getitem_3)
    """,  # noqa: B950
        )
        self.assertExpectedInline(
            outer_body.code.strip("\n"),
            """\
def forward(self, arg0_1, arg1_1, arg2_1, arg3_1, arg4_1, arg5_1, arg6_1, arg7_1):
    while_loop_cond_graph_0 = self.while_loop_cond_graph_0
    while_loop_body_graph_0 = self.while_loop_body_graph_0
    while_loop = torch.ops.higher_order.while_loop(while_loop_cond_graph_0, while_loop_body_graph_0, (arg0_1, arg1_1, arg2_1, arg3_1), (arg7_1, arg7_1, arg7_1, arg7_1));  while_loop_cond_graph_0 = while_loop_body_graph_0 = arg0_1 = arg1_1 = arg2_1 = arg3_1 = arg7_1 = None
    getitem = while_loop[0]
    getitem_1 = while_loop[1]
    getitem_2 = while_loop[2]
    getitem_3 = while_loop[3];  while_loop = None
    sub = torch.ops.aten.sub.Tensor(getitem, 1);  getitem = None
    clone = torch.ops.aten.clone.default(getitem_1);  getitem_1 = None
    mul = torch.ops.aten.mul.Tensor(getitem_2, 2);  getitem_2 = None
    div = torch.ops.aten.div.Tensor(getitem_3, 2);  getitem_3 = None
    return (sub, clone, mul, div)
    """,  # noqa: B950
        )
        self.assertExpectedInline(
            outer_body.code.strip("\n"),
            """\
def forward(self, arg0_1, arg1_1, arg2_1, arg3_1, arg4_1, arg5_1, arg6_1, arg7_1):
    while_loop_cond_graph_0 = self.while_loop_cond_graph_0
    while_loop_body_graph_0 = self.while_loop_body_graph_0
    while_loop = torch.ops.higher_order.while_loop(while_loop_cond_graph_0, while_loop_body_graph_0, (arg0_1, arg1_1, arg2_1, arg3_1), (arg7_1, arg7_1, arg7_1, arg7_1));  while_loop_cond_graph_0 = while_loop_body_graph_0 = arg0_1 = arg1_1 = arg2_1 = arg3_1 = arg7_1 = None
    getitem = while_loop[0]
    getitem_1 = while_loop[1]
    getitem_2 = while_loop[2]
    getitem_3 = while_loop[3];  while_loop = None
    sub = torch.ops.aten.sub.Tensor(getitem, 1);  getitem = None
    clone = torch.ops.aten.clone.default(getitem_1);  getitem_1 = None
    mul = torch.ops.aten.mul.Tensor(getitem_2, 2);  getitem_2 = None
    div = torch.ops.aten.div.Tensor(getitem_3, 2);  getitem_3 = None
    return (sub, clone, mul, div)
    """,  # noqa: B950
        )
        self.assertExpectedInline(
            inner_body.code.strip("\n"),
            """\
def forward(self, arg0_1, arg1_1, arg2_1, arg3_1, arg4_1, arg5_1, arg6_1, arg7_1):
    clone = torch.ops.aten.clone.default(arg0_1);  arg0_1 = None
    sub = torch.ops.aten.sub.Tensor(arg1_1, 1);  arg1_1 = None
    add = torch.ops.aten.add.Tensor(arg2_1, 3.14);  arg2_1 = None
    sub_1 = torch.ops.aten.sub.Tensor(arg3_1, 2.71);  arg3_1 = None
    return (clone, sub, add, sub_1)
    """,
        )
        self.assertExpectedInline(
            inner_cond.code.strip("\n"),
            """\
def forward(self, arg0_1, arg1_1, arg2_1, arg3_1, arg4_1, arg5_1, arg6_1, arg7_1):
    gt = torch.ops.aten.gt.Scalar(arg1_1, 0);  arg1_1 = None
    return gt
    """,
        )

    def test_cond_nested_traced(self):
        def true_nested(y):
            return y * y

        def false_nested(y):
            return y + y

        def true_fn(x, pred2):
            z = cond(pred2, true_nested, false_nested, [x])
            return x + z

        def false_fn(x, _):
            return x.cos()

        def f(x, pred, pred2):
            return cond(pred, true_fn, false_fn, [x, pred2])

        x = torch.randn(4)
        graph = make_fx(f)(x, torch.tensor(False), torch.tensor(False))

        result_true_true = graph.forward(
            x, torch.tensor(True), torch.tensor(True)
        )  # True + True -> x * x
        result_true_false = graph.forward(
            x, torch.tensor(True), torch.tensor(False)
        )  # True + True -> x + x
        result_false_true = graph.forward(
            x, torch.tensor(False), torch.tensor(True)
        )  # False + either -> cos
        result_false_false = graph.forward(
            x, torch.tensor(False), torch.tensor(False)
        )  # False + either -> cos

        self.assertNotEqual(result_true_true, result_true_false)
        self.assertFalse(torch.allclose(result_false_true, result_true_true))

        self.assertEqual(result_false_true, result_false_false)

        self.assertEqual(result_true_true, (x * x) + x)
        self.assertEqual(result_true_false, x + x + x)

        self.assertEqual(result_false_true, torch.cos(x))

        graph = make_fx(f, tracing_mode="symbolic")(
            x, torch.tensor(False), torch.tensor(False)
        )
        self.assertEqual(
            graph(x, torch.tensor(True), torch.tensor(True)),
            f(x, torch.tensor(True), torch.tensor(True)),
        )

    def test_cond_functionalized(self):
        def true_fn(x):
            y = x.sin()
            y.add_(4)
            return x.sin().max() + y.sum()

        def false_fn(x):
            return x.cos().min()

        def f(x):
            pred = x.shape[0] == 1
            return cond(pred, true_fn, false_fn, [x])

        example_inputs = (torch.ones(4, 5),)
        functional_f = torch.func.functionalize(f)
        self.assertEqual(functional_f(*example_inputs), f(*example_inputs))

        graph_module = make_fx(torch.func.functionalize(f), tracing_mode="symbolic")(
            *example_inputs
        )
        self.assertEqual(graph_module(*example_inputs), f(*example_inputs))

        all_ops_in_true_branch = []
        for node in graph_module.true_graph_0.graph.nodes:
            if node.op == "call_function":
                all_ops_in_true_branch.append(node.target)

        self.assertFalse(any(op._schema.is_mutable for op in all_ops_in_true_branch))

        self.assertEqual(graph_module(*example_inputs), f(*example_inputs))

    def test_cond_accepts_torch_function_as_inputs(self):
        a = torch.randn(3, 4)
        b = torch.randn(3, 4)

        def f(a, b):
            return cond(a.sum() > 0, torch.add, torch.mul, (a, b))

        gm = self._check_tracing(f, (a, b))["symbolic"]
        self.assertExpectedInline(
            gm.code.strip(),
            """\
def forward(self, a_1, b_1):
    sum_1 = torch.ops.aten.sum.default(a_1)
    gt = torch.ops.aten.gt.Scalar(sum_1, 0);  sum_1 = None
    sym_size_int = torch.ops.aten.sym_size.int(a_1, 0)
    sym_size_int_1 = torch.ops.aten.sym_size.int(a_1, 1)
    sym_size_int_2 = torch.ops.aten.sym_size.int(b_1, 0)
    sym_size_int_3 = torch.ops.aten.sym_size.int(b_1, 1)
    true_graph_0 = self.true_graph_0
    false_graph_0 = self.false_graph_0
    cond = torch.ops.higher_order.cond(gt, true_graph_0, false_graph_0, [a_1, b_1, sym_size_int, sym_size_int_1, sym_size_int_2, sym_size_int_3]);  gt = true_graph_0 = false_graph_0 = a_1 = b_1 = sym_size_int = sym_size_int_1 = sym_size_int_2 = sym_size_int_3 = None
    getitem = cond[0];  cond = None
    return getitem""",  # noqa: B950
        )
        self.assertExpectedInline(
            gm.true_graph_0.code.strip(),
            """\
def forward(self, arg0_1, arg1_1, arg2_1, arg3_1, arg4_1, arg5_1):
    add = torch.ops.aten.add.Tensor(arg0_1, arg1_1);  arg0_1 = arg1_1 = None
    return (add,)""",
        )
        self.assertExpectedInline(
            gm.false_graph_0.code.strip(),
            """\
def forward(self, arg0_1, arg1_1, arg2_1, arg3_1, arg4_1, arg5_1):
    mul = torch.ops.aten.mul.Tensor(arg0_1, arg1_1);  arg0_1 = arg1_1 = None
    return (mul,)""",
        )

    def test_cond_retrace_functionalized(self):
        def true_fn(x):
            return x.sin()

        def false_fn(x):
            return x.cos()

        def f(x):
            return cond(x.all(), true_fn, false_fn, (x,))

        inp = torch.ones(1, 2)
        gm_non_functional = make_fx(f, tracing_mode="real")(inp)
        gm_functional = make_fx(
            torch.func.functionalize(gm_non_functional), tracing_mode="real"
        )(inp)
        self.assertEqual(gm_functional(torch.zeros(1, 2)), f(torch.zeros(1, 2)))

    def test_cond_subgraph_same_shape_env_as_parent(self):
        def true_fn(x):
            return x.sin() + 10

        def false_fn(x):
            return x.cos() - 20

        def f(x, pred):
            y = cond(pred, true_fn, false_fn, [x])
            z = torch.add(y, y)
            return z

        symbolic_traced_graph = self._check_tracing(
            f, (torch.ones(4), torch.Tensor([True]))
        )["symbolic"]
        graph_shape_env = symbolic_traced_graph.shape_env

        def _node_shape_env_iter(gm):
            for node in symbolic_traced_graph.graph.nodes:
                if node.op == "call_function":
                    val = node.meta.get("val")
                    if isinstance(val, tuple):
                        for v in val:
                            yield v.fake_mode.shape_env
                    elif isinstance(val, torch.SymInt):
                        yield val.node.shape_env
                    else:
                        yield val.fake_mode.shape_env

        for shape_env in _node_shape_env_iter(symbolic_traced_graph):
            self.assertTrue(shape_env is graph_shape_env)

        for shape_env in _node_shape_env_iter(symbolic_traced_graph.true_graph_0):
            self.assertTrue(shape_env is graph_shape_env)

        for shape_env in _node_shape_env_iter(symbolic_traced_graph.false_graph_0):
            self.assertTrue(shape_env is graph_shape_env)

    def test_cond_functionalized_nested(self):
        def true_true_fn(x):
            y = x.cos()
            y.add_(4)
            return x.sin().max() + y.sin().max()

        def true_false_fn(x):
            return x.cos().min()

        def true_fn(x):
            pred = x.shape[0] == 1
            return cond(pred, true_true_fn, true_false_fn, [x])

        def false_fn(x):
            return x.sum()

        def f(x):
            pred = x.shape[0] == 1
            return cond(pred, true_fn, false_fn, [x])

        example_inputs = (torch.ones(4, 5),)
        functional_f = torch.func.functionalize(f)
        self.assertEqual(functional_f(*example_inputs), f(*example_inputs))

        graph_module = make_fx(torch.func.functionalize(f), tracing_mode="symbolic")(
            *example_inputs
        )
        self.assertEqual(graph_module(*example_inputs), f(*example_inputs))

        gm_true_true_branch = graph_module.true_graph_0.true_graph_0

        self.assertEqual(graph_module(*example_inputs), f(*example_inputs))

        all_ops = []
        for node in gm_true_true_branch.graph.nodes:
            if node.op == "call_function":
                all_ops.append(node.target)

        self.assertFalse(any(op._schema.is_mutable for op in all_ops))

    def test_cond_functionalized_data_dependent_pred(self):
        def true_fn(x):
            return x.sin().sum()

        def false_fn(x):
            return x.cos().sum()

        def f(x):
            pred = x.nonzero().shape[0] == 1
            return cond(pred, true_fn, false_fn, [x])

        example_inputs = (torch.ones(4, 5),)
        functional_f = torch.func.functionalize(f)
        self.assertEqual(functional_f(*example_inputs), f(*example_inputs))

        graph_module = make_fx(torch.func.functionalize(f))(*example_inputs)
        self.assertEqual(graph_module(*example_inputs), f(*example_inputs))

    # https://github.com/pytorch/pytorch/issues/126988
    def test_cond_functionalized_input_mutation_on_true_brancte(self):
        def true_fn(x):
            view_x = x.view(x.shape)
            view_x.add_(1)
            return view_x.sin().sum()

        def false_fn(x):
            return x.cos().sum()

        def f(x):
            pred = x.shape[0] == 4
            return cond(pred, true_fn, false_fn, [x])

        example_inputs = (torch.ones(4, 5),)
        # torch.cond inlines into one of the branches because the predicate
        # is a constant.
        gm = make_fx(torch.func.functionalize(f))(*example_inputs)
        self.assertExpectedInline(
            gm.code.strip(),
            """\
def forward(self, x_1):
    view = torch.ops.aten.view.default(x_1, [4, 5])
    add = torch.ops.aten.add.Tensor(view, 1);  view = None
    view_1 = torch.ops.aten.view.default(add, [4, 5]);  add = None
    view_2 = torch.ops.aten.view.default(view_1, [4, 5])
    sin = torch.ops.aten.sin.default(view_2);  view_2 = None
    sum_1 = torch.ops.aten.sum.default(sin);  sin = None
    copy_ = torch.ops.aten.copy_.default(x_1, view_1);  x_1 = view_1 = copy_ = None
    return sum_1""",
        )

        # torch.cond triggers the check of the branches because the predicate
        # is a SymBool.
        with self.assertRaisesRegex(
            UnsupportedAliasMutationException, "One of torch.cond branch"
        ):
            make_fx(torch.func.functionalize(f), tracing_mode="symbolic")(
                *example_inputs
            )

    # https://github.com/pytorch/pytorch/issues/126988
    def test_cond_functionalized_input_mutation_on_false_branch(self):
        def true_fn(x):
            return x.sin().sum()

        def false_fn(x):
            view_x = x.view(x.shape)
            view_x.add_(1)
            return view_x.cos().sum()

        def f(x):
            pred = x.shape[0] == 4
            return cond(pred, true_fn, false_fn, [x])

        example_inputs = (torch.ones(5, 5),)
        gm = make_fx(torch.func.functionalize(f))(*example_inputs)
        # torch.cond inlines into one of the branches because the predicate
        # is a constant.
        self.assertExpectedInline(
            gm.code.strip(),
            """\
def forward(self, x_1):
    view = torch.ops.aten.view.default(x_1, [5, 5])
    add = torch.ops.aten.add.Tensor(view, 1);  view = None
    view_1 = torch.ops.aten.view.default(add, [5, 5]);  add = None
    view_2 = torch.ops.aten.view.default(view_1, [5, 5])
    cos = torch.ops.aten.cos.default(view_2);  view_2 = None
    sum_1 = torch.ops.aten.sum.default(cos);  cos = None
    copy_ = torch.ops.aten.copy_.default(x_1, view_1);  x_1 = view_1 = copy_ = None
    return sum_1""",
        )

        # torch.cond triggers the check of the branches because the predicate
        # is a SymBool.
        with self.assertRaisesRegex(
            UnsupportedAliasMutationException, "One of torch.cond branch"
        ):
            make_fx(torch.func.functionalize(f), tracing_mode="symbolic")(
                *example_inputs
            )

    # https://github.com/pytorch/pytorch/issues/126988
    def test_cond_functionalized_output_alias_input(self):
        def true_fn(x):
            return x

        def false_fn(x):
            view_x = x.view(x.shape)
            return view_x

        def f(x):
            pred = x.shape[0] == 4
            return cond(pred, true_fn, false_fn, [x])

        example_inputs = (torch.ones(5, 5),)
        gm = make_fx(torch.func.functionalize(f))(*example_inputs)
        # torch.cond inlines into one of the branches because the predicate
        # is a constant.
        self.assertExpectedInline(
            gm.code.strip(),
            """\
def forward(self, x_1):
    view = torch.ops.aten.view.default(x_1, [5, 5]);  x_1 = None
    return view""",
        )

        # torch.cond triggers the check of the branches because the predicate
        # is a SymBool.
        with self.assertRaisesRegex(
            UnsupportedAliasMutationException, "One of torch.cond branch"
        ):
            make_fx(torch.func.functionalize(f), tracing_mode="symbolic")(
                *example_inputs
            )

    # https://github.com/pytorch/pytorch/issues/126988
    def test_cond_functionalized_nested_input_mutation(self):
        def true_true_fn(x):
            x.add_(4)
            return x.sin().max()

        def true_false_fn(x):
            return x.cos().min()

        def true_fn(x):
            pred = x.shape[0] == 1
            return cond(pred, true_true_fn, true_false_fn, [x])

        def false_fn(x):
            return x.sum()

        def f(x):
            pred = x.shape[0] == 1
            return cond(pred, true_fn, false_fn, [x])

        example_inputs = (torch.ones(4, 5),)
        with self.assertRaisesRegex(
            UnsupportedAliasMutationException, "One of torch.cond branch"
        ):
            make_fx(torch.func.functionalize(f), tracing_mode="symbolic")(
                *example_inputs
            )

    # https://github.com/pytorch/pytorch/issues/126988
    def test_cond_functionalized_nested_input_mutation_with_aot_func(self):
        def true_true_fn(x):
            x.add_(4)
            return x.sin().max()

        def true_false_fn(x):
            return x.cos().min()

        def true_fn(x):
            pred = x.shape[0] == 1
            return cond(pred, true_true_fn, true_false_fn, [x])

        def false_fn(x):
            return x.sum()

        def f(x):
            pred = x.shape[0] == 1
            return cond(pred, true_fn, false_fn, [x])

        example_input = torch.ones(4, 5)
        try:
            example_input_func = to_fun_old(example_input)
            torch._enable_functionalization(reapply_views=False)
            f(example_input_func)

            with self.assertRaisesRegex(
                UnsupportedAliasMutationException, "One of torch.cond branch"
            ):
                make_fx(f, tracing_mode="symbolic")(example_input_func)
        finally:
            torch._disable_functionalization()

        def f_wrapper(func):
            @functools.wraps(func)
            def wrapper(*args, **kwargs):
                torch._enable_functionalization(reapply_views=False)
                try:
                    return func(*args, **kwargs)
                finally:
                    torch._disable_functionalization()

            return wrapper

        with self.assertRaisesRegex(
            UnsupportedAliasMutationException, "One of torch.cond branch"
        ):
            make_fx(f_wrapper(f), tracing_mode="symbolic")(example_input_func)

    # https://github.com/pytorch/pytorch/issues/126988
    @xfailIfTorchDynamo
    def test_cond_functionalized_input_aliasing_with_aot_func(self):
        def true_fn(x):
            return x

        def false_fn(x):
            view_x = x.view(x.shape)
            return view_x

        def f(x):
            pred = x.sum() > 0
            return cond(pred, true_fn, false_fn, [x])

        example_input = torch.ones(5, 5)
        try:
            example_input_func = to_fun_old(example_input)
            torch._enable_functionalization(reapply_views=False)
            with self.assertRaisesRegex(
                UnsupportedAliasMutationException,
                "One of torch.cond branch might be aliasing",
            ):
                f(example_input_func)
        finally:
            torch._disable_functionalization()

        def f_wrapper(func):
            @functools.wraps(func)
            def wrapper(*args, **kwargs):
                torch._enable_functionalization(reapply_views=False)
                try:
                    func_args = pytree.tree_map(
                        lambda x: torch._to_functional_tensor(x)
                        if isinstance(x, torch.Tensor)
                        else x,
                        args,
                    )
                    func_kwargs = pytree.tree_map(
                        lambda x: torch._to_functional_tensor(x)
                        if isinstance(x, torch.Tensor)
                        else x,
                        kwargs,
                    )
                    return func(*func_args, **func_kwargs)
                finally:
                    torch._disable_functionalization()

            return wrapper

        with self.assertRaisesRegex(
            UnsupportedAliasMutationException,
            "One of torch.cond branch might be aliasing",
        ):
            make_fx(f_wrapper(f), tracing_mode="symbolic")(example_input)

    def test_cond_functionalized_aot_func_check_functional(self):
        def true_fn(x):
            return x.cos()

        def false_fn(x):
            y = x.sin()
            y.add_(5)
            return y

        def f(x):
            pred = x.shape[0] == 4
            return cond(pred, true_fn, false_fn, [x])

        example_input = torch.ones(5, 5)

        def f_wrapper(func):
            @functools.wraps(func)
            def wrapper(*args, **kwargs):
                torch._enable_functionalization(reapply_views=False)
                try:
                    func_args = pytree.tree_map(
                        lambda x: to_fun_old(x) if isinstance(x, torch.Tensor) else x,
                        args,
                    )
                    func_kwargs = pytree.tree_map(
                        lambda x: to_fun_old(x) if isinstance(x, torch.Tensor) else x,
                        kwargs,
                    )
                    return pytree.tree_map(
                        from_fun_old, func(*func_args, **func_kwargs)
                    )
                finally:
                    torch._disable_functionalization()

            return wrapper

        result_gm = make_fx(f_wrapper(f), tracing_mode="symbolic")(example_input)
        for node in result_gm.true_graph_0.graph.nodes:
            if node.op == "call_function":
                self.assertTrue(not node.target._schema.is_mutable)

        for node in result_gm.false_graph_0.graph.nodes:
            if node.op == "call_function":
                self.assertTrue(not node.target._schema.is_mutable)

        self.assertEqual(result_gm(torch.ones(5, 5)), f(torch.ones(5, 5)))

    def test_cond_nested_traced_other_inputs(self):
        def true_nested(y):
            return y * y

        def false_nested(y):
            return y + y

        def true_fn(k, pred2):
            z = cond(pred2, true_nested, false_nested, [k])
            return torch.add(torch.tensor([0.25, 0.25]), z)

        def false_fn(k, _):
            return k.cos()

        def f(k, pred, pred2):
            return cond(pred, true_fn, false_fn, [k, pred2])

        x = torch.tensor([0.5, 0.5])
        graph = make_fx(f)(x, torch.tensor(False), torch.tensor(False))

        a = torch.tensor([1.0, 1.0])
        result_true_true = graph.forward(a, torch.tensor(True), torch.tensor(True))
        self.assertEqual(result_true_true, (a * a) + torch.tensor([0.25, 0.25]))

        b = torch.tensor([2.0, 2.0])
        result_true_true = graph.forward(b, torch.tensor(True), torch.tensor(True))
        self.assertEqual(result_true_true, (b * b) + torch.tensor([0.25, 0.25]))

    def test_cond_nested_traced_multi(self):
        def true_a(y):
            return y * y

        def false_a(y):
            return y + y

        def true_b(y, z):
            return y + z

        def false_b(y, z):
            return y * z

        def f(x, pred, pred2):
            a_out = cond(pred, true_a, false_a, [x])
            b_out = cond(pred2, true_b, false_b, [x, x])
            return a_out + b_out

        x = torch.randn(4)
        graph = make_fx(f)(x, torch.tensor(False), torch.tensor(False))

        self.assertExpectedInline(
            graph.code.strip(),
            """\
def forward(self, x_1, pred_1, pred2_1):
    true_graph_0 = self.true_graph_0
    false_graph_0 = self.false_graph_0
    cond = torch.ops.higher_order.cond(pred_1, true_graph_0, false_graph_0, [x_1]);  pred_1 = true_graph_0 = false_graph_0 = None
    getitem = cond[0];  cond = None
    true_graph_1 = self.true_graph_1
    false_graph_1 = self.false_graph_1
    cond_1 = torch.ops.higher_order.cond(pred2_1, true_graph_1, false_graph_1, [x_1]);  pred2_1 = true_graph_1 = false_graph_1 = x_1 = None
    getitem_1 = cond_1[0];  cond_1 = None
    add = torch.ops.aten.add.Tensor(getitem, getitem_1);  getitem = getitem_1 = None
    return add""",  # noqa: B950
        )
        self.assertExpectedInline(
            graph.true_graph_0.code.strip(),
            """\
def forward(self, arg0_1):
    mul = torch.ops.aten.mul.Tensor(arg0_1, arg0_1);  arg0_1 = None
    return (mul,)""",
        )

    def test_raise_error_on_mismatch_type_size(self):
        def true_fn(x):
            return x.sin()

        def false_fn(x):
            return (x, x)

        def f(x, y):
            return cond(y, true_fn, false_fn, [x])

        x = torch.randn(4)
        with self.assertRaisesRegex(
            torch._dynamo.exc.UncapturedHigherOrderOpError,
            "Expected true_fn_output and false_fn_output to have same number of outputs but got",
        ):
            make_fx(f)(x, torch.tensor(False))

    def test_raise_error_on_mismatch_tensor_size(self):
        def true_fn(x):
            return x.sin()

        def false_fn(x):
            return torch.zeros([10, 10])

        def f(x, y):
            return cond(y, true_fn, false_fn, [x])

        x = torch.randn(4)
        with self.assertRaisesRegex(
            torch._dynamo.exc.UncapturedHigherOrderOpError,
            "Expected true_fn_output and false_fn_output to have same metadata but found",
        ):
            make_fx(f)(x, torch.tensor(False))

    def test_cond_traced_not_nested_fake_tensor(self):
        def true_fn(x):
            return x.sin()

        def false_fn(x):
            return x.cos()

        def f(x, y):
            return cond(y, true_fn, false_fn, [x])

        x = torch.randn(4)
        graph = make_fx(f, tracing_mode="fake")(x, torch.tensor(False))
        result_true = graph.forward(x, torch.tensor(True))
        result_false = graph.forward(x, torch.tensor(False))
        self.assertFalse(torch.allclose(result_true, result_false))
        self.assertEqual(result_true, torch.sin(x))
        self.assertEqual(result_false, torch.cos(x))

    def test_cond_nested_traced_fake_tensor(self):
        def true_nested(y):
            return y * y

        def false_nested(y):
            return y + y

        def true_fn(x, pred2):
            z = cond(pred2, true_nested, false_nested, [x])
            return x + z

        def false_fn(x, _):
            return x.cos()

        def f(x, pred, pred2):
            return cond(pred, true_fn, false_fn, [x, pred2])

        x = torch.randn(4)
        graph = make_fx(f, tracing_mode="fake")(
            x, torch.tensor(False), torch.tensor(False)
        )

        result_true_true = graph.forward(
            x, torch.tensor(True), torch.tensor(True)
        )  # True + True -> x * x
        result_true_false = graph.forward(
            x, torch.tensor(True), torch.tensor(False)
        )  # True + True -> x + x
        result_false_true = graph.forward(
            x, torch.tensor(False), torch.tensor(True)
        )  # False + either -> cos
        result_false_false = graph.forward(
            x, torch.tensor(False), torch.tensor(False)
        )  # False + either -> cos

        self.assertNotEqual(result_true_true, result_true_false)
        self.assertFalse(torch.allclose(result_false_true, result_true_true))

        self.assertEqual(result_false_true, result_false_false)

        self.assertEqual(result_true_true, (x * x) + x)
        self.assertEqual(result_true_false, x + x + x)

        self.assertEqual(result_false_true, torch.cos(x))

    def test_cond_nested_traced_other_inputs_fake_tensor(self):
        def true_nested(y):
            return y * y

        def false_nested(y):
            return y + y

        def true_fn(k, pred2):
            z = cond(pred2, true_nested, false_nested, [k])
            return torch.add(torch.tensor([0.25, 0.25]), z)

        def false_fn(k, _):
            return k.cos()

        def f(k, pred, pred2):
            return cond(pred, true_fn, false_fn, [k, pred2])

        x = torch.tensor([0.5, 0.5])
        graph = make_fx(f, tracing_mode="fake")(
            x, torch.tensor(False), torch.tensor(False)
        )

        a = torch.tensor([1.0, 1.0])
        result_true_true = graph.forward(a, torch.tensor(True), torch.tensor(True))
        self.assertEqual(result_true_true, (a * a) + torch.tensor([0.25, 0.25]))

        b = torch.tensor([2.0, 2.0])
        result_true_true = graph.forward(b, torch.tensor(True), torch.tensor(True))
        self.assertEqual(result_true_true, (b * b) + torch.tensor([0.25, 0.25]))

    def test_cond_nested_traced_multi_fake_tensor(self):
        def true_a(y):
            return y * y

        def false_a(y):
            return y + y

        def true_b(y, z):
            return y + z

        def false_b(y, z):
            return y * z

        def f(x, pred, pred2):
            a_out = cond(pred, true_a, false_a, [x])
            b_out = cond(pred2, true_b, false_b, [x, x])
            return a_out + b_out

        x = torch.randn(4)
        graph = make_fx(f, tracing_mode="fake")(
            x, torch.tensor(False), torch.tensor(False)
        )

        self.assertExpectedInline(
            graph.code.strip(),
            """\
def forward(self, x_1, pred_1, pred2_1):
    true_graph_0 = self.true_graph_0
    false_graph_0 = self.false_graph_0
    cond = torch.ops.higher_order.cond(pred_1, true_graph_0, false_graph_0, [x_1]);  pred_1 = true_graph_0 = false_graph_0 = None
    getitem = cond[0];  cond = None
    true_graph_1 = self.true_graph_1
    false_graph_1 = self.false_graph_1
    cond_1 = torch.ops.higher_order.cond(pred2_1, true_graph_1, false_graph_1, [x_1]);  pred2_1 = true_graph_1 = false_graph_1 = x_1 = None
    getitem_1 = cond_1[0];  cond_1 = None
    add = torch.ops.aten.add.Tensor(getitem, getitem_1);  getitem = getitem_1 = None
    return add""",  # noqa: B950
        )
        self.assertExpectedInline(
            graph.true_graph_0.code.strip(),
            """\
def forward(self, arg0_1):
    mul = torch.ops.aten.mul.Tensor(arg0_1, arg0_1);  arg0_1 = None
    return (mul,)""",
        )

    def test_raise_error_on_mismatch_type_size_fake_tensor(self):
        def true_fn(x):
            return x.sin()

        def false_fn(x):
            return (x, x)

        def f(x, y):
            return cond(y, true_fn, false_fn, [x])

        x = torch.randn(4)
        with self.assertRaisesRegex(
            torch._dynamo.exc.UncapturedHigherOrderOpError,
            "Expected true_fn_output and false_fn_output to have same number of outputs but got",
        ):
            make_fx(f, tracing_mode="fake")(x, torch.tensor(False))

    def test_raise_error_on_mismatch_tensor_size_fake_tensor(self):
        def true_fn(x):
            return x.sin()

        def false_fn(x):
            return torch.zeros([10, 10])

        def f(x, y):
            return cond(y, true_fn, false_fn, [x])

        x = torch.randn(4)
        with self.assertRaisesRegex(
            torch._dynamo.exc.UncapturedHigherOrderOpError,
            "Expected true_fn_output and false_fn_output to have same metadata but found",
        ):
            make_fx(f, tracing_mode="fake")(x, torch.tensor(False))

    def check_map_count(self, gm, op_count):
        i = 0
        for m in gm.modules():
            for node in m.graph.nodes:
                if (
                    node.op == "call_function"
                    and node.target == torch.ops.higher_order.map_impl
                ):
                    i += 1
        self.assertEqual(i, op_count)

    def test_tracing_map_real(self):
        def f(x, y):
            return x + y

        def g(xs, y):
            return control_flow.map(f, xs, y)

        gm = make_fx(g, tracing_mode="real")(torch.ones(3, 2, 2), torch.ones(2))
        x = torch.randn(3, 2, 2)
        y = torch.randn(2)
        res = gm(x, y)
        self.assertEqual(res, g(x, y))
        self.check_map_count(gm, 1)

    def test_tracing_map_symbolic_simple(self):
        def f(x, y):
            return x + y

        def g(xs, y):
            return control_flow.map(f, xs, y)

        gm = make_fx(g, tracing_mode="symbolic")(torch.ones(3, 2, 4), torch.ones(4))
        x = torch.randn(3, 2, 2)
        y = torch.randn(2)
        res = gm(x, y)
        self.assertEqual(res, g(x, y))
        self.check_map_count(gm, 1)

    def test_tracing_map_symbolic_list(self):
        def f(x, y):
            return [x[0][0] + y, x[1] * y]

        def g(xs, y, z):
            out = control_flow.map(f, xs, y)
            return out[0] + z, out[1] * z

        example_x = [[torch.ones(3, 4, 5)], torch.ones(3, 4, 5)]
        gm = make_fx(g, tracing_mode="symbolic")(
            example_x, torch.ones(5), torch.ones(5)
        )
        x = [[torch.randn(4, 5, 6)], torch.ones(4, 5, 6)]
        y = torch.randn(6)
        z = torch.ones(6)
        res = gm(x, y, z)
        self.assertEqual(res, g(x, y, z))
        self.check_map_count(gm, 1)

    def test_tracing_map_symbolic_dict(self):
        def f(x, y):
            return {"d": x["b"]["a"] + y, "e": x["c"] * y}

        def g(xs, y, z):
            out = control_flow.map(f, xs, y)
            return {"f": out["d"] + z, "g": out["e"] * z}

        example_x = {"b": {"a": torch.ones(3, 4, 5)}, "c": torch.ones(3, 4, 5)}
        gm = make_fx(g, tracing_mode="symbolic")(
            example_x, torch.ones(5), torch.ones(5)
        )
        x = {"b": {"a": torch.randn(4, 5, 6)}, "c": torch.ones(4, 5, 6)}
        y = torch.randn(6)
        z = torch.ones(6)
        res = gm(x, y, z)
        self.assertEqual(res, g(x, y, z))
        self.check_map_count(gm, 1)

    def test_tracing_map_autograd_symbolic_simple(self):
        def f(x, y):
            return x + y

        def g(xs, y):
            out = control_flow.map(f, xs, y)
            return torch.autograd.grad(out, (xs, y), torch.ones_like(out))

        gm = make_fx(g, tracing_mode="symbolic")(
            torch.ones(3, 4, 5, requires_grad=True), torch.ones(5, requires_grad=True)
        )
        x = torch.randn(4, 5, 6, requires_grad=True)
        y = torch.randn(6, requires_grad=True)
        res = gm(x, y)
        self.assertEqual(res, g(x, y))
        self.check_map_count(gm, 2)

    def test_tracing_map_autograd_symbolic_list(self):
        import torch.utils._pytree as pytree

        def f(x, y):
            return [x[0].cos() + y.sin(), x[1].sin() * y.cos()]

        def g(xs, y):
            out = control_flow.map(f, xs, y)
            flat_out = pytree.tree_leaves(out)
            flat_inp = pytree.tree_leaves((xs, y))
            requires_grad_inp = [inp for inp in flat_inp if inp.requires_grad]
            return torch.autograd.grad(
                flat_out, requires_grad_inp, [torch.ones_like(out) for out in flat_out]
            )

        gm = make_fx(g, tracing_mode="symbolic")(
            [torch.ones(3, 4, 5), torch.ones(3, 4, 5, requires_grad=True)],
            torch.ones(5, requires_grad=True),
        )
        x = [torch.randn(4, 5, 6), torch.ones(4, 5, 6, requires_grad=True)]
        y = torch.randn(6, requires_grad=True)
        res = gm(x, y)
        self.assertEqual(res, g(x, y))
        self.check_map_count(gm, 2)

    def test_tracing_map_autograd_symbolic_dict(self):
        def f(x, y):
            return [x["a"] + y, x["b"] * y]

        def g(xs, y):
            out = control_flow.map(f, xs, y)
            flat_out = pytree.tree_leaves(out)
            flat_inp = pytree.tree_leaves((xs, y))
            requires_grad_inp = [inp for inp in flat_inp if inp.requires_grad]
            return torch.autograd.grad(
                flat_out, requires_grad_inp, [torch.ones_like(out) for out in flat_out]
            )

        traced_x = {
            "a": torch.ones(3, 4, 5, requires_grad=True),
            "b": torch.ones(3, 4, 5, requires_grad=True),
        }
        gm = make_fx(g, tracing_mode="symbolic")(
            traced_x, torch.ones(5, requires_grad=True)
        )
        x = {
            "a": torch.randn(4, 5, 6, requires_grad=True),
            "b": torch.ones(4, 5, 6, requires_grad=True),
        }
        y = torch.randn(6, requires_grad=True)
        res = gm(x, y)
        self.assertEqual(res, g(x, y))
        self.check_map_count(gm, 2)

    def test_tracing_map_autograd_aot_functionalized(self):
        def inner(x, y):
            z = x - 1
            z.add_(1)
            return z * y

        def f(xs, y):
            res = control_flow.map(inner, xs, y)
            grads = torch.autograd.grad(res, (xs, y), torch.ones_like(res))
            return grads

        def f_wrapper(func):
            @functools.wraps(func)
            def wrapper(*args, **kwargs):
                torch._enable_functionalization(reapply_views=False)
                try:
                    return pytree.tree_map(from_fun_old, func(*args, **kwargs))
                finally:
                    torch._disable_functionalization()

            return wrapper

        example_inputs = (
            torch.ones(3, 2, 4, requires_grad=True),
            torch.ones(2, 4, requires_grad=True),
        )
        gm = make_fx(f, tracing_mode="symbolic")(*example_inputs)
        fgm = make_fx(f_wrapper(f), tracing_mode="symbolic")(*example_inputs)
        xs = torch.ones(3, 4, 5, requires_grad=True)
        y = torch.ones(4, 5, requires_grad=True)

        self.assertEqual(gm(xs, y), f(xs, y))

        def count_mutable(gm):
            c = 0
            for node in gm.graph.nodes:
                if node.op == "call_function":
                    if node.target == torch.ops.higher_order.map_impl:
                        c += count_mutable(getattr(gm, str(node.args[0])))
                    elif schema := getattr(node.target, "_schema", None):
                        c += int(schema.is_mutable)
            return c

        self.assertEqual(count_mutable(fgm), 0)
        # One for forward, one for recomputation logic in backward
        self.assertEqual(count_mutable(gm), 2)

    def test_map_functionalized(self):
        def map_fn(x, y):
            z = x + y
            z.add_(4)
            return z

        def f(xs, y):
            return control_flow.map(map_fn, xs, y)

        example_inputs = (torch.ones(3, 2, 4), torch.ones(4))
        functional_f = torch.func.functionalize(f)
        self.assertEqual(functional_f(*example_inputs), f(*example_inputs))

        gm = make_fx(torch.func.functionalize(f))(*example_inputs)
        self.assertEqual(gm(*example_inputs), f(*example_inputs))

        gm = make_fx(torch.func.functionalize(f), tracing_mode="symbolic")(
            *example_inputs
        )
        self.assertEqual(gm(*example_inputs), f(*example_inputs))

        for node in gm.body_graph_0.graph.nodes:
            if node.op == "call_function":
                self.assertTrue(not node.target._schema.is_mutable)
        self.check_map_count(gm, 1)

    def test_map_functionalized_aot_func(self):
        def map_fn(x, y):
            z = x + y
            z.add_(4)
            return z

        def f(xs, y):
            return control_flow.map(map_fn, xs, y)

        def f_wrapper(func):
            @functools.wraps(func)
            def wrapper(*args, **kwargs):
                torch._enable_functionalization(reapply_views=False)
                try:
                    return pytree.tree_map(from_fun_old, func(*args, **kwargs))
                finally:
                    torch._disable_functionalization()

            return wrapper

        example_inputs = (torch.ones(3, 2, 4), torch.ones(4))

        gm = make_fx(f_wrapper(f))(*example_inputs)

        for node in gm.body_graph_0.graph.nodes:
            if node.op == "call_function":
                self.assertTrue(not node.target._schema.is_mutable)

        self.assertEqual(gm(*example_inputs), f(*example_inputs))

    # https://github.com/pytorch/pytorch/issues/126988
    @xfailIfTorchDynamo
    def test_map_functionalized_arg_mutation(self):
        def map_fn(x, y):
            y.add_(4)
            return x + y

        def f(xs, y):
            return control_flow.map(map_fn, xs, y)

        example_inputs = (torch.ones(3, 2, 4), torch.ones(4))
        functional_f = torch.func.functionalize(f)
        with self.assertRaisesRegex(
            UnsupportedAliasMutationException, "torch.map is mutating the input!"
        ):
            functional_f(*example_inputs)

    # https://github.com/pytorch/pytorch/issues/126988
    @xfailIfTorchDynamo
    def test_map_functionalized_elem_mutation(self):
        def map_fn(x, y):
            x.add_(4)
            return x + y

        def f(xs, y):
            return control_flow.map(map_fn, xs, y)

        example_inputs = (torch.ones(3, 2, 4), torch.ones(4))
        functional_f = torch.func.functionalize(f)
        with self.assertRaisesRegex(
            UnsupportedAliasMutationException, "torch.map is mutating the input!"
        ):
            functional_f(*example_inputs)

    def test_cond_autograd_backward(self):
        def true_fn(x):
            return x.cos()

        def false_fn(x):
            return x.sin()

        def f(x, y):
            return control_flow.cond(x.shape[0] > 4, true_fn, false_fn, [y])

        example_inputs = (
            torch.ones(3, 2, 4, requires_grad=True),
            torch.ones(4, requires_grad=True),
        )
        f(*example_inputs).sum().backward()

        # Ensure no error is thrown when not running backward
        res = f(*example_inputs)

        # Ensure no error is thrown when not running backward
        res_compiled = torch.compile(f)(*example_inputs)
        self.assertEqual(res, res_compiled)

    # https://github.com/pytorch/pytorch/issues/126988
    @xfailIfTorchDynamo
    def test_map_functionalized_elem_alias(self):
        def map_fn(x):
            x.view(x.shape)
            return x

        def f(xs):
            return control_flow.map(map_fn, xs)

        example_inputs = (torch.ones(3, 2, 4),)
        functional_f = torch.func.functionalize(f)
        with self.assertRaisesRegex(
            UnsupportedAliasMutationException, "torch.map is aliasing the input!"
        ):
            functional_f(*example_inputs)

    def test_nested_map_cond_real(self):
        def true_fn(x, y):
            return x * y

        def false_fn(x, y):
            return x + y

        def f(x, pred, y):
            return cond(pred, true_fn, false_fn, [x, y])

        def g(pred, xs, y):
            return control_flow.map(f, xs, pred, y)

        gm = make_fx(g, tracing_mode="real")(
            torch.tensor(True), torch.ones(3, 2, 4), torch.ones(4)
        )
        pred = torch.tensor(False)
        x = torch.randn(3, 2, 4)
        y = torch.randn(4)
        res = gm(pred, x, y)
        self.assertEqual(res, g(pred, x, y))
        self.check_map_count(gm, 1)

    def test_nested_map_cond_symbolic(self):
        def true_fn(x, y):
            return x * y

        def false_fn(x, y):
            return x + y

        def f(x, pred, y):
            return cond(pred, true_fn, false_fn, [x, y])

        def g(pred, xs, y):
            return control_flow.map(f, xs, pred, y)

        gm = make_fx(g, tracing_mode="symbolic")(
            torch.tensor(True), torch.ones(3, 2, 4), torch.ones(4)
        )
        pred = torch.tensor(False)
        x = torch.randn(3, 2, 2)
        y = torch.randn(2)
        res = gm(pred, x, y)
        self.assertEqual(res, g(pred, x, y))
        self.check_map_count(gm, 1)

    def test_nested_cond_map_cond_symbolic(self):
        def true_fn(x, y):
            return x * y

        def false_fn(x, y):
            return x + y

        def f(x, pred, y):
            return cond(pred, true_fn, false_fn, [x, y])

        def g(pred, xs, y):
            return control_flow.map(f, xs, pred, y)

        def main_true_fn(pred, xs, y):
            return g(pred, xs, y) * 2

        def main_false_fn(pred, xs, y):
            return g(pred, xs, y) + 1

        def main(p, pred, xs, y):
            return cond(p, main_true_fn, main_false_fn, [pred, xs, y])

        gm = make_fx(main, tracing_mode="symbolic")(
            torch.tensor(True), torch.tensor(True), torch.ones(3, 2, 4), torch.ones(4)
        )
        p = torch.tensor(False)
        pred = torch.tensor(False)
        xs = torch.randn(3, 2, 2)
        y = torch.randn(2)
        res = gm(p, pred, xs, y)
        self.assertEqual(res, main(p, pred, xs, y))
        self.check_map_count(gm, 2)

    def test_cond_with_sym_pred(self):
        def true_fn(x):
            return x + x

        def false_fn(x):
            return x * x

        def foo(x):
            return cond(x.shape[0] == 4, true_fn, false_fn, [x])

        gm = make_fx(foo, tracing_mode="symbolic")(torch.ones(3, 2, 1))
        # The symbols in make_fx's shape_env should not be specialized.
        self.assertEqual(len(gm.shape_env.guards), 0)

        self.assertExpectedInline(
            gm.code.strip(),
            """\
def forward(self, x_1):
    sym_size_int = torch.ops.aten.sym_size.int(x_1, 0)
    eq = sym_size_int == 4
    sym_size_int_1 = torch.ops.aten.sym_size.int(x_1, 1)
    true_graph_0 = self.true_graph_0
    false_graph_0 = self.false_graph_0
    cond = torch.ops.higher_order.cond(eq, true_graph_0, false_graph_0, [x_1, sym_size_int, sym_size_int_1]);  eq = true_graph_0 = false_graph_0 = x_1 = sym_size_int = sym_size_int_1 = None
    getitem = cond[0];  cond = None
    return getitem""",  # noqa: B950
        )

        # We expect the traced graph module to work even if input size changes.
        x = torch.ones(4, 3, 2)
        self.assertEqual(gm(x), true_fn(x))
        self.assertEqual(foo(x), true_fn(x))

    def test_cond_with_unbacked_sym_pred(self):
        def foo(x):
            def true_fn(x):
                return x + x

            def false_fn(x):
                return x * x

            az = x.nonzero()
            return cond(az.shape[0] > 3, true_fn, false_fn, (x,))

        gm = make_fx(foo, tracing_mode="symbolic")(torch.randn(7))
        self.assertExpectedInline(
            gm.code.strip(),
            """\
def forward(self, x_1):
    nonzero = torch.ops.aten.nonzero.default(x_1)
    sym_size_int = torch.ops.aten.sym_size.int(nonzero, 0);  nonzero = None
    gt = sym_size_int > 3;  sym_size_int = None
    sym_size_int_1 = torch.ops.aten.sym_size.int(x_1, 0)
    true_graph_0 = self.true_graph_0
    false_graph_0 = self.false_graph_0
    cond = torch.ops.higher_order.cond(gt, true_graph_0, false_graph_0, [x_1, sym_size_int_1]);  gt = true_graph_0 = false_graph_0 = x_1 = sym_size_int_1 = None
    getitem = cond[0];  cond = None
    return getitem""",  # noqa: B950
        )

    def _check_closure_correctly_lifted(self, f, *, args, exp_res, exp_arg_num):
        assert isinstance(args, (tuple, list))
        self.assertEqual(f(*args), exp_res)
        gm = make_fx(f)(*args)
        self.assertEqual(gm(*args), exp_res)

        def cnt_placeholder(gm):
            return len([node for node in gm.graph.nodes if node.op == "placeholder"])

        placeholder_cnts = [cnt_placeholder(mod) for mod in gm.children()]
        self.assertTrue(all(cnt == exp_arg_num for cnt in placeholder_cnts))

    def _check_closure_correctly_lifted_with_mutation(
        self, f, closures_to_be_mutated, *, args, exp_arg_num
    ):
        exp_res = f(*args)
        self._check_closure_correctly_lifted(
            f, args=args, exp_res=exp_res, exp_arg_num=exp_arg_num
        )

        for closure in closures_to_be_mutated:
            closure.add(-1)
        new_exp_res = f(*args)

        self._check_closure_correctly_lifted(
            f, args=args, exp_res=new_exp_res, exp_arg_num=exp_arg_num
        )

    def test_cond_with_tensor_closure(self):
        a = torch.ones(2, 3)
        b = torch.ones(2, 3) + 1

        def true_fn(x):
            return x + a

        def false_fn(x):
            return x + b

        def foo(x):
            return cond(x.shape[0] == 4, true_fn, false_fn, [x])

        # expected branches takes [x, a, b] as input
        inp = torch.randn(2, 3)
        self._check_closure_correctly_lifted_with_mutation(
            foo, (a, b), args=(inp,), exp_arg_num=3
        )

    def test_cond_with_tensor_closure_graph_module(self):
        a = torch.ones(2, 3)
        b = torch.ones(2, 3) + 1

        def true_fn(x):
            return x + a

        def false_fn(x):
            return x + b

        def foo(x):
            return cond(x.shape[0] == 4, true_fn, false_fn, [x])

        # expected branches takes [x, a, b] as input
        inp = torch.randn(2, 3)

        gm = make_fx(foo, tracing_mode="symbolic", _allow_non_fake_inputs=True)(inp)

        self.assertExpectedInline(
            gm.code.strip(),
            """\
def forward(self, x_1):
    sym_size_int = torch.ops.aten.sym_size.int(x_1, 0)
    eq = sym_size_int == 4
    sym_size_int_1 = torch.ops.aten.sym_size.int(x_1, 1)
    true_graph_0 = self.true_graph_0
    false_graph_0 = self.false_graph_0
    _tensor_constant0 = self._tensor_constant0
    _tensor_constant1 = self._tensor_constant1
    cond = torch.ops.higher_order.cond(eq, true_graph_0, false_graph_0, [x_1, _tensor_constant0, sym_size_int, sym_size_int_1, _tensor_constant1]);  eq = true_graph_0 = false_graph_0 = x_1 = _tensor_constant0 = sym_size_int = sym_size_int_1 = _tensor_constant1 = None
    getitem = cond[0];  cond = None
    return getitem""",  # noqa: B950
        )
        self.assertExpectedInline(
            gm.true_graph_0.code.strip(),
            """\
def forward(self, arg0_1, arg1_1, arg2_1, arg3_1, arg4_1):
    add = torch.ops.aten.add.Tensor(arg0_1, arg1_1);  arg0_1 = arg1_1 = None
    return (add,)""",
        )

    def test_cond_with_module_param_closure(self):
        class Mod(torch.nn.Module):
            def __init__(self) -> None:
                super().__init__()
                self.register_parameter(
                    "param", torch.nn.Parameter(torch.ones(2, 3), requires_grad=False)
                )
                self.buffer = torch.nn.Buffer(torch.ones(2, 3) + 1)

        my_mode = Mod()

        def true_fn(x):
            return x + my_mode.param

        def false_fn(x):
            return x + my_mode.buffer

        def foo(x):
            return cond(x.shape[0] == 4, true_fn, false_fn, [x])

        inp = torch.ones(2, 3)
        # expected both branches takes (x, param, buffer)
        self._check_closure_correctly_lifted_with_mutation(
            foo, (my_mode.param, my_mode.buffer), args=(inp,), exp_arg_num=3
        )

    def test_cond_with_module_python_scalar_closure(self):
        def foo(x):
            a = torch.ones(1, 1)
            b = 1

            def true_fn(x):
                return x + a

            def false_fn(x):
                return x + b

            return cond(x.shape[0] == 4, true_fn, false_fn, [x])

        inp = torch.ones(2, 3)
        res = inp + 1
        # python scalar b is not lifted as input, so both branches take (x, a)
        self._check_closure_correctly_lifted(
            foo, args=(inp,), exp_res=res, exp_arg_num=2
        )

    def test_cond_nested_with_closure(self):
        a = torch.ones(1, 1)
        b = torch.ones(1, 1) + 1

        def inner_true_fn(x):
            return x + a

        def inner_false_fn(x):
            return x + b

        def foo(x):
            def true_fn(x):
                return cond(x.shape[0] == 2, inner_true_fn, inner_false_fn, [x])

            def false_fn(x):
                return cond(x.shape[0] > 4, inner_true_fn, inner_false_fn, [x])

            return cond(x.shape[0] == 4, true_fn, false_fn, [x])

        inp = torch.ones(2, 3)
        # For top-level cond, it take 3 arguments (x, a, b). Dynamo should
        # realize that the nonlocal variables are same for the true and false
        # branches, so it should de-dupe them.
        # For second-level conds, it takes (x, a, b)
        self._check_closure_correctly_lifted_with_mutation(
            foo, (a, b), args=(inp,), exp_arg_num=3
        )

    def test_cond_nested_with_closure_graph_module(self):
        a = torch.ones(1, 1)
        b = torch.ones(1, 1) + 1

        def inner_true_fn(x):
            return x + a

        def inner_false_fn(x):
            return x + b

        def foo(x):
            def true_fn(x):
                return cond(x.shape[0] == 2, inner_true_fn, inner_false_fn, [x])

            def false_fn(x):
                return cond(x.shape[0] > 4, inner_true_fn, inner_false_fn, [x])

            return cond(x.shape[0] == 4, true_fn, false_fn, [x])

    def test_map_unfunc_boolean_tensor_for_nested_map_cond(self):
        def map_fn(pred, x):
            def fn(x, pred):
                return control_flow.cond(pred, lambda x: x * 2, lambda x: x / 2, (x,))

            return control_flow.map(fn, x, pred)

        def f_wrapper(func):
            @functools.wraps(func)
            def wrapper(*args, **kwargs):
                torch._enable_functionalization(reapply_views=False)
                try:
                    func_args = pytree.tree_map(
                        lambda x: to_fun_old(x) if isinstance(x, torch.Tensor) else x,
                        args,
                    )
                    func_kwargs = pytree.tree_map(
                        lambda x: to_fun_old(x) if isinstance(x, torch.Tensor) else x,
                        kwargs,
                    )
                    return pytree.tree_map(
                        from_fun_old, func(*func_args, **func_kwargs)
                    )
                finally:
                    torch._disable_functionalization()

            return wrapper

        gm = make_fx(f_wrapper(map_fn))(
            torch.tensor(True), torch.ones([2, 3], requires_grad=False)
        )
        self.assertExpectedInline(
            gm.code.strip(),
            """\
def forward(self, pred_1, x_1):
    body_graph_0 = self.body_graph_0
    map_impl = torch.ops.higher_order.map_impl(body_graph_0, [x_1], [pred_1]);  body_graph_0 = x_1 = pred_1 = None
    getitem = map_impl[0];  map_impl = None
    return getitem""",
        )
        self.assertExpectedInline(
            gm.body_graph_0.code.strip(),
            """\
def forward(self, arg0_1, arg1_1):
    true_graph_0 = self.true_graph_0
    false_graph_0 = self.false_graph_0
    cond = torch.ops.higher_order.cond(arg1_1, true_graph_0, false_graph_0, [arg0_1]);  arg1_1 = true_graph_0 = false_graph_0 = arg0_1 = None
    getitem = cond[0];  cond = None
    return [getitem]""",  # noqa: B950
        )

    @skipIfCrossRef  # Arg order changes with crossref
    def test_cond_make_fx_preserve_stack_trace_for_nodes_in_subgraph(self):
        def true_fn(x):
            return x + x.cos()

        def false_fn(x):
            return x * x.sin()

        def foo(x):
            return cond(x.shape[0] == 4, true_fn, false_fn, (x,))

        inp = torch.randn([4, 3])
        gm, _ = torch._dynamo.export(foo)(inp)

        def run_with_interpreter(*args):
            with torch.fx.traceback.preserve_node_meta():
                return torch.fx.Interpreter(gm).run(*args)

        new_gm = make_fx(run_with_interpreter)(inp)

        checked_ops = {"add", "mul", "sin", "cos"}
        checked_meta = ["source_fn_stack", "stack_trace"]
        all_source_fns = collect_meta_for_filtered_nodes(gm, checked_ops, checked_meta)
        new_source_fns = collect_meta_for_filtered_nodes(
            new_gm, checked_ops, checked_meta
        )
        self.assertEqual(all_source_fns, new_source_fns)

    @unittest.skipIf(
        TEST_WITH_TORCHDYNAMO,
        "triggers cache limit for foo and changes unique_graphs count.",
    )
    def test_cond_no_dynamo_cache_limit(self):
        torch._dynamo.reset()
        counters = torch._dynamo.utils.counters
        counters.clear()

        def foo(x, true_fn, false_fn):
            return cond(x.sum() < 0, true_fn, false_fn, (x,))

        inp = torch.ones(3, 4)
        exp_out = inp.sin()
        iter_n = torch._dynamo.config.recompile_limit + 1

        # Need functions that cause recompilations
        def get_dummy_fns(str):
            def dummy_cos(x):
                return x.cos() + len(str) - len(str)

            def dummy_sin(x):
                return x.sin() + len(str) - len(str)

            return dummy_cos, dummy_sin

        for i in range(iter_n):
            # we fail guards each iter because `str(i)` is different
            self.assertEqual(foo(inp, *get_dummy_fns(str(i))), exp_out)

        # each iteration captures a cond and a getitem from the tuple output
        self.assertEqual(counters["stats"]["calls_captured"], iter_n * 2)
        self.assertEqual(counters["stats"]["unique_graphs"], iter_n)

    def test_cond_with_consecutive_make_fx_symbolic(self):
        def true_fn(x):
            return x - x.cos()

        def false_fn(x):
            return x + x.sin()

        def foo(x):
            return cond(x.shape[0] == 4, true_fn, false_fn, [x])

        inps = (torch.ones(3, 4), torch.ones(3, 5), torch.ones(5, 4), torch.ones(5, 3))
        for inp in inps:
            gm = make_fx(foo, tracing_mode="symbolic")(torch.ones(3, 4))
            self.assertExpectedInline(
                gm.code.strip(),
                """\
def forward(self, x_1):
    sym_size_int = torch.ops.aten.sym_size.int(x_1, 0)
    eq = sym_size_int == 4
    sym_size_int_1 = torch.ops.aten.sym_size.int(x_1, 1)
    true_graph_0 = self.true_graph_0
    false_graph_0 = self.false_graph_0
    cond = torch.ops.higher_order.cond(eq, true_graph_0, false_graph_0, [x_1, sym_size_int, sym_size_int_1]);  eq = true_graph_0 = false_graph_0 = x_1 = sym_size_int = sym_size_int_1 = None
    getitem = cond[0];  cond = None
    return getitem""",  # noqa: B950
            )

            self.assertExpectedInline(
                gm.true_graph_0.code.strip(),
                """\
def forward(self, arg0_1, arg1_1, arg2_1):
    cos = torch.ops.aten.cos.default(arg0_1)
    sub = torch.ops.aten.sub.Tensor(arg0_1, cos);  arg0_1 = cos = None
    return (sub,)""",
            )

            self.assertExpectedInline(
                gm.false_graph_0.code.strip(),
                """\
def forward(self, arg0_1, arg1_1, arg2_1):
    sin = torch.ops.aten.sin.default(arg0_1)
    add = torch.ops.aten.add.Tensor(arg0_1, sin);  arg0_1 = sin = None
    return (add,)""",
            )

    def _create_test_fns_for_cond(
        self, pred, inner_most_fn, operands, closure_list, nested_level
    ):
        if nested_level == 0:
            if len(closure_list) > 0:

                def true_fn(*operands):
                    return inner_most_fn(*operands) + inner_most_fn(*closure_list)

                def false_fn(*operands):
                    return inner_most_fn(*operands) - inner_most_fn(*closure_list)

            else:

                def true_fn(*operands):
                    return inner_most_fn(*operands)

                def false_fn(*operands):
                    return inner_most_fn(*operands)

            def fn(*operands):
                if len(operands) == 0 and len(closure_list) == 0:
                    return torch.zeros(1)
                return cond(pred, true_fn, false_fn, operands)

            return operands, fn
        else:
            args, inner_fn = self._create_test_fns_for_cond(
                pred <= 0, inner_most_fn, operands, closure_list, nested_level - 1
            )

            def true_fn(*operands):
                return inner_most_fn(*operands) + inner_fn(*args)

            def false_fn(*operands):
                return inner_most_fn(*operands) - inner_fn(*args)

            def fn(*operands):
                if len(operands) == 0 and len(closure_list) == 0:
                    return torch.ones(1)
                return cond(pred, true_fn, false_fn, operands)

            return operands, fn

    def _init_predicate(self, pred_type):
        if pred_type == "bool":
            return True
        elif pred_type == "intTensor":
            return torch.tensor(1)
        elif pred_type == "floatTensor":
            return torch.tensor(1.0)
        elif pred_type == "boolTensor":
            return torch.tensor(False)
        else:
            raise NotImplementedError

    def _init_fn(self, inner_fn_type):
        if inner_fn_type == "function":
            return reduce_func
        elif inner_fn_type == "module":
            return ReduceMod()
        elif inner_fn_type == "object":
            return ReduceObj()
        else:
            raise NotImplementedError

    @parametrize("predType", ["bool", "intTensor", "floatTensor", "boolTensor"])
    @parametrize("innerFnType", ["function", "module", "object"])
    @parametrize("nOperands", [0, 1])
    @parametrize("nClosure", [0, 1])
    @parametrize("nesting", [0, 2])
    def test_cond_tracing_with_valid_inputs(
        self, predType, innerFnType, nOperands, nClosure, nesting
    ):
        pred = self._init_predicate(predType)
        inner_fn = self._init_fn(innerFnType)
        operands = [torch.ones(2, 3) + i for i in range(nOperands)]
        closure = [torch.ones(2, 3) - i for i in range(nClosure)]
        args, fn = self._create_test_fns_for_cond(
            pred, inner_fn, operands, closure, nesting
        )
        eager_res = fn(*args)
        for tracing_mode in ["symbolic", "fake", "real"]:
            # set _allow_non_fake_inputs = True to allow fake prop through closures
            with self.subTest(tracing_mode=tracing_mode):
                gm = make_fx(
                    fn, tracing_mode=tracing_mode, _allow_non_fake_inputs=True
                )(*args)
                self.assertEqual(gm(*args), eager_res)

    @parametrize("predType", ["boolTensor"])
    @parametrize("innerFnType", ["function", "module", "object"])
    @parametrize("nOperands", [1, 2])
    @parametrize("nClosure", [0, 1])
    @parametrize("nesting", [0])
    def test_cond_vmap(self, predType, innerFnType, nOperands, nClosure, nesting):
        pred = self._init_predicate(predType)
        inner_fn = self._init_fn(innerFnType)
        operands = [torch.ones(2, 3) + i for i in range(nOperands)]
        closure = [torch.ones(2, 3) - i for i in range(nClosure)]
        args, fn = self._create_test_fns_for_cond(
            pred, inner_fn, operands, closure, nesting
        )
        eager_res = fn(*args)
        out = torch.vmap(fn)(*args)
        if nClosure == 0:
            self.assertEqual(eager_res, out)
        else:
            self.assertEqual(eager_res, out[0])
            self.assertEqual(eager_res, out[1])

    def test_cond_vmap_simple(self):
        def fn(x):
            return torch.cond(
                pred=torch.tensor([True]),
                true_fn=lambda x: x + 100,
                false_fn=lambda x: x,
                operands=(x,),
            )

        a = torch.arange(15).reshape((3, 5))
        res = torch.vmap(fn, in_dims=(0,))(a)
        self.assertEqual(res.shape, (3, 5))
        self.assertEqual(res, a + 100)

    def test_cond_vmap_multiple_inputs(self):
        def fn(x, y):
            return torch.cond(
                pred=x.sum() < y.sum(),
                true_fn=lambda x, y: x + 100,
                false_fn=lambda x, y: y,
                operands=(x, y),
            )

        a = torch.arange(15).reshape(3, 5)
        b = torch.ones_like(a) + 3
        res = torch.vmap(fn, in_dims=(0, 0))(a, b)
        expected = torch.tensor(
            [[100, 101, 102, 103, 104], [4, 4, 4, 4, 4], [4, 4, 4, 4, 4]]
        )
        self.assertEqual(res.shape, (3, 5))
        self.assertEqual(expected, res)

    def test_cond_vmap_single_input_with_closure(self):
        a = torch.ones((3, 5)) + 3
        c = torch.arange(5)

        def fn(x):
            return torch.cond(
                pred=torch.tensor([True]),
                true_fn=lambda x: x + c,
                false_fn=lambda x: x - c,
                operands=(x,),
            )

        res = torch.vmap(fn, in_dims=(0,))(
            a,
        )
        with unittest.mock.patch("torch._dynamo.config.error_on_recompile", True):
            res = torch.vmap(fn, in_dims=(0,))(
                a,
            )
        self.assertEqual(a + c, res)

    def test_cond_vmap_multiple_args_with_closure(self):
        a = torch.ones((3, 5), dtype=torch.int64) + 3
        b = torch.arange(15).reshape(3, 5)
        c = torch.arange(5)

        def fn(x, y):
            return torch.cond(
                pred=torch.tensor([False]),
                true_fn=lambda x, y: x + c,
                false_fn=lambda x, y: y - c,
                operands=(x, y),
            )

        res = torch.vmap(fn)(a, b)
        self.assertEqual(b - c, res)

    @parametrize("nClosure", [0, 1])
    def test_cond_vmap_multiple_outputs(self, nClosure):
        if nClosure:
            c = torch.ones(5, dtype=torch.int64) + 5

            def fn(x):
                return torch.cond(
                    pred=torch.tensor([True]),
                    true_fn=lambda x: (x + c, x - c),
                    false_fn=lambda x: (x, x),
                    operands=(x,),
                )

        else:

            def fn(x):
                return torch.cond(
                    pred=torch.tensor([True]),
                    true_fn=lambda x: (x + 1, x - 1),
                    false_fn=lambda x: (x, x),
                    operands=(x,),
                )

        a = torch.arange(15).reshape(3, 5)
        res = torch.vmap(fn)(
            a,
        )
        self.assertEqual(len(res), 2)
        if nClosure:
            self.assertEqual(res, (a + c, a - c))
        else:
            self.assertEqual(res, (a + 1, a - 1))

    @parametrize("boolcond", [True, False])
    def test_vmap_vmap(self, boolcond):
        def fn(x):
            return torch.cond(
                pred=torch.tensor([True]) if not boolcond else True,
                true_fn=lambda x: x + 1,
                false_fn=lambda x: x - 1,
                operands=(x,),
            )

        def wrapper(x):
            return torch.vmap(fn)(x)

        a = torch.ones((3, 4, 5))
        res = torch.vmap(wrapper)(a)
        self.assertEqual(res, a + 1)

    def test_cond_trace_set__and_mutate_input(self):
        def f(a, tmp):
            a_view = a.view(-1)
            with torch.no_grad():
                a.set_(tmp)
                a_view.mul_(2)
            return a + tmp

        inp = torch.ones(3, 3, requires_grad=True)
        tmp = torch.ones(3, 3, requires_grad=True)
        # graph break: torch._dynamo.exc.Unsupported: call_function DelayGraphBreakVariable() [TensorVariable()] {}
        # due to set_
        with self.assertRaisesRegex(
            torch._dynamo.exc.UncapturedHigherOrderOpError,
            "Cond doesn't work unless it is captured completely with torch.compile",
        ):
            torch.cond(inp.sum() > 0, f, f, (inp, tmp))

    @skipIfCrossRef  # Arg order changes with crossref
    def test_cond_trace_set__and_mutate_intermediate(self):
        def f(a, tmp):
            a = a.clone()
            a_view = a.view(-1)
            tmp = tmp.clone()
            with torch.no_grad():
                a.set_(tmp)
                a_view.mul_(2)
            return a + tmp

        inp = torch.ones(3, 3, requires_grad=True)
        tmp = torch.ones(3, 3, requires_grad=True)

        class Mod(torch.nn.Module):
            def forward(self, inp: torch.Tensor, tmp: torch.Tensor) -> torch.Tensor:
                return torch.cond(inp.sum() > 0, f, f, (inp, tmp))

        with self.assertRaisesRegex(
            RuntimeError, "cannot mutate tensors with frozen storage"
        ):
            out = torch.compile(Mod(), backend="aot_eager")(inp, tmp)

        with self.assertRaisesRegex(
            RuntimeError, "cannot mutate tensors with frozen storage"
        ):
            out = torch.compile(Mod(), backend="inductor")(inp, tmp)

        from torch._dynamo.testing import EagerAndRecordGraphs

        backend = EagerAndRecordGraphs()
        out = torch.compile(Mod(), backend=backend)(inp, tmp)
        self.assertExpectedInline(
            backend.graphs[0].cond_true_0.code.strip("\n"),
            """\
def forward(self, l_inp_, l_tmp_):
    l_inp__1 = l_inp_
    l_tmp__1 = l_tmp_
    a = l_inp__1.clone();  l_inp__1 = None
    a_view = a.view(-1)
    tmp = l_tmp__1.clone();  l_tmp__1 = None
    _set_grad_enabled = torch._C._set_grad_enabled(False);  _set_grad_enabled = None
    set_ = a.set_(tmp);  set_ = None
    mul_ = a_view.mul_(2);  a_view = mul_ = None
    _set_grad_enabled_1 = torch._C._set_grad_enabled(True);  _set_grad_enabled_1 = None
    add = a + tmp;  a = tmp = None
    return (add,)
    """,
        )
        self.assertEqual(out, f(inp, tmp))

    @parametrize("requires_grad", [True, False])
    def test_cond_symint_operands(self, requires_grad):
        from torch._dynamo.testing import EagerAndRecordGraphs

        backend = EagerAndRecordGraphs()

        class Mod(torch.nn.Module):
            def __init__(self):
                super().__init__()
                self.num = 3

            def forward(self, a, b):
                return torch.cond(
                    pred=torch.tensor([True]),
                    true_fn=lambda a, b: a + b + self.num,
                    false_fn=lambda a, b: a - b - self.num,
                    operands=(a, b),
                )

        a = torch.ones(3, 3, requires_grad=requires_grad)
        b = torch.ones(3, 3, requires_grad=requires_grad)
        out = torch.compile(Mod(), backend=backend, dynamic=True)(a, b)
        self.assertEqual(out, Mod()(a, b))
        self.assertEqual(len(backend.graphs), 1)
        self.assertExpectedInline(
            backend.graphs[0].code.strip(),
            """\
def forward(self, s0 : torch.SymInt, L_a_ : torch.Tensor, L_b_ : torch.Tensor, L_self_num : torch.SymInt):
    l_a_ = L_a_
    l_b_ = L_b_
    l_self_num = L_self_num
    tensor = torch.tensor([True])
    cond_true_0 = self.cond_true_0
    cond_false_0 = self.cond_false_0
    cond = torch.ops.higher_order.cond(tensor, cond_true_0, cond_false_0, [l_a_, l_b_, l_self_num, s0]);  tensor = cond_true_0 = cond_false_0 = l_a_ = l_b_ = l_self_num = s0 = None
    getitem = cond[0];  cond = None
    return (getitem,)""",  # noqa: B950
        )

    def test_two_hops_not_sharing_code_obj(self):
        pred, args = torch.tensor(True), (torch.ones(3, 3),)

        def fn1(x):
            return x + 1

        def fn2(x):
            return x - 1

        from torch._dynamo.testing import CompileCounter

        # Tests rely on automatic_dynamic = True
        with torch._dynamo.config.patch(automatic_dynamic_shapes=True):
            cnt = CompileCounter()
            torch.compile(torch.cond, backend=cnt)(pred, fn1, fn2, args)
            self.assertEqual(cnt.frame_count, 1)

            args = (torch.randn(3, 3),)
            # No recompilation
            torch.compile(torch.cond, backend=cnt)(pred, fn1, fn2, args)
            self.assertEqual(cnt.frame_count, 1)

            def cond_fn(x):
                return x.sum() > 0

            args = (torch.randn(4, 4),)
            torch.compile(torch.while_loop, backend=cnt)(cond_fn, fn2, args)
            # recompilation
            self.assertEqual(cnt.frame_count, 2)

            args = (torch.randn(4, 4),)
            torch.compile(torch.while_loop, backend=cnt)(cond_fn, fn2, args)
            self.assertEqual(cnt.frame_count, 2)

            # With recompilation due to automatic dynamic
            # This also proves that while_loop doesn't share code obj with cond
            torch.compile(torch.cond, backend=cnt)(pred, fn1, fn2, (torch.randn(4, 4),))
            self.assertEqual(cnt.frame_count, 3)

    def test_hop_raises_if_not_overriding_call(self):
        class WrongHop(torch._ops.HigherOrderOperator):
            pass

        with self.assertRaisesRegex(TypeError, "WrongHop"):
            WrongHop("wrong_hop")

    def test_scan_functionalized(self):
        def f(init, xs):
            return scan(get_scan_combine_fn("add", False), init, xs, dim=1)

        example_inputs = torch.ones(5, 7, 4)
        example_init = torch.ones(5, 4)
        functional_f = torch.func.functionalize(f)
        self.assertEqual(
            functional_f(example_init, example_inputs), f(example_init, example_inputs)
        )

    # https://github.com/pytorch/pytorch/issues/126988
    @xfailIfTorchDynamo
    def test_scan_functionalized_elem_mutation(self):
        def add1(x, y):
            x.add_(4)
            return x + y, x + y

        def f(init, xs):
            return scan(add1, init, xs, dim=1)

        example_inputs = torch.ones(5, 7, 4)
        example_init = torch.ones(5, 4)
        functional_f = torch.func.functionalize(f)
        with self.assertRaisesRegex(
            UnsupportedAliasMutationException,
            "Combine_fn might be modifying the input!",
        ):
            functional_f(example_init, example_inputs)

        def add2(x, y):
            y.add_(4)
            return x + y, x + y

        def f(init, xs):
            return scan(add2, init, xs, dim=1)

        functional_f = torch.func.functionalize(f)
        with self.assertRaisesRegex(
            UnsupportedAliasMutationException,
            "Combine_fn might be modifying the input!",
        ):
            functional_f(example_init, example_inputs)

    # https://github.com/pytorch/pytorch/issues/126988
    @xfailIfTorchDynamo
    def test_scan_functionalized_elem_alias(self):
        def add(x, y):
            return x, x

        def f(init, xs):
            return scan(add, init, xs, dim=1)

        example_inputs = torch.ones(5, 7, 4)
        example_init = torch.ones(5, 4)
        functional_f = torch.func.functionalize(f)
        with self.assertRaisesRegex(
            UnsupportedAliasMutationException, "Combine_fn might be aliasing the input!"
        ):
            functional_f(example_init, example_inputs)

    @skipIfTorchDynamo("Graph is not captured by backend if test with dynamo")
    def test_scan_pytree_closure(self):
        from torch._dynamo.testing import EagerAndRecordGraphs

        param_buffer = ({"param": torch.randn(3, 3)}, (torch.randn(3),))

        def add(carry, x):
            ret = (carry @ param_buffer[0]["param"]) @ x + param_buffer[1][0]
            return ret, ret.sum()

        def f(init, xs):
            return scan(add, init, xs)

        init = torch.randn(4, 3)
        xs = torch.randn(3, 3, 3)

        backend = EagerAndRecordGraphs()
        eager_out = f(init, xs)
        compiled_out = torch.compile(f, backend=backend)(init, xs)
        exp_out = _fake_scan(add, init, xs)

        self.assertEqual(len(backend.graphs), 1)
        if TEST_WITH_CROSSREF:
            self.assertExpectedInline(
                backend.graphs[0].code.strip(),
                """\
def forward(self, L_init_ : torch.Tensor, L_xs_ : torch.Tensor, L_add_closure_0_cell_contents_0_param_ : torch.Tensor, L_add_closure_0_cell_contents_1_0_ : torch.Tensor):
    l_init_ = L_init_
    l_xs_ = L_xs_
    l_add_closure_0_cell_contents_0_param_ = L_add_closure_0_cell_contents_0_param_
    l_add_closure_0_cell_contents_1_0_ = L_add_closure_0_cell_contents_1_0_
    r = l_xs_.select(0, 0)
    r_1 = l_init_.matmul(l_add_closure_0_cell_contents_0_param_)
    r_2 = r_1.matmul(r);  r_1 = r = None
    r_3 = r_2.add(l_add_closure_0_cell_contents_1_0_);  r_2 = None
    r_4 = r_3.sum();  r_3 = r_4 = None
    scan_combine_fn_0 = self.scan_combine_fn_0
    scan = torch.ops.higher_order.scan(scan_combine_fn_0, [l_init_], [l_xs_], 0, False, [l_add_closure_0_cell_contents_0_param_, l_add_closure_0_cell_contents_1_0_]);  scan_combine_fn_0 = l_init_ = l_xs_ = l_add_closure_0_cell_contents_0_param_ = l_add_closure_0_cell_contents_1_0_ = None
    getitem = scan[0]
    getitem_1 = scan[1];  scan = None
    return (getitem, getitem_1)""",  # noqa: B950
            )

        else:
            self.assertExpectedInline(
                backend.graphs[0].code.strip(),
                """\
def forward(self, L_init_ : torch.Tensor, L_xs_ : torch.Tensor, L_add_closure_0_cell_contents_0_param_ : torch.Tensor, L_add_closure_0_cell_contents_1_0_ : torch.Tensor):
    l_init_ = L_init_
    l_xs_ = L_xs_
    l_add_closure_0_cell_contents_0_param_ = L_add_closure_0_cell_contents_0_param_
    l_add_closure_0_cell_contents_1_0_ = L_add_closure_0_cell_contents_1_0_
    select = l_xs_.select(0, 0)
    matmul = l_init_ @ l_add_closure_0_cell_contents_0_param_
    matmul_1 = matmul @ select;  matmul = select = None
    ret = matmul_1 + l_add_closure_0_cell_contents_1_0_;  matmul_1 = None
    sum_1 = ret.sum();  ret = sum_1 = None
    scan_combine_fn_0 = self.scan_combine_fn_0
    scan = torch.ops.higher_order.scan(scan_combine_fn_0, [l_init_], [l_xs_], 0, False, [l_add_closure_0_cell_contents_0_param_, l_add_closure_0_cell_contents_1_0_]);  scan_combine_fn_0 = l_init_ = l_xs_ = l_add_closure_0_cell_contents_0_param_ = l_add_closure_0_cell_contents_1_0_ = None
    getitem = scan[0]
    getitem_1 = scan[1];  scan = None
    return (getitem, getitem_1)""",  # noqa: B950
            )
        self.assertEqual(eager_out, exp_out)
        self.assertEqual(compiled_out, exp_out)

    @skipIfTorchDynamo("Skip because we're testing export")
    # TODO: we cannot turn on strict=True yet because torch._check for out_it > 0 is
    # removed from the graph in dynamo and in non-strict export's graph capturing
    # step, we re-run the traced graph module to get graph captured result.
    # Since torch._check is removed from graph, we end up getting a data-dependent
    # error when we call torch.ones(out_it * 2).
    @parametrize("strict", [False])
    @parametrize("dynamic", [True, False])
    def test_while_loop_op_int_carry_export(self, strict, dynamic):
        m, args = WHILE_LOOP_TESTS["int_carry"]
        dynamic_shapes = {"x": {0: torch.export.Dim("dim_x")}} if dynamic else None
        ep = self._check_export(m, args, strict=strict, dynamic_shapes=dynamic_shapes)
        if not strict and dynamic:
            self.assertExpectedInline(
                normalize_gm(ep.module().print_readable(print_output=False)),
                """\
class GraphModule(torch.nn.Module):
    def forward(self, x):
        x: "f32[s0, 3]";

        x, = fx_pytree.tree_flatten_spec(([x], {}), self._in_spec)
        sym_size_int_1: "Sym(s0)" = torch.ops.aten.sym_size.int(x, 0)

        while_loop_cond_graph_0 = self.while_loop_cond_graph_0
        while_loop_body_graph_0 = self.while_loop_body_graph_0
        while_loop = torch.ops.higher_order.while_loop(while_loop_cond_graph_0, while_loop_body_graph_0, (0, x), ());  while_loop_cond_graph_0 = while_loop_body_graph_0 = x = None

        getitem_2: "Sym(u1)" = while_loop[0]
        sym_constrain_range_for_size_default = torch.ops.aten.sym_constrain_range_for_size.default(getitem_2);  sym_constrain_range_for_size_default = None

        ge: "Sym(u1 >= 1)" = getitem_2 >= 1
        _assert_scalar_default = torch.ops.aten._assert_scalar.default(ge, "Runtime assertion failed for expression u1 >= 1 on node 'ge'");  ge = _assert_scalar_default = None

        gt_1: "Sym(u1 > 0)" = getitem_2 > 0
        _assert_scalar_default_1 = torch.ops.aten._assert_scalar.default(gt_1, "Runtime assertion failed for expression 0 < u1 on node 'gt_1'");  gt_1 = _assert_scalar_default_1 = None

        getitem_1: "f32[s0, 3]" = while_loop[1];  while_loop = None

        add: "Sym(u1 + 1)" = getitem_2 + 1

        add_1: "f32[s0, 3]" = torch.ops.aten.add.Tensor(getitem_1, getitem_2);  getitem_1 = None

        lt: "Sym(u1 < s0)" = getitem_2 < sym_size_int_1;  sym_size_int_1 = None

        ones: "f32[u1]" = torch.ops.aten.ones.default([getitem_2], device = device(type='cpu'), pin_memory = False);  getitem_2 = None
        return pytree.tree_unflatten((add, add_1, lt, ones), self._out_spec)

    class while_loop_cond_graph_0(torch.nn.Module):
        def forward(self, it_1: "Sym(u0)", x_1: "f32[s0, 3]"):
            sym_size_int: "Sym(s0)" = torch.ops.aten.sym_size.int(x_1, 0);  x_1 = None
            lt: "Sym(u0 < s0)" = it_1 < sym_size_int;  it_1 = sym_size_int = None
            return lt

    class while_loop_body_graph_0(torch.nn.Module):
        def forward(self, it_1: "Sym(u0)", x_1: "f32[s0, 3]"):
            clone: "f32[s0, 3]" = torch.ops.aten.clone.default(x_1);  x_1 = None
            select: "f32[3]" = torch.ops.aten.select.int(clone, 0, it_1)
            select_1: "f32[3]" = torch.ops.aten.select.int(clone, 0, it_1)
            add: "f32[3]" = torch.ops.aten.add.Tensor(select_1, it_1);  select_1 = None
            copy_: "f32[3]" = torch.ops.aten.copy_.default(select, add);  select = add = copy_ = None
            add_1: "Sym(u0 + 1)" = it_1 + 1;  it_1 = None
            return (add_1, clone)
""",  # noqa: B950
            )

    @skipIfTorchDynamo("Graph is not captured correctly when test with dynamo")
    @parametrize("dynamic", [True, False])
    @parametrize("backend", ["eager", "aot_eager"])
    def test_while_loop_op_int_carry_compile(self, dynamic, backend):
        from torch._dynamo.testing import EagerAndRecordGraphs

        m, args = WHILE_LOOP_TESTS["int_carry"]
        if backend == "eager":
            backend = EagerAndRecordGraphs()
        self._check_compile(m, args, dynamic=dynamic, backend=backend)
        if (
            isinstance(backend, EagerAndRecordGraphs)
            and dynamic
            and not TEST_WITH_CROSSREF
        ):
            self.assertEqual(len(backend.graphs), 1)
            self.assertExpectedInline(
                normalize_gm(backend.graphs[0].print_readable(print_output=False)),
                """\
class GraphModule(torch.nn.Module):
    def forward(self, s0: "Sym(s0)", s1: "Sym(s1)", L_x_: "f32[s0, s1]"):
        l_x_ = L_x_

        cond_fn_0 = self.cond_fn_0
        body_fn_0 = self.body_fn_0
        while_loop = torch.ops.higher_order.while_loop(cond_fn_0, body_fn_0, (0, l_x_), (s0, s1));  cond_fn_0 = body_fn_0 = l_x_ = s1 = None

        getitem_4: "Sym(u1)" = while_loop[0]
        _check_is_size = torch._check_is_size(getitem_4);  _check_is_size = None

        ge: "Sym(u1 >= 1)" = getitem_4 >= 1
        _assert_scalar_default = torch.ops.aten._assert_scalar.default(ge, "Runtime assertion failed for expression u1 >= 1 on node 'ge'");  ge = _assert_scalar_default = None

        gt_1: "Sym(u1 > 0)" = getitem_4 > 0
        _assert_scalar_default_1 = torch.ops.aten._assert_scalar.default(gt_1, "Runtime assertion failed for expression 0 < u1 on node 'gt_1'");  gt_1 = _assert_scalar_default_1 = None

        out_x: "f32[s0, s1]" = while_loop[1];  while_loop = None

        add: "Sym(u1 + 1)" = getitem_4 + 1

        add_1: "f32[s0, s1]" = getitem_4 + out_x;  out_x = None

        lt: "Sym(u1 < s0)" = getitem_4 < s0;  s0 = None

        ones: "f32[u1]" = torch.ones(getitem_4);  getitem_4 = None
        return (add, add_1, lt, ones)

    class cond_fn_0(torch.nn.Module):
        def forward(self, unbacked_symint: "Sym(u0)", l_x_: "f32[s0, s1]", s0, s1):
            s0_1 = s0
            s1_1 = s1

            size = l_x_.size();  l_x_ = None
            getitem: "Sym(s0)" = size[0]
            getitem_1: "Sym(s1)" = size[1];  size = getitem_1 = None
            lt: "Sym(u0 < s0)" = unbacked_symint < getitem;  unbacked_symint = getitem = None
            return lt

    class body_fn_0(torch.nn.Module):
        def forward(self, unbacked_symint: "Sym(u0)", l_x_: "f32[s0, s1]", s0, s1):
            s0_1 = s0
            s1_1 = s1

            x_clone: "f32[s0, s1]" = l_x_.clone()

            ge: "Sym(u0 >= 0)" = unbacked_symint >= 0
            _check = torch._check(ge);  ge = _check = None

            size = l_x_.size();  l_x_ = None
            getitem: "Sym(s0)" = size[0]
            getitem_1: "Sym(s1)" = size[1];  size = getitem_1 = None
            lt: "Sym(u0 < s0)" = unbacked_symint < getitem;  getitem = None
            _check_1 = torch._check(lt);  lt = _check_1 = None

            select: "f32[s1]" = x_clone.select(0, unbacked_symint)
            select_1: "f32[s1]" = x_clone.select(0, unbacked_symint)
            add: "f32[s1]" = select_1 + unbacked_symint;  select_1 = None
            copy_: "f32[s1]" = select.copy_(add);  select = add = copy_ = None

            add_1: "Sym(u0 + 1)" = unbacked_symint + 1;  unbacked_symint = None
            return (add_1, x_clone)
""",  # noqa: B950
            )

    @skipIfTorchDynamo("Skip because we're testing export")
    @parametrize("strict", [True, False])
    @parametrize("dynamic", [True, False])
    @torch._dynamo.config.patch(capture_scalar_outputs=True)
    def test_while_loop_op_constant_and_symint_output_export(self, strict, dynamic):
        m, args = WHILE_LOOP_TESTS["const_and_symint_output"]
        dynamic_shapes = {"t": {0: torch.export.Dim("dim_t")}} if dynamic else None
        ep = self._check_export(m, args, strict=strict, dynamic_shapes=dynamic_shapes)
        # strict or dynamic gives a slightly different graph
        if not strict and not dynamic:
            self.assertExpectedInline(
                normalize_gm(ep.module().print_readable(print_output=False)),
                """\
class GraphModule(torch.nn.Module):
    def forward(self, t):
        t: "f32[2, 3]";

        t, = fx_pytree.tree_flatten_spec(([t], {}), self._in_spec)
        sum_1: "f32[]" = torch.ops.aten.sum.default(t)
        to: "i64[]" = torch.ops.aten.to.dtype(sum_1, torch.int64);  sum_1 = None
        item: "Sym(u0)" = torch.ops.aten.item.default(to);  to = None
        sin: "f32[2, 3]" = torch.ops.aten.sin.default(t)

        while_loop_cond_graph_0 = self.while_loop_cond_graph_0
        while_loop_body_graph_0 = self.while_loop_body_graph_0
        while_loop = torch.ops.higher_order.while_loop(while_loop_cond_graph_0, while_loop_body_graph_0, (2, 3, 1, 1, 1, 3, item, sin), ());  while_loop_cond_graph_0 = while_loop_body_graph_0 = item = sin = None

        getitem_8: "Sym(u8)" = while_loop[0]
        getitem_9: "Sym(u9)" = while_loop[1]
        getitem_10: "Sym(u10)" = while_loop[2]
        getitem_11: "Sym(u11)" = while_loop[3]
        getitem_12: "Sym(u12)" = while_loop[4]
        getitem_13: "Sym(u13)" = while_loop[5]
        getitem_14: "Sym(u14)" = while_loop[6]

        getitem_7: "f32[2, 3]" = while_loop[7];  while_loop = None

        add: "Sym(u8 + 1)" = getitem_8 + 1
        add_1: "Sym(u9 + 1)" = getitem_9 + 1
        add_2: "Sym(u10 + 1)" = getitem_10 + 1
        add_3: "Sym(u11 + 1)" = getitem_11 + 1
        add_4: "Sym(u12 + 1)" = getitem_12 + 1
        add_5: "Sym(u13 + 1)" = getitem_13 + 1
        add_6: "Sym(u14 + 1)" = getitem_14 + 1
        add_7: "f32[2, 3]" = torch.ops.aten.add.Tensor(getitem_7, 1)

        add_8: "f32[2, 3]" = torch.ops.aten.add.Tensor(t, getitem_8);  getitem_8 = None
        add_9: "f32[2, 3]" = torch.ops.aten.add.Tensor(t, getitem_9);  getitem_9 = None
        add_10: "f32[2, 3]" = torch.ops.aten.add.Tensor(t, getitem_10);  getitem_10 = None
        add_11: "f32[2, 3]" = torch.ops.aten.add.Tensor(t, getitem_11);  getitem_11 = None
        add_12: "f32[2, 3]" = torch.ops.aten.add.Tensor(t, getitem_12);  getitem_12 = None
        add_13: "f32[2, 3]" = torch.ops.aten.add.Tensor(t, getitem_13);  getitem_13 = None
        add_14: "f32[2, 3]" = torch.ops.aten.add.Tensor(t, getitem_14);  getitem_14 = None
        add_15: "f32[2, 3]" = torch.ops.aten.add.Tensor(getitem_7, t);  getitem_7 = t = None
        return pytree.tree_unflatten((add, add_1, add_2, add_3, add_4, add_5, add_6, add_7, add_8, add_9, add_10, add_11, add_12, add_13, add_14, add_15), self._out_spec)

    class while_loop_cond_graph_0(torch.nn.Module):
        def forward(self, a_1: "Sym(u1)", b_1: "Sym(u2)", c1_1: "Sym(u3)", c2_1: "Sym(u4)", c3_1: "Sym(u5)", c0_1: "Sym(u6)", u0_1: "Sym(u7)", x_1: "f32[2, 3]"):
            mul: "Sym(u3*u4)" = c1_1 * c2_1;  c1_1 = c2_1 = None
            mul_1: "Sym(u3*u4*u5)" = mul * c3_1;  mul = c3_1 = None
            mul_2: "Sym(u1*u2)" = a_1 * b_1;  a_1 = b_1 = None
            lt: "Sym(u3*u4*u5 < u1*u2)" = mul_1 < mul_2;  mul_1 = mul_2 = None
            return lt

    class while_loop_body_graph_0(torch.nn.Module):
        def forward(self, a_1: "Sym(u1)", b_1: "Sym(u2)", c1_1: "Sym(u3)", c2_1: "Sym(u4)", c3_1: "Sym(u5)", c0_1: "Sym(u6)", u0_1: "Sym(u7)", x_1: "f32[2, 3]"):
            add: "Sym(u7 + 1)" = u0_1 + 1;  u0_1 = None
            add_1: "f32[2, 3]" = torch.ops.aten.add.Tensor(x_1, 1);  x_1 = None
            return (b_1, c1_1, c2_1, c3_1, a_1, 0, add, add_1)
""",  # noqa: B950
            )

    @skipIfTorchDynamo("Graph is not captured correctly when test with dynamo")
    @parametrize("dynamic", [True, False])
    @parametrize("backend", ["eager", "aot_eager"])
    @torch._dynamo.config.patch(capture_scalar_outputs=True)
    def test_while_loop_op_constant_and_symint_output_compile(self, dynamic, backend):
        from torch._dynamo.testing import EagerAndRecordGraphs

        m, args = WHILE_LOOP_TESTS["const_and_symint_output"]
        if backend == "eager":
            backend = EagerAndRecordGraphs()
        self._check_compile(m, args, dynamic=dynamic, backend=backend)
        if (
            isinstance(backend, EagerAndRecordGraphs)
            # cross ref or dynamic gives a slightly different graph
            and not dynamic
            and not TEST_WITH_CROSSREF
        ):
            self.assertEqual(len(backend.graphs), 1)
            self.assertExpectedInline(
                normalize_gm(backend.graphs[0].print_readable(print_output=False)),
                """\
class GraphModule(torch.nn.Module):
    def forward(self, L_t_: "f32[2, 3]"):
        l_t_ = L_t_

        sum_1: "f32[]" = l_t_.sum()
        to: "i64[]" = sum_1.to(torch.int64);  sum_1 = None
        item: "Sym(u0)" = to.item();  to = None
        child: "f32[2, 3]" = l_t_.sin()

        cond_fn_0 = self.cond_fn_0
        body_fn_0 = self.body_fn_0
        while_loop = torch.ops.higher_order.while_loop(cond_fn_0, body_fn_0, (2, 3, 1, 1, 1, 3, item, child), ());  cond_fn_0 = body_fn_0 = item = child = None

        getitem_8: "Sym(u8)" = while_loop[0]
        getitem_9: "Sym(u9)" = while_loop[1]
        getitem_10: "Sym(u10)" = while_loop[2]
        getitem_11: "Sym(u11)" = while_loop[3]
        getitem_12: "Sym(u12)" = while_loop[4]
        getitem_13: "Sym(u13)" = while_loop[5]
        getitem_14: "Sym(u14)" = while_loop[6]

        child_1: "f32[2, 3]" = while_loop[7];  while_loop = None

        add: "Sym(u8 + 1)" = getitem_8 + 1
        add_1: "Sym(u9 + 1)" = getitem_9 + 1
        add_2: "Sym(u10 + 1)" = getitem_10 + 1
        add_3: "Sym(u11 + 1)" = getitem_11 + 1
        add_4: "Sym(u12 + 1)" = getitem_12 + 1
        add_5: "Sym(u13 + 1)" = getitem_13 + 1
        add_6: "Sym(u14 + 1)" = getitem_14 + 1
        add_7: "f32[2, 3]" = child_1 + 1

        add_8: "f32[2, 3]" = getitem_8 + l_t_;  getitem_8 = None
        add_9: "f32[2, 3]" = getitem_9 + l_t_;  getitem_9 = None
        add_10: "f32[2, 3]" = getitem_10 + l_t_;  getitem_10 = None
        add_11: "f32[2, 3]" = getitem_11 + l_t_;  getitem_11 = None
        add_12: "f32[2, 3]" = getitem_12 + l_t_;  getitem_12 = None
        add_13: "f32[2, 3]" = getitem_13 + l_t_;  getitem_13 = None
        add_14: "f32[2, 3]" = getitem_14 + l_t_;  getitem_14 = None
        add_15: "f32[2, 3]" = child_1 + l_t_;  child_1 = l_t_ = None
        return (add, add_1, add_2, add_3, add_4, add_5, add_6, add_7, add_8, add_9, add_10, add_11, add_12, add_13, add_14, add_15)

    class cond_fn_0(torch.nn.Module):
        def forward(self, unbacked_symint: "Sym(u1)", unbacked_symint_0: "Sym(u2)", unbacked_symint_1: "Sym(u3)", unbacked_symint_2: "Sym(u4)", unbacked_symint_3: "Sym(u5)", unbacked_symint_4: "Sym(u6)", unbacked_symint_5: "Sym(u7)", child: "f32[2, 3]"):
            mul: "Sym(u3*u4)" = unbacked_symint_1 * unbacked_symint_2;  unbacked_symint_1 = unbacked_symint_2 = None
            mul_1: "Sym(u3*u4*u5)" = mul * unbacked_symint_3;  mul = unbacked_symint_3 = None
            mul_2: "Sym(u1*u2)" = unbacked_symint * unbacked_symint_0;  unbacked_symint = unbacked_symint_0 = None
            lt: "Sym(u3*u4*u5 < u1*u2)" = mul_1 < mul_2;  mul_1 = mul_2 = None
            return lt

    class body_fn_0(torch.nn.Module):
        def forward(self, unbacked_symint: "Sym(u1)", unbacked_symint_0: "Sym(u2)", unbacked_symint_1: "Sym(u3)", unbacked_symint_2: "Sym(u4)", unbacked_symint_3: "Sym(u5)", unbacked_symint_4: "Sym(u6)", unbacked_symint_5: "Sym(u7)", child: "f32[2, 3]"):
            add: "Sym(u7 + 1)" = unbacked_symint_5 + 1;  unbacked_symint_5 = None
            child_1: "f32[2, 3]" = child + 1;  child = None
            return (unbacked_symint_0, unbacked_symint_1, unbacked_symint_2, unbacked_symint_3, unbacked_symint, 0, add, child_1)
""",  # noqa: B950
            )

    @skipIfTorchDynamo("Skip because we're testing export")
    # TODO: we cannot turn on strict=False yet, also see #141762
    # torch._dynamo.exc.Unsupported: call_method UserDefinedObjectVariable(set) __contains__
    # [TorchInGraphFunctionVariable(<method 'add' of 'torch._C.TensorBase' objects>)] {}
    # Seems we're inside the PreDispatchTorchFunctionMode, _side_effectful_need_to_be_preserved_pre_dispatch
    # becomes a user defined variable instead of SetVariable.
    @parametrize("strict", [True])
    @parametrize("dynamic", [True, False])
    def test_while_loop_op_pytree_int_carry_export(self, strict, dynamic):
        m, args = WHILE_LOOP_TESTS["pytree_int_carry"]
        dynamic_shapes = {"x": {0: torch.export.Dim("dim_x")}} if dynamic else None
        ep = self._check_export(m, args, strict=strict, dynamic_shapes=dynamic_shapes)
        if strict and dynamic:
            self.assertExpectedInline(
                normalize_gm(ep.module().print_readable(print_output=False)),
                """\
class GraphModule(torch.nn.Module):
    def forward(self, x):
        x: "f32[s0, 3]";

        x, = fx_pytree.tree_flatten_spec(([x], {}), self._in_spec)
        sym_size_int_1: "Sym(s0)" = torch.ops.aten.sym_size.int(x, 0)

        sin: "f32[s0, 3]" = torch.ops.aten.sin.default(x);  x = None

        while_loop_cond_graph_0 = self.while_loop_cond_graph_0
        while_loop_body_graph_0 = self.while_loop_body_graph_0
        while_loop = torch.ops.higher_order.while_loop(while_loop_cond_graph_0, while_loop_body_graph_0, (sym_size_int_1, 3, 2, 2, 3, sin), ());  while_loop_cond_graph_0 = while_loop_body_graph_0 = sym_size_int_1 = sin = None

        getitem_6: "Sym(u5)" = while_loop[0]
        getitem_7: "Sym(u6)" = while_loop[1]
        getitem_8: "Sym(u7)" = while_loop[2]
        getitem_9: "Sym(u8)" = while_loop[3]
        getitem_10: "Sym(u9)" = while_loop[4]

        getitem_5: "f32[s0, 3]" = while_loop[5];  while_loop = None

        add: "Sym(u7 + 1)" = getitem_8 + 1
        add_1: "Sym(u8 + 1)" = getitem_9 + 1
        add_2: "Sym(u9 + 1)" = getitem_10 + 1

        add_3: "f32[s0, 3]" = torch.ops.aten.add.Tensor(getitem_5, getitem_8);  getitem_8 = None
        add_4: "f32[s0, 3]" = torch.ops.aten.add.Tensor(getitem_5, getitem_9);  getitem_9 = None
        add_5: "f32[s0, 3]" = torch.ops.aten.add.Tensor(getitem_5, getitem_10);  getitem_10 = None
        return pytree.tree_unflatten((getitem_6, getitem_7, add, add_1, add_2, add_3, add_4, add_5, getitem_5), self._out_spec)

    class while_loop_cond_graph_0(torch.nn.Module):
        def forward(self, arg0_1: "Sym(u15)", arg1_1: "Sym(u16)", arg2_1: "Sym(u17)", arg3_1: "Sym(u18)", arg4_1: "Sym(u19)", arg5_1: "f32[s0, 3]"):
            mul: "Sym(u17*u18)" = arg2_1 * arg3_1;  arg2_1 = arg3_1 = None
            mul_1: "Sym(u17*u18*u19)" = mul * arg4_1;  mul = arg4_1 = None
            mul_2: "Sym(u15*u16)" = arg0_1 * arg1_1;  arg0_1 = arg1_1 = None
            lt: "Sym(u17*u18*u19 < u15*u16)" = mul_1 < mul_2;  mul_1 = mul_2 = None
            return lt

    class while_loop_body_graph_0(torch.nn.Module):
        def forward(self, arg0_1: "Sym(u15)", arg1_1: "Sym(u16)", arg2_1: "Sym(u17)", arg3_1: "Sym(u18)", arg4_1: "Sym(u19)", arg5_1: "f32[s0, 3]"):
            add: "Sym(u15 + 1)" = arg0_1 + 1;  arg0_1 = None
            add_1: "Sym(u16 + 1)" = arg1_1 + 1;  arg1_1 = None

            add_2: "Sym(u17 + 1)" = arg2_1 + 1;  arg2_1 = None
            add_3: "Sym(u18 + 1)" = arg3_1 + 1;  arg3_1 = None
            add_4: "Sym(u19 + 1)" = arg4_1 + 1;  arg4_1 = None

            add_5: "f32[s0, 3]" = torch.ops.aten.add.Tensor(arg5_1, 1);  arg5_1 = None
            return (add, add_1, add_2, add_3, add_4, add_5)
""",  # noqa: B950
            )

    @skipIfTorchDynamo("Graph is not captured correctly when test with dynamo")
    @parametrize("dynamic", [True, False])
    @parametrize("backend", ["eager", "aot_eager"])
    @torch._dynamo.config.patch(capture_scalar_outputs=True)
    def test_while_loop_op_pytree_int_carry_compile(self, dynamic, backend):
        from torch._dynamo.testing import EagerAndRecordGraphs

        m, args = WHILE_LOOP_TESTS["pytree_int_carry"]
        if backend == "eager":
            backend = EagerAndRecordGraphs()
        self._check_compile(m, args, dynamic=dynamic, backend=backend)
        if (
            isinstance(backend, EagerAndRecordGraphs)
            and dynamic
            and not TEST_WITH_CROSSREF
        ):
            self.assertEqual(len(backend.graphs), 1)
            self.assertExpectedInline(
                normalize_gm(backend.graphs[0].print_readable(print_output=False)),
                """\
class GraphModule(torch.nn.Module):
    def forward(self, s0: "Sym(s0)", s1: "Sym(s1)", L_x_: "f32[s0, s1]"):
        l_x_ = L_x_

        child: "f32[s0, s1]" = l_x_.sin();  l_x_ = None

        cond_fn_0 = self.cond_fn_0
        body_fn_0 = self.body_fn_0
        while_loop = torch.ops.higher_order.while_loop(cond_fn_0, body_fn_0, (s0, s1, 2, 2, 3, child), (s0, s1));  cond_fn_0 = body_fn_0 = s0 = s1 = child = None

        getitem_10: "Sym(u5)" = while_loop[0]
        getitem_11: "Sym(u6)" = while_loop[1]
        getitem_12: "Sym(u7)" = while_loop[2]
        getitem_13: "Sym(u8)" = while_loop[3]
        getitem_14: "Sym(u9)" = while_loop[4]

        out_x: "f32[s0, s1]" = while_loop[5];  while_loop = None

        add: "Sym(u7 + 1)" = getitem_12 + 1
        add_1: "Sym(u8 + 1)" = getitem_13 + 1
        add_2: "Sym(u9 + 1)" = getitem_14 + 1

        add_3: "f32[s0, s1]" = getitem_12 + out_x;  getitem_12 = None
        add_4: "f32[s0, s1]" = getitem_13 + out_x;  getitem_13 = None
        add_5: "f32[s0, s1]" = getitem_14 + out_x;  getitem_14 = None
        return (getitem_10, getitem_11, add, add_1, add_2, add_3, add_4, add_5, out_x)

    class cond_fn_0(torch.nn.Module):
        def forward(self, unbacked_symint: "Sym(u0)", unbacked_symint_0: "Sym(u1)", unbacked_symint_1: "Sym(u2)", unbacked_symint_2: "Sym(u3)", unbacked_symint_3: "Sym(u4)", child: "f32[s0, s1]", s0, s1):
            s0_1 = s0
            s1_1 = s1

            mul: "Sym(u2*u3)" = unbacked_symint_1 * unbacked_symint_2;  unbacked_symint_1 = unbacked_symint_2 = None
            mul_1: "Sym(u2*u3*u4)" = mul * unbacked_symint_3;  mul = unbacked_symint_3 = None
            mul_2: "Sym(u0*u1)" = unbacked_symint * unbacked_symint_0;  unbacked_symint = unbacked_symint_0 = None
            lt: "Sym(u2*u3*u4 < u0*u1)" = mul_1 < mul_2;  mul_1 = mul_2 = None
            return lt

    class body_fn_0(torch.nn.Module):
        def forward(self, unbacked_symint: "Sym(u0)", unbacked_symint_0: "Sym(u1)", unbacked_symint_1: "Sym(u2)", unbacked_symint_2: "Sym(u3)", unbacked_symint_3: "Sym(u4)", child: "f32[s0, s1]", s0, s1):
            s0_1 = s0
            s1_1 = s1

            add: "Sym(u0 + 1)" = unbacked_symint + 1;  unbacked_symint = None
            add_1: "Sym(u1 + 1)" = unbacked_symint_0 + 1;  unbacked_symint_0 = None

            add_2: "Sym(u2 + 1)" = unbacked_symint_1 + 1;  unbacked_symint_1 = None
            add_3: "Sym(u3 + 1)" = unbacked_symint_2 + 1;  unbacked_symint_2 = None
            add_4: "Sym(u4 + 1)" = unbacked_symint_3 + 1;  unbacked_symint_3 = None

            child_1: "f32[s0, s1]" = child + 1;  child = None
            return (add, add_1, add_2, add_3, add_4, child_1)
""",  # noqa: B950
            )

<<<<<<< HEAD
    @skipIfTorchDynamo("Graph is not captured correctly when test with dynamo")
    def test_while_loop_unbacked_bindings(self):
        from torch._dynamo.testing import EagerAndRecordGraphs

        m, args = WHILE_LOOP_TESTS["pytree_int_carry"]
        backend = EagerAndRecordGraphs()
        self._check_compile(m, args, dynamic=True, backend=backend)
        self.assertEqual(len(backend.graphs), 1)
        while_loop_nodes = backend.graphs[0].graph.find_nodes(
            op="call_function", target=torch.ops.higher_order.while_loop
        )
        self.assertEqual(len(while_loop_nodes), 1)
        self.assertEqual(len(while_loop_nodes[0].meta.get("unbacked_bindings")), 5)
=======
    def test_input_output_alias(self):
        def fn(f, *args):
            return torch.cond(args[0].sum() > 0, f, f, args)

        x = torch.randn(2, 2)
        for f in ALIAS_FN:
            with self.assertRaisesRegex(
                torch._dynamo.exc.BackendCompilerFailed, "might be aliasing the input"
            ):
                torch.compile(fn)(f, x)

    def test_input_input_alias(self):
        def fn(view_f, arg):
            def f(arg1, arg2):
                return arg1.cos(), arg2.sin()

            return torch.cond(arg.sum() > 0, f, f, (arg, view_f(arg)))

        x = torch.randn(2, 2)
        # ALIAS_FN[0] is an identical function, cond optimizes the duplication
        # as a result of auto lifting.
        for view_f in ALIAS_FN[1:]:
            with self.assertRaisesRegex(
                torch._dynamo.exc.BackendCompilerFailed, "might be aliasing the input"
            ):
                torch.compile(fn)(view_f, x)

    @parametrize("inference_mode", [True, False])
    def test_input_mutation(self, inference_mode):
        def fn(view_f, *args):
            def mutate_f(x):
                v = view_f(x)
                v.add_(1)
                return v.sin()

            return torch.cond(args[0].sum() > 0, mutate_f, mutate_f, args)

        x = torch.randn(2, 2)
        for f in ALIAS_FN:
            with self.assertRaisesRegex(
                torch._dynamo.exc.BackendCompilerFailed, "might be modifying the input"
            ):
                torch.compile(fn)(f, x)

            with self.assertRaisesRegex(
                torch._dynamo.exc.BackendCompilerFailed, "might be modifying the input"
            ):
                with torch.inference_mode(inference_mode):
                    torch.compile(fn)(f, x)
>>>>>>> 495e7c6a


_hop_schema_test_schema_types = [
    "bool",
    "int",
    "float",
    "str",
    "Tensor",
    "SymInt",
    "SymBool",
    "GraphModule",
    "ScriptObj",
]


@unittest.skipIf(IS_WINDOWS, "Windows not supported for this test")
class TestHopSchema(TestCase):
    def _get_example_val(self, ty: str):
        from torch.fx.experimental.sym_node import SymNode
        from torch.fx.experimental.symbolic_shapes import ShapeEnv

        def create_symtype(cls, pytype, shape_env, val):
            from torch._dynamo.source import ConstantSource

            symbol = shape_env.create_symbol(
                val,
                source=ConstantSource(
                    f"__testing_hop_schema{len(shape_env.var_to_val)}"
                ),
            )
            return cls(SymNode(symbol, shape_env, pytype, hint=val))

        if ty == "bool":
            return True
        elif ty == "int":
            return 1
        elif ty == "float":
            return 1.0
        elif ty == "str":
            return "foo"
        elif ty == "Tensor":
            return torch.tensor(1)
        elif ty == "SymInt":
            shape_env = ShapeEnv()
            return create_symtype(torch.SymInt, int, shape_env, 1)
        elif ty == "SymBool":
            shape_env = ShapeEnv()
            return create_symtype(torch.SymBool, bool, shape_env, True)
        elif ty == "GraphModule":

            def f(x):
                return x.sin()

            return make_fx(f)(torch.ones(1))
        elif ty == "ScriptObj":
            from torch.testing._internal.torchbind_impls import (
                init_torchbind_implementations,
            )

            init_torchbind_implementations()
            foo = torch.classes._TorchScriptTesting._Foo(3, 4)
            return foo
        else:
            raise NotImplementedError(ty)

    @parametrize("schema_type", _hop_schema_test_schema_types)
    def test_type_gen(self, schema_type):
        from torchgen.gen_schema_utils import TypeGen

        example_val = self._get_example_val(schema_type)
        ty = TypeGen.from_example(example_val)
        # Test the generated type can be parsed
        self.assertEqual(ty.parse(str(ty)), ty)

    @parametrize("schema_type", _hop_schema_test_schema_types)
    def test_list_gen(self, schema_type):
        from torchgen.gen_schema_utils import TypeGen

        example_val = self._get_example_val(schema_type)
        li1 = [example_val]
        ty1 = TypeGen.from_example(li1)
        ty2 = TypeGen.from_example(li1)
        self.assertEqual(ty1.parse(str(ty1)), ty1)
        self.assertEqual(ty2.parse(str(ty2)), ty2)

    def test_function_schema_gen(self):
        from torchgen.gen_schema_utils import FunctionSchemaGen

        inps = [
            (schema_type + "_v", self._get_example_val(schema_type))
            for schema_type in _hop_schema_test_schema_types
        ]
        schema1 = FunctionSchemaGen.from_example("test_op1", inps, torch.ones(1))
        schema2 = FunctionSchemaGen.from_example(
            "test_op2",
            inps,
            [
                torch.ones(1),
            ],
        )
        schema3 = FunctionSchemaGen.from_example(
            "test_op3", inps, [torch.ones(1), torch.ones(1)]
        )
        self.assertExpectedInline(
            str(schema1),
            """test_op1(bool bool_v, int int_v, float float_v, str str_v, Tensor Tensor_v, SymInt SymInt_v, SymBool SymBool_v, GraphModule GraphModule_v, __torch__.torch.classes._Foo ScriptObj_v) -> Tensor""",  # noqa: B950
        )
        self.assertExpectedInline(
            str(schema2),
            """test_op2(bool bool_v, int int_v, float float_v, str str_v, Tensor Tensor_v, SymInt SymInt_v, SymBool SymBool_v, GraphModule GraphModule_v, __torch__.torch.classes._Foo ScriptObj_v) -> Tensor""",  # noqa: B950
        )
        self.assertExpectedInline(
            str(schema3),
            """test_op3(bool bool_v, int int_v, float float_v, str str_v, Tensor Tensor_v, SymInt SymInt_v, SymBool SymBool_v, GraphModule GraphModule_v, __torch__.torch.classes._Foo ScriptObj_v) -> (Tensor, Tensor)""",  # noqa: B950,
        )
        self.assertEqual(schema1.parse(str(schema1)), schema1)
        self.assertEqual(schema2.parse(str(schema2)), schema2)
        self.assertEqual(schema3.parse(str(schema3)), schema3)

    def test_while_loop_schema_gen(self):
        fn, inp = WHILE_LOOP_TESTS["simple_with_linear"]
        graph = make_fx(fn)(*inp).graph
        while_loop_node = next(
            node
            for node in graph.nodes
            if node.op == "call_function"
            and node.target is torch.ops.higher_order.while_loop
        )
        schema = torch._library.utils.hop_schema_from_fx_node(while_loop_node)
        self.assertExpectedInline(
            str(schema),
            """while_loop(GraphModule cond_fn, GraphModule body_fn, Tensor[2] carried_inputs, Tensor[3] additional_inputs) -> Tensor[2]""",  # noqa: B950
        )
        self.assertEqual(schema.parse(str(schema)), schema)

    # Return the .module() graph str result of non-strict export
    def _check_export(self, fn, args, dynamic_shapes=None) -> str:
        strict_ep = torch.export.export(
            fn, args, dynamic_shapes=dynamic_shapes, strict=True
        )
        non_strict_ep = torch.export.export(
            fn, args, dynamic_shapes=dynamic_shapes, strict=False
        )
        eager_res = fn(*args)
        self.assertEqual(strict_ep.module()(*args), eager_res)
        self.assertEqual(non_strict_ep.module()(*args), eager_res)
        return normalize_gm(non_strict_ep.module().print_readable(print_output=False))

    @skipIfTorchDynamo("Skip because dynamo cannot trace torch.export.")
    @torch._dynamo.config.patch(capture_scalar_outputs=True)
    def test_cond_eager_run_with_item(self):
        class M(torch.nn.Module):
            def forward(self, a, b1, b2, c):
                def true_fn(x):
                    return x * b1.item()

                def false_fn(x):
                    return x * b2.item()

                r = torch.cond(a, true_fn, false_fn, (c,))
                return r * 2

        x = torch.randn(10, requires_grad=True)
        args = (
            torch.tensor(True),
            torch.tensor([3]),
            torch.tensor([4]),
            x,
        )
        model = M()
        torch.export.export(model, args, strict=True)
        graph_str = self._check_export(model, args, None)
        self.assertExpectedInline(
            graph_str,
            """\
class GraphModule(torch.nn.Module):
    def forward(self, a, b1, b2, c):
        a: "b8[]"; b1: "i64[1]"; b2: "i64[1]"; c: "f32[10]";

        a, b1, b2, c, = fx_pytree.tree_flatten_spec(([a, b1, b2, c], {}), self._in_spec)
        true_graph_0 = self.true_graph_0
        false_graph_0 = self.false_graph_0
        cond = torch.ops.higher_order.cond(a, true_graph_0, false_graph_0, [c, b1, b2]);  a = true_graph_0 = false_graph_0 = c = b1 = b2 = None
        getitem: "f32[10]" = cond[0];  cond = None

        mul: "f32[10]" = torch.ops.aten.mul.Tensor(getitem, 2);  getitem = None
        return pytree.tree_unflatten((mul,), self._out_spec)

    class true_graph_0(torch.nn.Module):
        def forward(self, c: "f32[10]", b1: "i64[1]", b2: "i64[1]"):
            item: "Sym(u0)" = torch.ops.aten.item.default(b1);  b1 = None

            mul: "f32[10]" = torch.ops.aten.mul.Tensor(c, item);  c = item = None
            return (mul,)

    class false_graph_0(torch.nn.Module):
        def forward(self, c: "f32[10]", b1: "i64[1]", b2: "i64[1]"):
            item: "Sym(u1)" = torch.ops.aten.item.default(b2);  b2 = None

            mul: "f32[10]" = torch.ops.aten.mul.Tensor(c, item);  c = item = None
            return (mul,)
""",  # noqa: B950
        )

    @skipIfTorchDynamo("Skip because dynamo cannot trace torch.export.")
    def test_cond_symint_closure(self):
        from torch.export import Dim

        class M(torch.nn.Module):
            def forward(self, x, y, z):
                a = y.shape[0]
                b = z.shape[0]

                def true_fn(x):
                    return x + a

                def false_fn(x):
                    return x + b * z

                # When exporting with non-strict: a and b are symints,
                # so torch.compile need to wrap and trace symint inputs.
                return torch.cond(x.shape[0] > 5, true_fn, false_fn, (x,))

        args = (torch.ones(3, 3), torch.ones(5), torch.ones(3, 3))
        model = M()
        dynamic_shapes = {"x": {0: Dim("d")}, "y": {0: Dim("d1")}, "z": {0: Dim("d")}}
        non_strict_graph_str = self._check_export(model, args, dynamic_shapes)
        self.assertExpectedInline(
            non_strict_graph_str,
            """\
class GraphModule(torch.nn.Module):
    def forward(self, x, y, z):
        x: "f32[s0, 3]"; y: "f32[s1]"; z: "f32[s0, 3]";

        x, y, z, = fx_pytree.tree_flatten_spec(([x, y, z], {}), self._in_spec)
        sym_size_int_3: "Sym(s0)" = torch.ops.aten.sym_size.int(x, 0)
        sym_size_int_4: "Sym(s1)" = torch.ops.aten.sym_size.int(y, 0);  y = None

        gt: "Sym(s0 > 5)" = sym_size_int_3 > 5

        true_graph_0 = self.true_graph_0
        false_graph_0 = self.false_graph_0
        cond = torch.ops.higher_order.cond(gt, true_graph_0, false_graph_0, [x, sym_size_int_4, sym_size_int_3, z]);  gt = true_graph_0 = false_graph_0 = x = sym_size_int_4 = sym_size_int_3 = z = None
        getitem: "f32[s0, 3]" = cond[0];  cond = None
        return pytree.tree_unflatten((getitem,), self._out_spec)

    class true_graph_0(torch.nn.Module):
        def forward(self, x: "f32[s0, 3]", sym_size_int_4: "Sym(s1)", sym_size_int_3: "Sym(s0)", z: "f32[s0, 3]"):
            add: "f32[s0, 3]" = torch.ops.aten.add.Tensor(x, sym_size_int_4);  x = sym_size_int_4 = None
            return (add,)

    class false_graph_0(torch.nn.Module):
        def forward(self, x: "f32[s0, 3]", sym_size_int_4: "Sym(s1)", sym_size_int_3: "Sym(s0)", z: "f32[s0, 3]"):
            mul: "f32[s0, 3]" = torch.ops.aten.mul.Tensor(z, sym_size_int_3);  z = sym_size_int_3 = None

            add: "f32[s0, 3]" = torch.ops.aten.add.Tensor(x, mul);  x = mul = None
            return (add,)
""",  # noqa: B950
        )

    # unbacked symint inputs are created during non-strict export,
    # which causes a graph break
    @unittest.expectedFailure
    def test_cond_unbacked_symint_closure(self):
        from torch.export import Dim

        class M(torch.nn.Module):
            def forward(self, x, y, z):
                a = y.shape[0]
                b = z.shape[0]
                # c is an unbacked symint in non-strict export
                c = y.sum().item()

                def true_fn(x):
                    return x + a + c

                def false_fn(x):
                    return x + b * z * c

                # When exporting with non-strict: a and b are symints,
                # so torch.compile need to wrap and trace symint inputs.
                return torch.cond(x.shape[0] > 5, true_fn, false_fn, (x,))

        args = (torch.ones(3, 3), torch.ones(5, dtype=torch.int32), torch.ones(3, 3))
        model = M()
        dynamic_shapes = {"x": {0: Dim("d")}, "y": {0: Dim("d1")}, "z": {0: Dim("d")}}
        _ = self._check_export(model, args, dynamic_shapes)


instantiate_parametrized_tests(TestHopSchema)
instantiate_parametrized_tests(TestControlFlowTraced)

instantiate_parametrized_tests(TestControlFlow)
instantiate_parametrized_tests(AssociativeScanTests)

if __name__ == "__main__":
    run_tests()<|MERGE_RESOLUTION|>--- conflicted
+++ resolved
@@ -7004,21 +7004,6 @@
 """,  # noqa: B950
             )
 
-<<<<<<< HEAD
-    @skipIfTorchDynamo("Graph is not captured correctly when test with dynamo")
-    def test_while_loop_unbacked_bindings(self):
-        from torch._dynamo.testing import EagerAndRecordGraphs
-
-        m, args = WHILE_LOOP_TESTS["pytree_int_carry"]
-        backend = EagerAndRecordGraphs()
-        self._check_compile(m, args, dynamic=True, backend=backend)
-        self.assertEqual(len(backend.graphs), 1)
-        while_loop_nodes = backend.graphs[0].graph.find_nodes(
-            op="call_function", target=torch.ops.higher_order.while_loop
-        )
-        self.assertEqual(len(while_loop_nodes), 1)
-        self.assertEqual(len(while_loop_nodes[0].meta.get("unbacked_bindings")), 5)
-=======
     def test_input_output_alias(self):
         def fn(f, *args):
             return torch.cond(args[0].sum() > 0, f, f, args)
@@ -7068,7 +7053,20 @@
             ):
                 with torch.inference_mode(inference_mode):
                     torch.compile(fn)(f, x)
->>>>>>> 495e7c6a
+
+    @skipIfTorchDynamo("Graph is not captured correctly when test with dynamo")
+    def test_while_loop_unbacked_bindings(self):
+        from torch._dynamo.testing import EagerAndRecordGraphs
+
+        m, args = WHILE_LOOP_TESTS["pytree_int_carry"]
+        backend = EagerAndRecordGraphs()
+        self._check_compile(m, args, dynamic=True, backend=backend)
+        self.assertEqual(len(backend.graphs), 1)
+        while_loop_nodes = backend.graphs[0].graph.find_nodes(
+            op="call_function", target=torch.ops.higher_order.while_loop
+        )
+        self.assertEqual(len(while_loop_nodes), 1)
+        self.assertEqual(len(while_loop_nodes[0].meta.get("unbacked_bindings")), 5)
 
 
 _hop_schema_test_schema_types = [
