--- conflicted
+++ resolved
@@ -716,11 +716,6 @@
         y = fn(t)
         self.assertEqual(y, t.sin())
 
-<<<<<<< HEAD
-=======
-    @unittest.expectedFailure
-    @unittest.skipIf(sys.version_info < (3, 11), "Python 3.11+")
->>>>>>> 0d2681e4
     def test_close_subgen(self):
         z = 0
 
