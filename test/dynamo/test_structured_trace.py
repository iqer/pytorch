# Owner(s): ["module: dynamo"]
import copy
import functools
import io
import json
import logging
import os
import re
import shutil
import subprocess
import tempfile
import unittest.mock

import torch
import torch._dynamo.test_case
import torch._dynamo.testing
import torch._logging.structured
import torch.distributed as dist
import torch.fx as fx
from torch._inductor.test_case import TestCase
from torch._logging._internal import TorchLogsFormatter
from torch.nn.parallel import DistributedDataParallel as DDP
from torch.testing._internal.common_utils import find_free_port
from torch.testing._internal.inductor_utils import HAS_CUDA


HAS_TLPARSE = shutil.which("tlparse") is not None
requires_tlparse = unittest.skipUnless(HAS_TLPARSE, "requires tlparse")
requires_cuda = unittest.skipUnless(HAS_CUDA, "requires cuda")
requires_distributed = functools.partial(
    unittest.skipIf, not dist.is_available(), "requires distributed"
)


def example_fn(a):
    output = a.mul(torch.ones(1000, 1000))
    output = output.add(torch.ones(1000, 1000))
    return output


def example_training_fn(a):
    output = a.mul(torch.ones(1000, 1000, requires_grad=True))
    output = output.add(torch.ones(1000, 1000))
    output.sum().backward()
    return output


def dynamo_error_fn(a):
    output = a.mul(torch.ones(1000, 1000))
    output = output.add(torch.ones(10, 10))
    return output


def inductor_error_fn(a):
    output = torch.round(a)
    return output


def inductor_schedule_fn(a):
    output = a.add(torch.ones(1000, 1000, device="cuda"))
    return output


ARGS = (torch.ones(1000, 1000, requires_grad=True),)


def replace_dynamic(buffer, key):
    return re.sub(r'("' + key + r'":\s*)(\d+\.\d+)', r"\1<dynamic>", buffer)


class StructuredTraceTestingFilter(logging.Filter):
    def __init__(self, match_name=None):
        self.match_name = match_name

    def filter(self, record):
        if "str" in record.metadata:
            return False
        if self.match_name is not None:
            if "artifact" in record.metadata:
                if self.match_name != record.metadata["artifact"]["name"]:
                    return False
            elif self.match_name not in record.metadata:
                return False
        return True


class ChromiumEventFilter(logging.Filter):
    def filter(self, record):
        return "chromium_event" not in record.metadata


class StructuredTracePayloadFormatter(logging.Formatter):
    def format(self, record):
        return record.payload.strip()


class StructuredTraceTestingFormatter(logging.Formatter):
    def format(self, record):
        metadata = copy.deepcopy(record.metadata)

        # Stub out values that are not stable across runs
        # TODO: Check that these match schema
        if "has_payload" in metadata:
            metadata["has_payload"] = "HASH"
        if "dynamo_start" in metadata:
            metadata["dynamo_start"]["stack"] = "STACK"
        if "inductor_output_code" in metadata:
            metadata["inductor_output_code"]["filename"] = "FILENAME"
        if "stack" in metadata:
            metadata["stack"] = "STACK"
        if "compilation_metrics" in metadata:
            metadata["compilation_metrics"] = "METRICS"
        if "bwd_compilation_metrics" in metadata:
            metadata["bwd_compilation_metrics"] = "METRICS"
        if "describe_storage" in metadata:
            metadata["describe_storage"]["describer_id"] = "ID"
        if "describe_tensor" in metadata:
            metadata["describe_tensor"]["describer_id"] = "ID"
            if "view_func" in metadata["describe_tensor"]:
                metadata["describe_tensor"]["view_func"] = "VIEW_FUNC"
        if "describe_source" in metadata:
            metadata["describe_source"]["describer_id"] = "ID"
        if (
            (k := "create_symbol") in metadata
            or (k := "guard_added_fast") in metadata
            or (k := "create_unbacked_symbol") in metadata
        ):
            metadata[k]["user_stack"] = "STACK"
            metadata[k]["stack"] = "STACK"

        if "dump_file" in metadata:
            # Don't include the actually key number, that's sensitive to other
            # test runs
            metadata["dump_file"]["name"] = "<eval_with_key>"
            return (
                json.dumps(metadata)
                + "\n"
                + "\n".join(l.rstrip() for l in record.payload.splitlines())
            )

        return json.dumps(metadata)


trace_log = logging.getLogger("torch.__trace")

chrome_event_filter = ChromiumEventFilter()


def show_chrome_events(fn):
    """
    Don't hide chrome events for this test
    """

    @functools.wraps(fn)
    def wrapper(self, *args, **kwargs):
        self.handler.removeFilter(chrome_event_filter)
        return fn(self, *args, **kwargs)

    return wrapper


class StructuredTraceTest(TestCase):
    def setUp(self):
        super().setUp()
        torch._dynamo.reset()
        torch._logging.structured.INTERN_TABLE.clear()
        self.buffer = io.StringIO()
        self.old_level = trace_log.level
        trace_log.setLevel(logging.DEBUG)

        self.handler = logging.StreamHandler(self.buffer)
        self.handler.setFormatter(StructuredTraceTestingFormatter())
        self.handler.addFilter(StructuredTraceTestingFilter())
        self.handler.addFilter(chrome_event_filter)
        trace_log.addHandler(self.handler)

        self.raw_file = tempfile.NamedTemporaryFile(
            mode="w", delete=True
        )  # set this to False to keep temporary files
        self.raw_handler = logging.StreamHandler(self.raw_file)
        self.raw_handler.setFormatter(TorchLogsFormatter(trace=True))
        trace_log.addHandler(self.raw_handler)

    def tearDown(self):
        trace_log.removeHandler(self.handler)
        trace_log.removeHandler(self.raw_handler)
        self.raw_file.close()
        trace_log.setLevel(self.old_level)

    def assertParses(self):
        out = tempfile.mkdtemp()
        try:
            subprocess.check_call(
                [
                    "tlparse",
                    "-o",
                    out,
                    "--overwrite",
                    "--no-browser",
                    "--strict",
                    self.raw_file.name,
                ]
            )
        finally:
            shutil.rmtree(out, ignore_errors=True)

    def test_compile_id_serialization_deserialization(self):
        cid = torch._guards.CompileId(
            frame_id=1,
            frame_compile_id=2,
        )
        assert cid == torch._guards.CompileId.from_string(str(cid))

        cid = torch._guards.CompileId(
            compiled_autograd_id=1,
            frame_id=2,
            frame_compile_id=3,
        )
        assert cid == torch._guards.CompileId.from_string(str(cid))

        cid = torch._guards.CompileId(
            compiled_autograd_id=1,
            frame_id=None,
            frame_compile_id=None,
        )
        assert cid == torch._guards.CompileId.from_string(str(cid))

        for bad_cid in ["-/-", "-/1", "1/-", "!1/2", "!1/-/-"]:
            with self.assertRaises(ValueError):
                torch._guards.CompileId.from_string(bad_cid)

    @requires_cuda
    def test_schedule(self):
        fn_opt = torch.compile(inductor_schedule_fn, backend="inductor")
        fn_opt(torch.ones(1000, 1000, device="cuda"))
        self.assertExpectedInline(
            self.buffer.getvalue(),
            """\
{"dynamo_start": {"stack": "STACK"}, "frame_id": 0, "frame_compile_id": 0, "attempt": 0}
{"describe_storage": {"id": 0, "describer_id": "ID", "size": 4000000}, "frame_id": 0, "frame_compile_id": 0, "attempt": 0}
{"describe_tensor": {"id": 0, "ndim": 2, "dtype": "torch.float32", "device": "device(type='cuda', index=0)", "size": [1000, 1000], "is_leaf": true, "stride": [1000, 1], "storage": 0, "view_func": "VIEW_FUNC", "describer_id": "ID"}, "frame_id": 0, "frame_compile_id": 0, "attempt": 0}
{"describe_source": {"describer_id": "ID", "id": 0, "source": "L['a']"}, "frame_id": 0, "frame_compile_id": 0, "attempt": 0}
{"dynamo_output_graph": {"sizes": {"l_a_": [1000, 1000], "ones": [1000, 1000], "output": [1000, 1000]}}, "frame_id": 0, "frame_compile_id": 0, "attempt": 0, "has_payload": "HASH"}
{"artifact": {"name": "aot_forward_graph_fw_metadata", "encoding": "string"}, "frame_id": 0, "frame_compile_id": 0, "attempt": 0, "has_payload": "HASH"}
{"aot_inference_graph": {}, "frame_id": 0, "frame_compile_id": 0, "attempt": 0, "has_payload": "HASH"}
{"artifact": {"name": "fx_graph_runnable", "encoding": "string"}, "frame_id": 0, "frame_compile_id": 0, "attempt": 0, "has_payload": "HASH"}
{"inductor_post_grad_graph": {}, "frame_id": 0, "frame_compile_id": 0, "attempt": 0, "has_payload": "HASH"}
{"inductor_output_code": {"filename": "FILENAME"}, "frame_id": 0, "frame_compile_id": 0, "attempt": 0, "has_payload": "HASH"}
{"artifact": {"name": "fx_graph_cache_miss", "encoding": "json"}, "frame_id": 0, "frame_compile_id": 0, "attempt": 0, "has_payload": "HASH"}
{"artifact": {"name": "aotautograd_cache_hash", "encoding": "json"}, "frame_id": 0, "frame_compile_id": 0, "attempt": 0, "has_payload": "HASH"}
{"dynamo_cpp_guards_str": {}, "frame_id": 0, "frame_compile_id": 0, "attempt": 0, "has_payload": "HASH"}
{"compilation_metrics": "METRICS", "frame_id": 0, "frame_compile_id": 0, "attempt": 0}
""",  # noqa: B950
        )

        self.assertParses()

    @requires_cuda
    def test_cudagraphs(self):
        fn_opt = torch.compile(mode="reduce-overhead")(inductor_schedule_fn)
        fn_opt(torch.ones(1000, 1000, device="cuda"))
        self.assertExpectedInline(
            self.buffer.getvalue(),
            """\
{"dynamo_start": {"stack": "STACK"}, "frame_id": 0, "frame_compile_id": 0, "attempt": 0}
{"describe_storage": {"id": 0, "describer_id": "ID", "size": 4000000}, "frame_id": 0, "frame_compile_id": 0, "attempt": 0}
{"describe_tensor": {"id": 0, "ndim": 2, "dtype": "torch.float32", "device": "device(type='cuda', index=0)", "size": [1000, 1000], "is_leaf": true, "stride": [1000, 1], "storage": 0, "view_func": "VIEW_FUNC", "describer_id": "ID"}, "frame_id": 0, "frame_compile_id": 0, "attempt": 0}
{"describe_source": {"describer_id": "ID", "id": 0, "source": "L['a']"}, "frame_id": 0, "frame_compile_id": 0, "attempt": 0}
{"dynamo_output_graph": {"sizes": {"l_a_": [1000, 1000], "ones": [1000, 1000], "output": [1000, 1000]}}, "frame_id": 0, "frame_compile_id": 0, "attempt": 0, "has_payload": "HASH"}
{"artifact": {"name": "aot_forward_graph_fw_metadata", "encoding": "string"}, "frame_id": 0, "frame_compile_id": 0, "attempt": 0, "has_payload": "HASH"}
{"aot_inference_graph": {}, "frame_id": 0, "frame_compile_id": 0, "attempt": 0, "has_payload": "HASH"}
{"artifact": {"name": "fx_graph_runnable", "encoding": "string"}, "frame_id": 0, "frame_compile_id": 0, "attempt": 0, "has_payload": "HASH"}
{"inductor_post_grad_graph": {}, "frame_id": 0, "frame_compile_id": 0, "attempt": 0, "has_payload": "HASH"}
{"inductor_output_code": {"filename": "FILENAME"}, "frame_id": 0, "frame_compile_id": 0, "attempt": 0, "has_payload": "HASH"}
{"artifact": {"name": "fx_graph_cache_miss", "encoding": "json"}, "frame_id": 0, "frame_compile_id": 0, "attempt": 0, "has_payload": "HASH"}
{"artifact": {"name": "aotautograd_cache_hash", "encoding": "json"}, "frame_id": 0, "frame_compile_id": 0, "attempt": 0, "has_payload": "HASH"}
{"dynamo_cpp_guards_str": {}, "frame_id": 0, "frame_compile_id": 0, "attempt": 0, "has_payload": "HASH"}
{"compilation_metrics": "METRICS", "frame_id": 0, "frame_compile_id": 0, "attempt": 0}
""",  # noqa: B950
        )

        self.assertParses()

    @requires_tlparse
    def test_recompiles(self):
        def fn(x, y):
            return torch.add(x, y)

        fn_opt = torch.compile(fn, backend="inductor")
        fn_opt(torch.ones(1000, 1000), torch.ones(1000, 1000))
        fn_opt(torch.ones(1000, 1000), 1)

        self.assertExpectedInline(
            self.buffer.getvalue(),
            """\
{"dynamo_start": {"stack": "STACK"}, "frame_id": 0, "frame_compile_id": 0, "attempt": 0}
{"describe_storage": {"id": 0, "describer_id": "ID", "size": 4000000}, "frame_id": 0, "frame_compile_id": 0, "attempt": 0}
{"describe_tensor": {"id": 0, "ndim": 2, "dtype": "torch.float32", "device": "device(type='cpu')", "size": [1000, 1000], "is_leaf": true, "stride": [1000, 1], "storage": 0, "view_func": "VIEW_FUNC", "describer_id": "ID"}, "frame_id": 0, "frame_compile_id": 0, "attempt": 0}
{"describe_source": {"describer_id": "ID", "id": 0, "source": "L['y']"}, "frame_id": 0, "frame_compile_id": 0, "attempt": 0}
{"describe_storage": {"id": 1, "describer_id": "ID", "size": 4000000}, "frame_id": 0, "frame_compile_id": 0, "attempt": 0}
{"describe_tensor": {"id": 1, "ndim": 2, "dtype": "torch.float32", "device": "device(type='cpu')", "size": [1000, 1000], "is_leaf": true, "stride": [1000, 1], "storage": 1, "view_func": "VIEW_FUNC", "describer_id": "ID"}, "frame_id": 0, "frame_compile_id": 0, "attempt": 0}
{"describe_source": {"describer_id": "ID", "id": 1, "source": "L['x']"}, "frame_id": 0, "frame_compile_id": 0, "attempt": 0}
{"dynamo_output_graph": {"sizes": {"l_y_": [1000, 1000], "l_x_": [1000, 1000], "add": [1000, 1000]}}, "frame_id": 0, "frame_compile_id": 0, "attempt": 0, "has_payload": "HASH"}
{"artifact": {"name": "aot_forward_graph_fw_metadata", "encoding": "string"}, "frame_id": 0, "frame_compile_id": 0, "attempt": 0, "has_payload": "HASH"}
{"aot_inference_graph": {}, "frame_id": 0, "frame_compile_id": 0, "attempt": 0, "has_payload": "HASH"}
{"artifact": {"name": "fx_graph_runnable", "encoding": "string"}, "frame_id": 0, "frame_compile_id": 0, "attempt": 0, "has_payload": "HASH"}
{"inductor_post_grad_graph": {}, "frame_id": 0, "frame_compile_id": 0, "attempt": 0, "has_payload": "HASH"}
{"inductor_output_code": {"filename": "FILENAME"}, "frame_id": 0, "frame_compile_id": 0, "attempt": 0, "has_payload": "HASH"}
{"artifact": {"name": "fx_graph_cache_miss", "encoding": "json"}, "frame_id": 0, "frame_compile_id": 0, "attempt": 0, "has_payload": "HASH"}
{"artifact": {"name": "aotautograd_cache_hash", "encoding": "json"}, "frame_id": 0, "frame_compile_id": 0, "attempt": 0, "has_payload": "HASH"}
{"dynamo_cpp_guards_str": {}, "frame_id": 0, "frame_compile_id": 0, "attempt": 0, "has_payload": "HASH"}
{"compilation_metrics": "METRICS", "frame_id": 0, "frame_compile_id": 0, "attempt": 0}
{"artifact": {"name": "recompile_reasons", "encoding": "json"}, "frame_id": 0, "frame_compile_id": 1, "attempt": 0, "has_payload": "HASH"}
{"dynamo_start": {"stack": "STACK"}, "frame_id": 0, "frame_compile_id": 1, "attempt": 0}
{"describe_storage": {"id": 0, "describer_id": "ID", "size": 4000000}, "frame_id": 0, "frame_compile_id": 1, "attempt": 0}
{"describe_tensor": {"id": 0, "ndim": 2, "dtype": "torch.float32", "device": "device(type='cpu')", "size": [1000, 1000], "is_leaf": true, "stride": [1000, 1], "storage": 0, "view_func": "VIEW_FUNC", "describer_id": "ID"}, "frame_id": 0, "frame_compile_id": 1, "attempt": 0}
{"describe_source": {"describer_id": "ID", "id": 0, "source": "L['x']"}, "frame_id": 0, "frame_compile_id": 1, "attempt": 0}
{"create_symbol": {"symbol": "s0", "val": "1", "vr": "[-int_oo, int_oo]", "source": "L['y']", "user_stack": "STACK", "stack": "STACK"}, "frame_id": 0, "frame_compile_id": 1, "attempt": 0}
{"dynamo_output_graph": {"sizes": {"l_x_": [1000, 1000], "add": [1000, 1000]}}, "frame_id": 0, "frame_compile_id": 1, "attempt": 0, "has_payload": "HASH"}
{"artifact": {"name": "aot_forward_graph_fw_metadata", "encoding": "string"}, "frame_id": 0, "frame_compile_id": 1, "attempt": 0, "has_payload": "HASH"}
{"aot_inference_graph": {}, "frame_id": 0, "frame_compile_id": 1, "attempt": 0, "has_payload": "HASH"}
{"artifact": {"name": "fx_graph_runnable", "encoding": "string"}, "frame_id": 0, "frame_compile_id": 1, "attempt": 0, "has_payload": "HASH"}
{"inductor_post_grad_graph": {}, "frame_id": 0, "frame_compile_id": 1, "attempt": 0, "has_payload": "HASH"}
{"inductor_output_code": {"filename": "FILENAME"}, "frame_id": 0, "frame_compile_id": 1, "attempt": 0, "has_payload": "HASH"}
{"artifact": {"name": "fx_graph_cache_miss", "encoding": "json"}, "frame_id": 0, "frame_compile_id": 1, "attempt": 0, "has_payload": "HASH"}
{"artifact": {"name": "aotautograd_cache_hash", "encoding": "json"}, "frame_id": 0, "frame_compile_id": 1, "attempt": 0, "has_payload": "HASH"}
{"dynamo_cpp_guards_str": {}, "frame_id": 0, "frame_compile_id": 1, "attempt": 0, "has_payload": "HASH"}
{"compilation_metrics": "METRICS", "frame_id": 0, "frame_compile_id": 1, "attempt": 0}
""",  # noqa: B950
        )

        self.assertParses()

    @requires_tlparse
    def test_example_fn(self):
        fn_opt = torch.compile(example_fn, backend="inductor")
        fn_opt(torch.ones(1000, 1000))
        self.assertExpectedInline(
            self.buffer.getvalue(),
            """\
{"dynamo_start": {"stack": "STACK"}, "frame_id": 0, "frame_compile_id": 0, "attempt": 0}
{"describe_storage": {"id": 0, "describer_id": "ID", "size": 4000000}, "frame_id": 0, "frame_compile_id": 0, "attempt": 0}
{"describe_tensor": {"id": 0, "ndim": 2, "dtype": "torch.float32", "device": "device(type='cpu')", "size": [1000, 1000], "is_leaf": true, "stride": [1000, 1], "storage": 0, "view_func": "VIEW_FUNC", "describer_id": "ID"}, "frame_id": 0, "frame_compile_id": 0, "attempt": 0}
{"describe_source": {"describer_id": "ID", "id": 0, "source": "L['a']"}, "frame_id": 0, "frame_compile_id": 0, "attempt": 0}
{"dynamo_output_graph": {"sizes": {"l_a_": [1000, 1000], "ones": [1000, 1000], "output": [1000, 1000], "ones_1": [1000, 1000], "output_1": [1000, 1000]}}, "frame_id": 0, "frame_compile_id": 0, "attempt": 0, "has_payload": "HASH"}
{"artifact": {"name": "aot_forward_graph_fw_metadata", "encoding": "string"}, "frame_id": 0, "frame_compile_id": 0, "attempt": 0, "has_payload": "HASH"}
{"aot_inference_graph": {}, "frame_id": 0, "frame_compile_id": 0, "attempt": 0, "has_payload": "HASH"}
{"artifact": {"name": "fx_graph_runnable", "encoding": "string"}, "frame_id": 0, "frame_compile_id": 0, "attempt": 0, "has_payload": "HASH"}
{"inductor_post_grad_graph": {}, "frame_id": 0, "frame_compile_id": 0, "attempt": 0, "has_payload": "HASH"}
{"inductor_output_code": {"filename": "FILENAME"}, "frame_id": 0, "frame_compile_id": 0, "attempt": 0, "has_payload": "HASH"}
{"artifact": {"name": "fx_graph_cache_miss", "encoding": "json"}, "frame_id": 0, "frame_compile_id": 0, "attempt": 0, "has_payload": "HASH"}
{"artifact": {"name": "aotautograd_cache_hash", "encoding": "json"}, "frame_id": 0, "frame_compile_id": 0, "attempt": 0, "has_payload": "HASH"}
{"dynamo_cpp_guards_str": {}, "frame_id": 0, "frame_compile_id": 0, "attempt": 0, "has_payload": "HASH"}
{"compilation_metrics": "METRICS", "frame_id": 0, "frame_compile_id": 0, "attempt": 0}
""",  # noqa: B950
        )

        self.assertParses()

    @requires_tlparse
    def test_example_training_fn(self):
        fn_opt = torch.compile(example_training_fn, backend="inductor")
        fn_opt(torch.ones(1000, 1000, requires_grad=True))
        buffer = self.buffer.getvalue()
        buffer = replace_dynamic(buffer, "inductor_compile_time_s")
        buffer = replace_dynamic(buffer, "code_gen_time_s")
        buffer = replace_dynamic(buffer, "structured_logging_overhead_s")
        self.assertExpectedInline(
            buffer,
            """\
{"dynamo_start": {"stack": "STACK"}, "frame_id": 0, "frame_compile_id": 0, "attempt": 0}
{"describe_storage": {"id": 0, "describer_id": "ID", "size": 4000000}, "frame_id": 0, "frame_compile_id": 0, "attempt": 0}
{"describe_tensor": {"id": 0, "ndim": 2, "dtype": "torch.float32", "device": "device(type='cpu')", "size": [1000, 1000], "is_leaf": true, "requires_grad": true, "stride": [1000, 1], "storage": 0, "view_func": "VIEW_FUNC", "describer_id": "ID"}, "frame_id": 0, "frame_compile_id": 0, "attempt": 0}
{"describe_source": {"describer_id": "ID", "id": 0, "source": "L['a']"}, "frame_id": 0, "frame_compile_id": 0, "attempt": 0}
{"artifact": {"name": "dynamo_graph_break_reason", "encoding": "string"}, "frame_id": 0, "frame_compile_id": 0, "attempt": 0, "has_payload": "HASH"}
{"describe_storage": {"id": 0, "describer_id": "ID", "size": 4000000}, "frame_id": 0, "frame_compile_id": 0, "attempt": 1}
{"describe_tensor": {"id": 0, "ndim": 2, "dtype": "torch.float32", "device": "device(type='cpu')", "size": [1000, 1000], "is_leaf": true, "requires_grad": true, "stride": [1000, 1], "storage": 0, "view_func": "VIEW_FUNC", "describer_id": "ID"}, "frame_id": 0, "frame_compile_id": 0, "attempt": 1}
{"describe_source": {"describer_id": "ID", "id": 0, "source": "L['a']"}, "frame_id": 0, "frame_compile_id": 0, "attempt": 1}
{"dynamo_cpp_guards_str": {}, "frame_id": 0, "frame_compile_id": 0, "attempt": 1, "has_payload": "HASH"}
{"compilation_metrics": "METRICS", "frame_id": 0, "frame_compile_id": 0, "attempt": 1}
{"dynamo_start": {"stack": "STACK"}, "frame_id": 1, "frame_compile_id": 0, "attempt": 0}
{"artifact": {"name": "dynamo_graph_break_reason", "encoding": "string"}, "frame_id": 1, "frame_compile_id": 0, "attempt": 0, "has_payload": "HASH"}
{"describe_storage": {"id": 0, "describer_id": "ID", "size": 4000000}, "frame_id": 1, "frame_compile_id": 0, "attempt": 1}
{"describe_tensor": {"id": 0, "ndim": 2, "dtype": "torch.float32", "device": "device(type='cpu')", "size": [1000, 1000], "is_leaf": true, "requires_grad": true, "stride": [1000, 1], "storage": 0, "view_func": "VIEW_FUNC", "describer_id": "ID"}, "frame_id": 1, "frame_compile_id": 0, "attempt": 1}
{"describe_source": {"describer_id": "ID", "id": 0, "source": "L['___stack1']"}, "frame_id": 1, "frame_compile_id": 0, "attempt": 1}
{"dynamo_cpp_guards_str": {}, "frame_id": 1, "frame_compile_id": 0, "attempt": 1, "has_payload": "HASH"}
{"compilation_metrics": "METRICS", "frame_id": 1, "frame_compile_id": 0, "attempt": 1}
{"dynamo_start": {"stack": "STACK"}, "frame_id": 2, "frame_compile_id": 0, "attempt": 0}
{"describe_storage": {"id": 0, "describer_id": "ID", "size": 4000000}, "frame_id": 2, "frame_compile_id": 0, "attempt": 0}
{"describe_tensor": {"id": 0, "ndim": 2, "dtype": "torch.float32", "device": "device(type='cpu')", "size": [1000, 1000], "requires_grad": true, "stride": [1000, 1], "storage": 0, "view_func": "VIEW_FUNC", "describer_id": "ID"}, "frame_id": 2, "frame_compile_id": 0, "attempt": 0}
{"describe_source": {"describer_id": "ID", "id": 0, "source": "L['___stack0']"}, "frame_id": 2, "frame_compile_id": 0, "attempt": 0}
{"artifact": {"name": "dynamo_graph_break_reason", "encoding": "string"}, "frame_id": 2, "frame_compile_id": 0, "attempt": 0, "has_payload": "HASH"}
{"describe_storage": {"id": 0, "describer_id": "ID", "size": 4000000}, "frame_id": 2, "frame_compile_id": 0, "attempt": 1}
{"describe_tensor": {"id": 0, "ndim": 2, "dtype": "torch.float32", "device": "device(type='cpu')", "size": [1000, 1000], "requires_grad": true, "stride": [1000, 1], "storage": 0, "view_func": "VIEW_FUNC", "describer_id": "ID"}, "frame_id": 2, "frame_compile_id": 0, "attempt": 1}
{"describe_source": {"describer_id": "ID", "id": 0, "source": "L['___stack0']"}, "frame_id": 2, "frame_compile_id": 0, "attempt": 1}
{"dynamo_output_graph": {"sizes": {"l_stack0_": [1000, 1000], "ones": [1000, 1000], "output": [1000, 1000], "sum_1": []}}, "frame_id": 2, "frame_compile_id": 0, "attempt": 1, "has_payload": "HASH"}
{"aot_joint_graph": {}, "frame_id": 2, "frame_compile_id": 0, "attempt": 1, "has_payload": "HASH"}
{"artifact": {"name": "aot_forward_graph_fw_metadata", "encoding": "string"}, "frame_id": 2, "frame_compile_id": 0, "attempt": 1, "has_payload": "HASH"}
{"aot_forward_graph": {}, "frame_id": 2, "frame_compile_id": 0, "attempt": 1, "has_payload": "HASH"}
{"aot_backward_graph": {}, "frame_id": 2, "frame_compile_id": 0, "attempt": 1, "has_payload": "HASH"}
{"artifact": {"name": "fx_graph_runnable", "encoding": "string"}, "frame_id": 2, "frame_compile_id": 0, "attempt": 1, "has_payload": "HASH"}
{"inductor_post_grad_graph": {}, "frame_id": 2, "frame_compile_id": 0, "attempt": 1, "has_payload": "HASH"}
{"inductor_output_code": {"filename": "FILENAME"}, "frame_id": 2, "frame_compile_id": 0, "attempt": 1, "has_payload": "HASH"}
{"artifact": {"name": "fx_graph_cache_miss", "encoding": "json"}, "frame_id": 2, "frame_compile_id": 0, "attempt": 1, "has_payload": "HASH"}
{"artifact": {"name": "aotautograd_cache_hash", "encoding": "json"}, "frame_id": 2, "frame_compile_id": 0, "attempt": 1, "has_payload": "HASH"}
{"dynamo_cpp_guards_str": {}, "frame_id": 2, "frame_compile_id": 0, "attempt": 1, "has_payload": "HASH"}
{"compilation_metrics": "METRICS", "frame_id": 2, "frame_compile_id": 0, "attempt": 1}
{"artifact": {"name": "fx_graph_runnable", "encoding": "string"}, "frame_id": 2, "frame_compile_id": 0, "attempt": 1, "has_payload": "HASH"}
{"inductor_post_grad_graph": {}, "frame_id": 2, "frame_compile_id": 0, "attempt": 1, "has_payload": "HASH"}
{"inductor_output_code": {"filename": "FILENAME"}, "frame_id": 2, "frame_compile_id": 0, "attempt": 1, "has_payload": "HASH"}
{"artifact": {"name": "fx_graph_cache_miss", "encoding": "json"}, "frame_id": 2, "frame_compile_id": 0, "attempt": 1, "has_payload": "HASH"}
{"bwd_compilation_metrics": "METRICS", "frame_id": 2, "frame_compile_id": 0, "attempt": 1}
{"dynamo_start": {"stack": "STACK"}, "frame_id": 3, "frame_compile_id": 0, "attempt": 0}
{"describe_storage": {"id": 0, "describer_id": "ID", "size": 4000000}, "frame_id": 3, "frame_compile_id": 0, "attempt": 0}
{"describe_tensor": {"id": 0, "ndim": 2, "dtype": "torch.float32", "device": "device(type='cpu')", "size": [1000, 1000], "requires_grad": true, "stride": [1000, 1], "storage": 0, "view_func": "VIEW_FUNC", "describer_id": "ID"}, "frame_id": 3, "frame_compile_id": 0, "attempt": 0}
{"describe_source": {"describer_id": "ID", "id": 0, "source": "L['output']"}, "frame_id": 3, "frame_compile_id": 0, "attempt": 0}
{"compilation_metrics": "METRICS", "frame_id": 3, "frame_compile_id": 0, "attempt": 0}
""",  # noqa: B950
        )

        self.assertParses()

    @requires_tlparse
    def test_dynamo_error(self):
        try:
            fn_opt = torch.compile(dynamo_error_fn, backend="inductor")
            fn_opt(*ARGS)
        except Exception:
            pass
        self.assertExpectedInline(
            self.buffer.getvalue(),
            """\
{"dynamo_start": {"stack": "STACK"}, "frame_id": 0, "frame_compile_id": 0, "attempt": 0}
{"describe_storage": {"id": 0, "describer_id": "ID", "size": 4000000}, "frame_id": 0, "frame_compile_id": 0, "attempt": 0}
{"describe_tensor": {"id": 0, "ndim": 2, "dtype": "torch.float32", "device": "device(type='cpu')", "size": [1000, 1000], "is_leaf": true, "requires_grad": true, "stride": [1000, 1], "storage": 0, "view_func": "VIEW_FUNC", "describer_id": "ID"}, "frame_id": 0, "frame_compile_id": 0, "attempt": 0}
{"describe_source": {"describer_id": "ID", "id": 0, "source": "L['a']"}, "frame_id": 0, "frame_compile_id": 0, "attempt": 0}
{"artifact": {"name": "dynamo_error", "encoding": "string"}, "frame_id": 0, "frame_compile_id": 0, "attempt": 0, "has_payload": "HASH"}
{"compilation_metrics": "METRICS", "frame_id": 0, "frame_compile_id": 0, "attempt": 0}
""",  # noqa: B950
        )

        self.assertParses()

    @requires_tlparse
    def test_inductor_error(self):
        import torch._inductor.lowering

        def throw(x):
            raise AssertionError

        # inject an error in the lowerings
        dict_entries = {}
        for x in list(torch._inductor.lowering.lowerings.keys()):
            if "round" in x.__name__:
                dict_entries[x] = throw

        with unittest.mock.patch.dict(torch._inductor.lowering.lowerings, dict_entries):
            try:
                fn_opt = torch.compile(inductor_error_fn, backend="inductor")
                fn_opt(*ARGS)
            except Exception:
                pass

        self.assertExpectedInline(
            self.buffer.getvalue(),
            """\
{"dynamo_start": {"stack": "STACK"}, "frame_id": 0, "frame_compile_id": 0, "attempt": 0}
{"describe_storage": {"id": 0, "describer_id": "ID", "size": 4000000}, "frame_id": 0, "frame_compile_id": 0, "attempt": 0}
{"describe_tensor": {"id": 0, "ndim": 2, "dtype": "torch.float32", "device": "device(type='cpu')", "size": [1000, 1000], "is_leaf": true, "requires_grad": true, "stride": [1000, 1], "storage": 0, "view_func": "VIEW_FUNC", "describer_id": "ID"}, "frame_id": 0, "frame_compile_id": 0, "attempt": 0}
{"describe_source": {"describer_id": "ID", "id": 0, "source": "L['a']"}, "frame_id": 0, "frame_compile_id": 0, "attempt": 0}
{"dynamo_output_graph": {"sizes": {"l_a_": [1000, 1000], "output": [1000, 1000]}}, "frame_id": 0, "frame_compile_id": 0, "attempt": 0, "has_payload": "HASH"}
{"aot_joint_graph": {}, "frame_id": 0, "frame_compile_id": 0, "attempt": 0, "has_payload": "HASH"}
{"artifact": {"name": "aot_forward_graph_fw_metadata", "encoding": "string"}, "frame_id": 0, "frame_compile_id": 0, "attempt": 0, "has_payload": "HASH"}
{"aot_forward_graph": {}, "frame_id": 0, "frame_compile_id": 0, "attempt": 0, "has_payload": "HASH"}
{"aot_backward_graph": {}, "frame_id": 0, "frame_compile_id": 0, "attempt": 0, "has_payload": "HASH"}
{"artifact": {"name": "fx_graph_runnable", "encoding": "string"}, "frame_id": 0, "frame_compile_id": 0, "attempt": 0, "has_payload": "HASH"}
{"inductor_post_grad_graph": {}, "frame_id": 0, "frame_compile_id": 0, "attempt": 0, "has_payload": "HASH"}
{"artifact": {"name": "dynamo_error", "encoding": "string"}, "frame_id": 0, "frame_compile_id": 0, "attempt": 0, "has_payload": "HASH"}
{"compilation_metrics": "METRICS", "frame_id": 0, "frame_compile_id": 0, "attempt": 0}
""",  # noqa: B950
        )

        self.assertParses()

    @requires_distributed()
    @requires_cuda
    def test_ddp_graphs(self):
        class ToyModel(torch.nn.Module):
            def __init__(self) -> None:
                super().__init__()
                self.layers = torch.nn.Sequential(
                    torch.nn.Linear(1024, 1024),
                    torch.nn.Linear(1024, 1024),
                )

            def forward(self, x):
                return self.layers(x)

        # TODO: this isn't safely bracketed, will leak
        os.environ["MASTER_ADDR"] = "localhost"
        os.environ["MASTER_PORT"] = str(find_free_port())
        dist.init_process_group("gloo", rank=0, world_size=1)

        model = DDP(ToyModel().to("cuda:0"), device_ids=[0], bucket_cap_mb=4)
        ddp_model = torch.compile(model, backend="inductor")

        ddp_model(torch.randn(1024, 1024, device="cuda:0"))

        dist.destroy_process_group()

        if not torch._dynamo.config.inline_inbuilt_nn_modules:
            self.assertExpectedInline(
                self.buffer.getvalue(),
                """\
{"dynamo_start": {"stack": "STACK"}, "rank": 0, "frame_id": 0, "frame_compile_id": 0, "attempt": 0}
{"artifact": {"name": "dynamo_graph_break_reason", "encoding": "string"}, "rank": 0, "frame_id": 0, "frame_compile_id": 0, "attempt": 0, "has_payload": "HASH"}
{"dynamo_cpp_guards_str": {}, "rank": 0, "frame_id": 0, "frame_compile_id": 0, "attempt": 1, "has_payload": "HASH"}
{"compilation_metrics": "METRICS", "rank": 0, "frame_id": 0, "frame_compile_id": 0, "attempt": 1}
{"dynamo_start": {"stack": "STACK"}, "rank": 0, "frame_id": 1, "frame_compile_id": 0, "attempt": 0}
{"describe_storage": {"id": 0, "describer_id": "ID", "size": 4194304}, "rank": 0, "frame_id": 1, "frame_compile_id": 0, "attempt": 0}
{"describe_tensor": {"id": 0, "ndim": 2, "dtype": "torch.float32", "device": "device(type='cuda', index=0)", "size": [1024, 1024], "is_leaf": true, "stride": [1024, 1], "storage": 0, "view_func": "VIEW_FUNC", "describer_id": "ID"}, "rank": 0, "frame_id": 1, "frame_compile_id": 0, "attempt": 0}
{"describe_source": {"describer_id": "ID", "id": 0, "source": "L['x']"}, "rank": 0, "frame_id": 1, "frame_compile_id": 0, "attempt": 0}
{"dynamo_output_graph": {"sizes": {"l_x_": [1024, 1024], "l__self___layers_0": [1024, 1024], "l__self___layers_1": [1024, 1024]}}, "rank": 0, "frame_id": 1, "frame_compile_id": 0, "attempt": 0, "has_payload": "HASH"}
{"optimize_ddp_split_graph": {}, "rank": 0, "frame_id": 1, "frame_compile_id": 0, "attempt": 0, "has_payload": "HASH"}
{"optimize_ddp_split_child": {"name": "submod_0"}, "rank": 0, "frame_id": 1, "frame_compile_id": 0, "attempt": 0, "has_payload": "HASH"}
{"optimize_ddp_split_child": {"name": "submod_1"}, "rank": 0, "frame_id": 1, "frame_compile_id": 0, "attempt": 0, "has_payload": "HASH"}
{"describe_storage": {"id": 0, "describer_id": "ID", "size": 4194304}, "rank": 0, "frame_id": 1, "frame_compile_id": 0, "attempt": 0}
{"describe_tensor": {"id": 0, "ndim": 2, "dtype": "torch.float32", "device": "device(type='cuda', index=0)", "size": [1024, 1024], "is_leaf": true, "stride": [1024, 1], "storage": 0, "view_func": "VIEW_FUNC", "describer_id": "ID"}, "rank": 0, "frame_id": 1, "frame_compile_id": 0, "attempt": 0}
{"describe_source": {"describer_id": "ID", "id": 0, "source": "L['x']"}, "rank": 0, "frame_id": 1, "frame_compile_id": 0, "attempt": 0}
{"aot_joint_graph": {}, "rank": 0, "frame_id": 1, "frame_compile_id": 0, "attempt": 0, "has_payload": "HASH"}
{"aot_forward_graph": {}, "rank": 0, "frame_id": 1, "frame_compile_id": 0, "attempt": 0, "has_payload": "HASH"}
{"aot_backward_graph": {}, "rank": 0, "frame_id": 1, "frame_compile_id": 0, "attempt": 0, "has_payload": "HASH"}
{"artifact": {"name": "fx_graph_runnable", "encoding": "string"}, "rank": 0, "frame_id": 1, "frame_compile_id": 0, "attempt": 0, "has_payload": "HASH"}
{"inductor_post_grad_graph": {}, "rank": 0, "frame_id": 1, "frame_compile_id": 0, "attempt": 0, "has_payload": "HASH"}
{"inductor_output_code": {"filename": "FILENAME"}, "rank": 0, "frame_id": 1, "frame_compile_id": 0, "attempt": 0, "has_payload": "HASH"}
{"artifact": {"name": "fx_graph_cache_hash", "encoding": "json"}, "rank": 0, "frame_id": 1, "frame_compile_id": 0, "attempt": 0, "has_payload": "HASH"}
{"aot_joint_graph": {}, "rank": 0, "frame_id": 1, "frame_compile_id": 0, "attempt": 0, "has_payload": "HASH"}
{"aot_forward_graph": {}, "rank": 0, "frame_id": 1, "frame_compile_id": 0, "attempt": 0, "has_payload": "HASH"}
{"aot_backward_graph": {}, "rank": 0, "frame_id": 1, "frame_compile_id": 0, "attempt": 0, "has_payload": "HASH"}
{"artifact": {"name": "fx_graph_runnable", "encoding": "string"}, "rank": 0, "frame_id": 1, "frame_compile_id": 0, "attempt": 0, "has_payload": "HASH"}
{"inductor_post_grad_graph": {}, "rank": 0, "frame_id": 1, "frame_compile_id": 0, "attempt": 0, "has_payload": "HASH"}
{"inductor_output_code": {"filename": "FILENAME"}, "rank": 0, "frame_id": 1, "frame_compile_id": 0, "attempt": 0, "has_payload": "HASH"}
{"artifact": {"name": "fx_graph_cache_hash", "encoding": "json"}, "rank": 0, "frame_id": 1, "frame_compile_id": 0, "attempt": 0, "has_payload": "HASH"}
{"dynamo_cpp_guards_str": {}, "rank": 0, "frame_id": 1, "frame_compile_id": 0, "attempt": 0, "has_payload": "HASH"}
{"compilation_metrics": "METRICS", "rank": 0, "frame_id": 1, "frame_compile_id": 0, "attempt": 0}
""",  # noqa: B950
            )
        else:
            self.assertExpectedInline(
                self.buffer.getvalue(),
                """\
{"dynamo_start": {"stack": "STACK"}, "rank": 0, "frame_id": 0, "frame_compile_id": 0, "attempt": 0}
{"artifact": {"name": "dynamo_graph_break_reason", "encoding": "string"}, "rank": 0, "frame_id": 0, "frame_compile_id": 0, "attempt": 0, "has_payload": "HASH"}
{"dynamo_cpp_guards_str": {}, "rank": 0, "frame_id": 0, "frame_compile_id": 0, "attempt": 1, "has_payload": "HASH"}
{"compilation_metrics": "METRICS", "rank": 0, "frame_id": 0, "frame_compile_id": 0, "attempt": 1}
{"dynamo_start": {"stack": "STACK"}, "rank": 0, "frame_id": 1, "frame_compile_id": 0, "attempt": 0}
<<<<<<< HEAD
{"describe_storage": {"id": 0, "describer_id": "ID", "size": 4194304}, "rank": 0, "frame_id": 1, "frame_compile_id": 0, "attempt": 0}
{"describe_tensor": {"id": 0, "ndim": 2, "dtype": "torch.float32", "device": "device(type='cuda', index=0)", "size": [1024, 1024], "is_leaf": true, "requires_grad": true, "is_parameter": true, "stride": [1024, 1], "storage": 0, "view_func": "VIEW_FUNC", "describer_id": "ID"}, "rank": 0, "frame_id": 1, "frame_compile_id": 0, "attempt": 0}
{"describe_source": {"describer_id": "ID", "id": 0, "source": "L['self']._modules['layers']._modules['0']._parameters['weight']"}, "rank": 0, "frame_id": 1, "frame_compile_id": 0, "attempt": 0}
{"describe_storage": {"id": 1, "describer_id": "ID", "size": 4096}, "rank": 0, "frame_id": 1, "frame_compile_id": 0, "attempt": 0}
{"describe_tensor": {"id": 1, "ndim": 1, "dtype": "torch.float32", "device": "device(type='cuda', index=0)", "size": [1024], "is_leaf": true, "requires_grad": true, "is_parameter": true, "stride": [1], "storage": 1, "view_func": "VIEW_FUNC", "describer_id": "ID"}, "rank": 0, "frame_id": 1, "frame_compile_id": 0, "attempt": 0}
{"describe_source": {"describer_id": "ID", "id": 1, "source": "L['self']._modules['layers']._modules['0']._parameters['bias']"}, "rank": 0, "frame_id": 1, "frame_compile_id": 0, "attempt": 0}
{"describe_storage": {"id": 2, "describer_id": "ID", "size": 4194304}, "rank": 0, "frame_id": 1, "frame_compile_id": 0, "attempt": 0}
{"describe_tensor": {"id": 2, "ndim": 2, "dtype": "torch.float32", "device": "device(type='cuda', index=0)", "size": [1024, 1024], "is_leaf": true, "stride": [1024, 1], "storage": 2, "view_func": "VIEW_FUNC", "describer_id": "ID"}, "rank": 0, "frame_id": 1, "frame_compile_id": 0, "attempt": 0}
{"describe_source": {"describer_id": "ID", "id": 2, "source": "L['x']"}, "rank": 0, "frame_id": 1, "frame_compile_id": 0, "attempt": 0}
{"describe_storage": {"id": 3, "describer_id": "ID", "size": 4194304}, "rank": 0, "frame_id": 1, "frame_compile_id": 0, "attempt": 0}
{"describe_tensor": {"id": 8, "ndim": 2, "dtype": "torch.float32", "device": "device(type='cuda', index=0)", "size": [1024, 1024], "is_leaf": true, "requires_grad": true, "is_parameter": true, "stride": [1024, 1], "storage": 3, "view_func": "VIEW_FUNC", "describer_id": "ID"}, "rank": 0, "frame_id": 1, "frame_compile_id": 0, "attempt": 0}
{"describe_source": {"describer_id": "ID", "id": 8, "source": "L['self']._modules['layers']._modules['1']._parameters['weight']"}, "rank": 0, "frame_id": 1, "frame_compile_id": 0, "attempt": 0}
{"describe_storage": {"id": 4, "describer_id": "ID", "size": 4096}, "rank": 0, "frame_id": 1, "frame_compile_id": 0, "attempt": 0}
{"describe_tensor": {"id": 9, "ndim": 1, "dtype": "torch.float32", "device": "device(type='cuda', index=0)", "size": [1024], "is_leaf": true, "requires_grad": true, "is_parameter": true, "stride": [1], "storage": 4, "view_func": "VIEW_FUNC", "describer_id": "ID"}, "rank": 0, "frame_id": 1, "frame_compile_id": 0, "attempt": 0}
{"describe_source": {"describer_id": "ID", "id": 9, "source": "L['self']._modules['layers']._modules['1']._parameters['bias']"}, "rank": 0, "frame_id": 1, "frame_compile_id": 0, "attempt": 0}
{"dynamo_output_graph": {"sizes": {"l_self_modules_layers_modules_0_parameters_weight_": [1024, 1024], "l_self_modules_layers_modules_0_parameters_bias_": [1024], "l_x_": [1024, 1024], "l_self_modules_layers_modules_1_parameters_weight_": [1024, 1024], "l_self_modules_layers_modules_1_parameters_bias_": [1024], "input_1": [1024, 1024], "input_2": [1024, 1024]}}, "rank": 0, "frame_id": 1, "frame_compile_id": 0, "attempt": 0, "has_payload": "HASH"}
{"optimize_ddp_split_graph": {}, "rank": 0, "frame_id": 1, "frame_compile_id": 0, "attempt": 0, "has_payload": "HASH"}
{"optimize_ddp_split_child": {"name": "submod_0"}, "rank": 0, "frame_id": 1, "frame_compile_id": 0, "attempt": 0, "has_payload": "HASH"}
{"optimize_ddp_split_child": {"name": "submod_1"}, "rank": 0, "frame_id": 1, "frame_compile_id": 0, "attempt": 0, "has_payload": "HASH"}
{"describe_storage": {"id": 0, "describer_id": "ID", "size": 4194304}, "rank": 0, "frame_id": 1, "frame_compile_id": 0, "attempt": 0}
{"describe_tensor": {"id": 0, "ndim": 2, "dtype": "torch.float32", "device": "device(type='cuda', index=0)", "size": [1024, 1024], "is_leaf": true, "stride": [1024, 1], "storage": 0, "view_func": "VIEW_FUNC", "describer_id": "ID"}, "rank": 0, "frame_id": 1, "frame_compile_id": 0, "attempt": 0}
{"describe_source": {"describer_id": "ID", "id": 0, "source": "L['x']"}, "rank": 0, "frame_id": 1, "frame_compile_id": 0, "attempt": 0}
{"describe_storage": {"id": 1, "describer_id": "ID", "size": 4194304}, "rank": 0, "frame_id": 1, "frame_compile_id": 0, "attempt": 0}
{"describe_tensor": {"id": 1, "ndim": 2, "dtype": "torch.float32", "device": "device(type='cuda', index=0)", "size": [1024, 1024], "is_leaf": true, "requires_grad": true, "is_parameter": true, "stride": [1024, 1], "storage": 1, "view_func": "VIEW_FUNC", "describer_id": "ID"}, "rank": 0, "frame_id": 1, "frame_compile_id": 0, "attempt": 0}
{"describe_source": {"describer_id": "ID", "id": 1, "source": "L['self']._modules['layers']._modules['0']._parameters['weight']"}, "rank": 0, "frame_id": 1, "frame_compile_id": 0, "attempt": 0}
{"describe_storage": {"id": 2, "describer_id": "ID", "size": 4096}, "rank": 0, "frame_id": 1, "frame_compile_id": 0, "attempt": 0}
{"describe_tensor": {"id": 2, "ndim": 1, "dtype": "torch.float32", "device": "device(type='cuda', index=0)", "size": [1024], "is_leaf": true, "requires_grad": true, "is_parameter": true, "stride": [1], "storage": 2, "view_func": "VIEW_FUNC", "describer_id": "ID"}, "rank": 0, "frame_id": 1, "frame_compile_id": 0, "attempt": 0}
{"describe_source": {"describer_id": "ID", "id": 2, "source": "L['self']._modules['layers']._modules['0']._parameters['bias']"}, "rank": 0, "frame_id": 1, "frame_compile_id": 0, "attempt": 0}
{"aot_joint_graph": {}, "rank": 0, "frame_id": 1, "frame_compile_id": 0, "attempt": 0, "has_payload": "HASH"}
{"artifact": {"name": "aot_forward_graph_fw_metadata", "encoding": "string"}, "rank": 0, "frame_id": 1, "frame_compile_id": 0, "attempt": 0, "has_payload": "HASH"}
{"aot_forward_graph": {}, "rank": 0, "frame_id": 1, "frame_compile_id": 0, "attempt": 0, "has_payload": "HASH"}
{"aot_backward_graph": {}, "rank": 0, "frame_id": 1, "frame_compile_id": 0, "attempt": 0, "has_payload": "HASH"}
{"artifact": {"name": "fx_graph_runnable", "encoding": "string"}, "rank": 0, "frame_id": 1, "frame_compile_id": 0, "attempt": 0, "has_payload": "HASH"}
{"inductor_post_grad_graph": {}, "rank": 0, "frame_id": 1, "frame_compile_id": 0, "attempt": 0, "has_payload": "HASH"}
{"inductor_output_code": {"filename": "FILENAME"}, "rank": 0, "frame_id": 1, "frame_compile_id": 0, "attempt": 0, "has_payload": "HASH"}
{"artifact": {"name": "fx_graph_cache_miss", "encoding": "json"}, "rank": 0, "frame_id": 1, "frame_compile_id": 0, "attempt": 0, "has_payload": "HASH"}
{"artifact": {"name": "aotautograd_cache_hash", "encoding": "json"}, "rank": 0, "frame_id": 1, "frame_compile_id": 0, "attempt": 0, "has_payload": "HASH"}
{"describe_storage": {"id": 16, "describer_id": "ID", "size": 4194304}, "rank": 0, "frame_id": 1, "frame_compile_id": 0, "attempt": 0}
{"describe_tensor": {"id": 29, "ndim": 2, "dtype": "torch.float32", "device": "device(type='cuda', index=0)", "size": [1024, 1024], "is_leaf": true, "requires_grad": true, "is_parameter": true, "stride": [1024, 1], "storage": 16, "view_func": "VIEW_FUNC", "describer_id": "ID"}, "rank": 0, "frame_id": 1, "frame_compile_id": 0, "attempt": 0}
{"describe_source": {"describer_id": "ID", "id": 29, "source": "L['self']._modules['layers']._modules['1']._parameters['weight']"}, "rank": 0, "frame_id": 1, "frame_compile_id": 0, "attempt": 0}
{"describe_storage": {"id": 17, "describer_id": "ID", "size": 4096}, "rank": 0, "frame_id": 1, "frame_compile_id": 0, "attempt": 0}
{"describe_tensor": {"id": 30, "ndim": 1, "dtype": "torch.float32", "device": "device(type='cuda', index=0)", "size": [1024], "is_leaf": true, "requires_grad": true, "is_parameter": true, "stride": [1], "storage": 17, "view_func": "VIEW_FUNC", "describer_id": "ID"}, "rank": 0, "frame_id": 1, "frame_compile_id": 0, "attempt": 0}
{"describe_source": {"describer_id": "ID", "id": 30, "source": "L['self']._modules['layers']._modules['1']._parameters['bias']"}, "rank": 0, "frame_id": 1, "frame_compile_id": 0, "attempt": 0}
{"aot_joint_graph": {}, "rank": 0, "frame_id": 1, "frame_compile_id": 0, "attempt": 0, "has_payload": "HASH"}
{"artifact": {"name": "aot_forward_graph_fw_metadata", "encoding": "string"}, "rank": 0, "frame_id": 1, "frame_compile_id": 0, "attempt": 0, "has_payload": "HASH"}
{"aot_forward_graph": {}, "rank": 0, "frame_id": 1, "frame_compile_id": 0, "attempt": 0, "has_payload": "HASH"}
{"aot_backward_graph": {}, "rank": 0, "frame_id": 1, "frame_compile_id": 0, "attempt": 0, "has_payload": "HASH"}
{"artifact": {"name": "fx_graph_runnable", "encoding": "string"}, "rank": 0, "frame_id": 1, "frame_compile_id": 0, "attempt": 0, "has_payload": "HASH"}
{"inductor_post_grad_graph": {}, "rank": 0, "frame_id": 1, "frame_compile_id": 0, "attempt": 0, "has_payload": "HASH"}
{"inductor_output_code": {"filename": "FILENAME"}, "rank": 0, "frame_id": 1, "frame_compile_id": 0, "attempt": 0, "has_payload": "HASH"}
{"artifact": {"name": "fx_graph_cache_miss", "encoding": "json"}, "rank": 0, "frame_id": 1, "frame_compile_id": 0, "attempt": 0, "has_payload": "HASH"}
{"artifact": {"name": "aotautograd_cache_hash", "encoding": "json"}, "rank": 0, "frame_id": 1, "frame_compile_id": 0, "attempt": 0, "has_payload": "HASH"}
{"dynamo_cpp_guards_str": {}, "rank": 0, "frame_id": 1, "frame_compile_id": 0, "attempt": 0, "has_payload": "HASH"}
{"compilation_metrics": "METRICS", "rank": 0, "frame_id": 1, "frame_compile_id": 0, "attempt": 0}
=======
{"artifact": {"name": "dynamo_graph_break_reason", "encoding": "string"}, "rank": 0, "frame_id": 1, "frame_compile_id": 0, "attempt": 0, "has_payload": "HASH"}
{"dynamo_cpp_guards_str": {}, "rank": 0, "frame_id": 1, "frame_compile_id": 0, "attempt": 1, "has_payload": "HASH"}
{"compilation_metrics": "METRICS", "rank": 0, "frame_id": 1, "frame_compile_id": 0, "attempt": 1}
{"dynamo_start": {"stack": "STACK"}, "rank": 0, "frame_id": 2, "frame_compile_id": 0, "attempt": 0}
{"artifact": {"name": "dynamo_graph_break_reason", "encoding": "string"}, "rank": 0, "frame_id": 2, "frame_compile_id": 0, "attempt": 0, "has_payload": "HASH"}
{"dynamo_cpp_guards_str": {}, "rank": 0, "frame_id": 2, "frame_compile_id": 0, "attempt": 1, "has_payload": "HASH"}
{"compilation_metrics": "METRICS", "rank": 0, "frame_id": 2, "frame_compile_id": 0, "attempt": 1}
{"dynamo_start": {"stack": "STACK"}, "rank": 0, "frame_id": 3, "frame_compile_id": 0, "attempt": 0}
{"compilation_metrics": "METRICS", "rank": 0, "frame_id": 3, "frame_compile_id": 0, "attempt": 0}
{"dynamo_start": {"stack": "STACK"}, "rank": 0, "frame_id": 4, "frame_compile_id": 0, "attempt": 0}
{"describe_storage": {"id": 0, "describer_id": "ID", "size": 4194304}, "rank": 0, "frame_id": 4, "frame_compile_id": 0, "attempt": 0}
{"describe_tensor": {"id": 0, "ndim": 2, "dtype": "torch.float32", "device": "device(type='cuda', index=0)", "size": [1024, 1024], "is_leaf": true, "requires_grad": true, "is_parameter": true, "stride": [1024, 1], "storage": 0, "view_func": "VIEW_FUNC", "describer_id": "ID"}, "rank": 0, "frame_id": 4, "frame_compile_id": 0, "attempt": 0}
{"describe_source": {"describer_id": "ID", "id": 0, "source": "L['self']._modules['layers']._modules['0']._parameters['weight']"}, "rank": 0, "frame_id": 4, "frame_compile_id": 0, "attempt": 0}
{"describe_storage": {"id": 1, "describer_id": "ID", "size": 4096}, "rank": 0, "frame_id": 4, "frame_compile_id": 0, "attempt": 0}
{"describe_tensor": {"id": 1, "ndim": 1, "dtype": "torch.float32", "device": "device(type='cuda', index=0)", "size": [1024], "is_leaf": true, "requires_grad": true, "is_parameter": true, "stride": [1], "storage": 1, "view_func": "VIEW_FUNC", "describer_id": "ID"}, "rank": 0, "frame_id": 4, "frame_compile_id": 0, "attempt": 0}
{"describe_source": {"describer_id": "ID", "id": 1, "source": "L['self']._modules['layers']._modules['0']._parameters['bias']"}, "rank": 0, "frame_id": 4, "frame_compile_id": 0, "attempt": 0}
{"describe_storage": {"id": 2, "describer_id": "ID", "size": 4194304}, "rank": 0, "frame_id": 4, "frame_compile_id": 0, "attempt": 0}
{"describe_tensor": {"id": 2, "ndim": 2, "dtype": "torch.float32", "device": "device(type='cuda', index=0)", "size": [1024, 1024], "is_leaf": true, "stride": [1024, 1], "storage": 2, "view_func": "VIEW_FUNC", "describer_id": "ID"}, "rank": 0, "frame_id": 4, "frame_compile_id": 0, "attempt": 0}
{"describe_source": {"describer_id": "ID", "id": 2, "source": "L['x']"}, "rank": 0, "frame_id": 4, "frame_compile_id": 0, "attempt": 0}
{"describe_storage": {"id": 3, "describer_id": "ID", "size": 4194304}, "rank": 0, "frame_id": 4, "frame_compile_id": 0, "attempt": 0}
{"describe_tensor": {"id": 8, "ndim": 2, "dtype": "torch.float32", "device": "device(type='cuda', index=0)", "size": [1024, 1024], "is_leaf": true, "requires_grad": true, "is_parameter": true, "stride": [1024, 1], "storage": 3, "view_func": "VIEW_FUNC", "describer_id": "ID"}, "rank": 0, "frame_id": 4, "frame_compile_id": 0, "attempt": 0}
{"describe_source": {"describer_id": "ID", "id": 8, "source": "L['self']._modules['layers']._modules['1']._parameters['weight']"}, "rank": 0, "frame_id": 4, "frame_compile_id": 0, "attempt": 0}
{"describe_storage": {"id": 4, "describer_id": "ID", "size": 4096}, "rank": 0, "frame_id": 4, "frame_compile_id": 0, "attempt": 0}
{"describe_tensor": {"id": 9, "ndim": 1, "dtype": "torch.float32", "device": "device(type='cuda', index=0)", "size": [1024], "is_leaf": true, "requires_grad": true, "is_parameter": true, "stride": [1], "storage": 4, "view_func": "VIEW_FUNC", "describer_id": "ID"}, "rank": 0, "frame_id": 4, "frame_compile_id": 0, "attempt": 0}
{"describe_source": {"describer_id": "ID", "id": 9, "source": "L['self']._modules['layers']._modules['1']._parameters['bias']"}, "rank": 0, "frame_id": 4, "frame_compile_id": 0, "attempt": 0}
{"dynamo_output_graph": {"sizes": {"l_self_modules_layers_modules_0_parameters_weight_": [1024, 1024], "l_self_modules_layers_modules_0_parameters_bias_": [1024], "l_x_": [1024, 1024], "l_self_modules_layers_modules_1_parameters_weight_": [1024, 1024], "l_self_modules_layers_modules_1_parameters_bias_": [1024], "input_1": [1024, 1024], "input_2": [1024, 1024]}}, "rank": 0, "frame_id": 4, "frame_compile_id": 0, "attempt": 0, "has_payload": "HASH"}
{"optimize_ddp_split_graph": {}, "rank": 0, "frame_id": 4, "frame_compile_id": 0, "attempt": 0, "has_payload": "HASH"}
{"optimize_ddp_split_child": {"name": "submod_0"}, "rank": 0, "frame_id": 4, "frame_compile_id": 0, "attempt": 0, "has_payload": "HASH"}
{"optimize_ddp_split_child": {"name": "submod_1"}, "rank": 0, "frame_id": 4, "frame_compile_id": 0, "attempt": 0, "has_payload": "HASH"}
{"describe_storage": {"id": 0, "describer_id": "ID", "size": 4194304}, "rank": 0, "frame_id": 4, "frame_compile_id": 0, "attempt": 0}
{"describe_tensor": {"id": 0, "ndim": 2, "dtype": "torch.float32", "device": "device(type='cuda', index=0)", "size": [1024, 1024], "is_leaf": true, "stride": [1024, 1], "storage": 0, "view_func": "VIEW_FUNC", "describer_id": "ID"}, "rank": 0, "frame_id": 4, "frame_compile_id": 0, "attempt": 0}
{"describe_source": {"describer_id": "ID", "id": 0, "source": "L['x']"}, "rank": 0, "frame_id": 4, "frame_compile_id": 0, "attempt": 0}
{"describe_storage": {"id": 1, "describer_id": "ID", "size": 4194304}, "rank": 0, "frame_id": 4, "frame_compile_id": 0, "attempt": 0}
{"describe_tensor": {"id": 1, "ndim": 2, "dtype": "torch.float32", "device": "device(type='cuda', index=0)", "size": [1024, 1024], "is_leaf": true, "requires_grad": true, "is_parameter": true, "stride": [1024, 1], "storage": 1, "view_func": "VIEW_FUNC", "describer_id": "ID"}, "rank": 0, "frame_id": 4, "frame_compile_id": 0, "attempt": 0}
{"describe_source": {"describer_id": "ID", "id": 1, "source": "L['self']._modules['layers']._modules['0']._parameters['weight']"}, "rank": 0, "frame_id": 4, "frame_compile_id": 0, "attempt": 0}
{"describe_storage": {"id": 2, "describer_id": "ID", "size": 4096}, "rank": 0, "frame_id": 4, "frame_compile_id": 0, "attempt": 0}
{"describe_tensor": {"id": 2, "ndim": 1, "dtype": "torch.float32", "device": "device(type='cuda', index=0)", "size": [1024], "is_leaf": true, "requires_grad": true, "is_parameter": true, "stride": [1], "storage": 2, "view_func": "VIEW_FUNC", "describer_id": "ID"}, "rank": 0, "frame_id": 4, "frame_compile_id": 0, "attempt": 0}
{"describe_source": {"describer_id": "ID", "id": 2, "source": "L['self']._modules['layers']._modules['0']._parameters['bias']"}, "rank": 0, "frame_id": 4, "frame_compile_id": 0, "attempt": 0}
{"inductor_pre_grad_graph": {}, "rank": 0, "frame_id": 4, "frame_compile_id": 0, "attempt": 0, "has_payload": "HASH"}
{"aot_joint_graph": {}, "rank": 0, "frame_id": 4, "frame_compile_id": 0, "attempt": 0, "has_payload": "HASH"}
{"artifact": {"name": "aot_forward_graph_fw_metadata", "encoding": "string"}, "rank": 0, "frame_id": 4, "frame_compile_id": 0, "attempt": 0, "has_payload": "HASH"}
{"aot_forward_graph": {}, "rank": 0, "frame_id": 4, "frame_compile_id": 0, "attempt": 0, "has_payload": "HASH"}
{"aot_backward_graph": {}, "rank": 0, "frame_id": 4, "frame_compile_id": 0, "attempt": 0, "has_payload": "HASH"}
{"artifact": {"name": "fx_graph_runnable", "encoding": "string"}, "rank": 0, "frame_id": 4, "frame_compile_id": 0, "attempt": 0, "has_payload": "HASH"}
{"inductor_post_grad_graph": {}, "rank": 0, "frame_id": 4, "frame_compile_id": 0, "attempt": 0, "has_payload": "HASH"}
{"inductor_output_code": {"filename": "FILENAME"}, "rank": 0, "frame_id": 4, "frame_compile_id": 0, "attempt": 0, "has_payload": "HASH"}
{"artifact": {"name": "fx_graph_cache_miss", "encoding": "json"}, "rank": 0, "frame_id": 4, "frame_compile_id": 0, "attempt": 0, "has_payload": "HASH"}
{"artifact": {"name": "aotautograd_cache_hash", "encoding": "json"}, "rank": 0, "frame_id": 4, "frame_compile_id": 0, "attempt": 0, "has_payload": "HASH"}
{"describe_storage": {"id": 16, "describer_id": "ID", "size": 4194304}, "rank": 0, "frame_id": 4, "frame_compile_id": 0, "attempt": 0}
{"describe_tensor": {"id": 29, "ndim": 2, "dtype": "torch.float32", "device": "device(type='cuda', index=0)", "size": [1024, 1024], "is_leaf": true, "requires_grad": true, "is_parameter": true, "stride": [1024, 1], "storage": 16, "view_func": "VIEW_FUNC", "describer_id": "ID"}, "rank": 0, "frame_id": 4, "frame_compile_id": 0, "attempt": 0}
{"describe_source": {"describer_id": "ID", "id": 29, "source": "L['self']._modules['layers']._modules['1']._parameters['weight']"}, "rank": 0, "frame_id": 4, "frame_compile_id": 0, "attempt": 0}
{"describe_storage": {"id": 17, "describer_id": "ID", "size": 4096}, "rank": 0, "frame_id": 4, "frame_compile_id": 0, "attempt": 0}
{"describe_tensor": {"id": 30, "ndim": 1, "dtype": "torch.float32", "device": "device(type='cuda', index=0)", "size": [1024], "is_leaf": true, "requires_grad": true, "is_parameter": true, "stride": [1], "storage": 17, "view_func": "VIEW_FUNC", "describer_id": "ID"}, "rank": 0, "frame_id": 4, "frame_compile_id": 0, "attempt": 0}
{"describe_source": {"describer_id": "ID", "id": 30, "source": "L['self']._modules['layers']._modules['1']._parameters['bias']"}, "rank": 0, "frame_id": 4, "frame_compile_id": 0, "attempt": 0}
{"inductor_pre_grad_graph": {}, "rank": 0, "frame_id": 4, "frame_compile_id": 0, "attempt": 0, "has_payload": "HASH"}
{"aot_joint_graph": {}, "rank": 0, "frame_id": 4, "frame_compile_id": 0, "attempt": 0, "has_payload": "HASH"}
{"artifact": {"name": "aot_forward_graph_fw_metadata", "encoding": "string"}, "rank": 0, "frame_id": 4, "frame_compile_id": 0, "attempt": 0, "has_payload": "HASH"}
{"aot_forward_graph": {}, "rank": 0, "frame_id": 4, "frame_compile_id": 0, "attempt": 0, "has_payload": "HASH"}
{"aot_backward_graph": {}, "rank": 0, "frame_id": 4, "frame_compile_id": 0, "attempt": 0, "has_payload": "HASH"}
{"artifact": {"name": "fx_graph_runnable", "encoding": "string"}, "rank": 0, "frame_id": 4, "frame_compile_id": 0, "attempt": 0, "has_payload": "HASH"}
{"inductor_post_grad_graph": {}, "rank": 0, "frame_id": 4, "frame_compile_id": 0, "attempt": 0, "has_payload": "HASH"}
{"inductor_output_code": {"filename": "FILENAME"}, "rank": 0, "frame_id": 4, "frame_compile_id": 0, "attempt": 0, "has_payload": "HASH"}
{"artifact": {"name": "fx_graph_cache_miss", "encoding": "json"}, "rank": 0, "frame_id": 4, "frame_compile_id": 0, "attempt": 0, "has_payload": "HASH"}
{"artifact": {"name": "aotautograd_cache_hash", "encoding": "json"}, "rank": 0, "frame_id": 4, "frame_compile_id": 0, "attempt": 0, "has_payload": "HASH"}
{"dynamo_cpp_guards_str": {}, "rank": 0, "frame_id": 4, "frame_compile_id": 0, "attempt": 0, "has_payload": "HASH"}
{"compilation_metrics": "METRICS", "rank": 0, "frame_id": 4, "frame_compile_id": 0, "attempt": 0}
>>>>>>> eebc93d4
""",  # noqa: B950
            )

        self.assertParses()

    @requires_tlparse
    def test_graph_breaks(self):
        @torch.compile(backend="inductor")
        def fn(x):
            torch._dynamo.graph_break()
            return x + 1

        fn(torch.ones(1))

        self.assertExpectedInline(
            self.buffer.getvalue(),
            """\
{"dynamo_start": {"stack": "STACK"}, "frame_id": 0, "frame_compile_id": 0, "attempt": 0}
{"artifact": {"name": "dynamo_graph_break_reason", "encoding": "string"}, "frame_id": 0, "frame_compile_id": 0, "attempt": 0, "has_payload": "HASH"}
{"dynamo_cpp_guards_str": {}, "frame_id": 0, "frame_compile_id": 0, "attempt": 1, "has_payload": "HASH"}
{"compilation_metrics": "METRICS", "frame_id": 0, "frame_compile_id": 0, "attempt": 1}
{"dynamo_start": {"stack": "STACK"}, "frame_id": 1, "frame_compile_id": 0, "attempt": 0}
{"describe_storage": {"id": 0, "describer_id": "ID", "size": 4}, "frame_id": 1, "frame_compile_id": 0, "attempt": 0}
{"describe_tensor": {"id": 0, "ndim": 1, "dtype": "torch.float32", "device": "device(type='cpu')", "size": [1], "is_leaf": true, "stride": [1], "storage": 0, "view_func": "VIEW_FUNC", "describer_id": "ID"}, "frame_id": 1, "frame_compile_id": 0, "attempt": 0}
{"describe_source": {"describer_id": "ID", "id": 0, "source": "L['x']"}, "frame_id": 1, "frame_compile_id": 0, "attempt": 0}
{"dynamo_output_graph": {"sizes": {"l_x_": [1], "add": [1]}}, "frame_id": 1, "frame_compile_id": 0, "attempt": 0, "has_payload": "HASH"}
{"artifact": {"name": "aot_forward_graph_fw_metadata", "encoding": "string"}, "frame_id": 1, "frame_compile_id": 0, "attempt": 0, "has_payload": "HASH"}
{"aot_inference_graph": {}, "frame_id": 1, "frame_compile_id": 0, "attempt": 0, "has_payload": "HASH"}
{"artifact": {"name": "fx_graph_runnable", "encoding": "string"}, "frame_id": 1, "frame_compile_id": 0, "attempt": 0, "has_payload": "HASH"}
{"inductor_post_grad_graph": {}, "frame_id": 1, "frame_compile_id": 0, "attempt": 0, "has_payload": "HASH"}
{"inductor_output_code": {"filename": "FILENAME"}, "frame_id": 1, "frame_compile_id": 0, "attempt": 0, "has_payload": "HASH"}
{"artifact": {"name": "fx_graph_cache_miss", "encoding": "json"}, "frame_id": 1, "frame_compile_id": 0, "attempt": 0, "has_payload": "HASH"}
{"artifact": {"name": "aotautograd_cache_hash", "encoding": "json"}, "frame_id": 1, "frame_compile_id": 0, "attempt": 0, "has_payload": "HASH"}
{"dynamo_cpp_guards_str": {}, "frame_id": 1, "frame_compile_id": 0, "attempt": 0, "has_payload": "HASH"}
{"compilation_metrics": "METRICS", "frame_id": 1, "frame_compile_id": 0, "attempt": 0}
""",  # noqa: B950
        )

        self.assertParses()

    # TODO: bring in the trace_source tests once we start emitting bytecode

    @requires_tlparse
    def test_graph_sizes_dynamic(self):
        def fn(a, b):
            return a @ b

        fn_opt = torch.compile(fn, backend="eager", dynamic=False)
        fn_opt(torch.randn(10, 20), torch.randn(20, 30))

        fn_opt2 = torch.compile(fn, backend="eager", dynamic=True)
        fn_opt2(torch.randn(5, 10), torch.randn(10, 15))

        self.assertExpectedInline(
            self.buffer.getvalue(),
            """\
{"dynamo_start": {"stack": "STACK"}, "frame_id": 0, "frame_compile_id": 0, "attempt": 0}
{"describe_storage": {"id": 0, "describer_id": "ID", "size": 800}, "frame_id": 0, "frame_compile_id": 0, "attempt": 0}
{"describe_tensor": {"id": 0, "ndim": 2, "dtype": "torch.float32", "device": "device(type='cpu')", "size": [10, 20], "is_leaf": true, "stride": [20, 1], "storage": 0, "view_func": "VIEW_FUNC", "describer_id": "ID"}, "frame_id": 0, "frame_compile_id": 0, "attempt": 0}
{"describe_source": {"describer_id": "ID", "id": 0, "source": "L['a']"}, "frame_id": 0, "frame_compile_id": 0, "attempt": 0}
{"describe_storage": {"id": 1, "describer_id": "ID", "size": 2400}, "frame_id": 0, "frame_compile_id": 0, "attempt": 0}
{"describe_tensor": {"id": 1, "ndim": 2, "dtype": "torch.float32", "device": "device(type='cpu')", "size": [20, 30], "is_leaf": true, "stride": [30, 1], "storage": 1, "view_func": "VIEW_FUNC", "describer_id": "ID"}, "frame_id": 0, "frame_compile_id": 0, "attempt": 0}
{"describe_source": {"describer_id": "ID", "id": 1, "source": "L['b']"}, "frame_id": 0, "frame_compile_id": 0, "attempt": 0}
{"dynamo_output_graph": {"sizes": {"l_a_": [10, 20], "l_b_": [20, 30], "matmul": [10, 30]}}, "frame_id": 0, "frame_compile_id": 0, "attempt": 0, "has_payload": "HASH"}
{"dynamo_cpp_guards_str": {}, "frame_id": 0, "frame_compile_id": 0, "attempt": 0, "has_payload": "HASH"}
{"compilation_metrics": "METRICS", "frame_id": 0, "frame_compile_id": 0, "attempt": 0}
{"artifact": {"name": "recompile_reasons", "encoding": "json"}, "frame_id": 0, "frame_compile_id": 1, "attempt": 0, "has_payload": "HASH"}
{"dynamo_start": {"stack": "STACK"}, "frame_id": 0, "frame_compile_id": 1, "attempt": 0}
{"describe_storage": {"id": 0, "describer_id": "ID", "size": 200}, "frame_id": 0, "frame_compile_id": 1, "attempt": 0}
{"describe_tensor": {"id": 0, "ndim": 2, "dtype": "torch.float32", "device": "device(type='cpu')", "size": [5, 10], "is_leaf": true, "stride": [10, 1], "storage": 0, "view_func": "VIEW_FUNC", "describer_id": "ID"}, "frame_id": 0, "frame_compile_id": 1, "attempt": 0}
{"describe_source": {"describer_id": "ID", "id": 0, "source": "L['a']"}, "frame_id": 0, "frame_compile_id": 1, "attempt": 0}
{"create_symbol": {"symbol": "s0", "val": "5", "vr": "[2, int_oo]", "source": "L['a'].size()[0]", "user_stack": "STACK", "stack": "STACK"}, "frame_id": 0, "frame_compile_id": 1, "attempt": 0}
{"create_symbol": {"symbol": "s1", "val": "10", "vr": "[2, int_oo]", "source": "L['a'].size()[1]", "user_stack": "STACK", "stack": "STACK"}, "frame_id": 0, "frame_compile_id": 1, "attempt": 0}
{"describe_storage": {"id": 1, "describer_id": "ID", "size": 600}, "frame_id": 0, "frame_compile_id": 1, "attempt": 0}
{"describe_tensor": {"id": 1, "ndim": 2, "dtype": "torch.float32", "device": "device(type='cpu')", "size": [10, 15], "is_leaf": true, "stride": [15, 1], "storage": 1, "view_func": "VIEW_FUNC", "describer_id": "ID"}, "frame_id": 0, "frame_compile_id": 1, "attempt": 0}
{"describe_source": {"describer_id": "ID", "id": 1, "source": "L['b']"}, "frame_id": 0, "frame_compile_id": 1, "attempt": 0}
{"create_symbol": {"symbol": "s2", "val": "10", "vr": "[2, int_oo]", "source": "L['b'].size()[0]", "user_stack": "STACK", "stack": "STACK"}, "frame_id": 0, "frame_compile_id": 1, "attempt": 0}
{"create_symbol": {"symbol": "s3", "val": "15", "vr": "[2, int_oo]", "source": "L['b'].size()[1]", "user_stack": "STACK", "stack": "STACK"}, "frame_id": 0, "frame_compile_id": 1, "attempt": 0}
{"guard_added_fast": {"expr": "Eq(s1, s2)", "user_stack": "STACK", "stack": "STACK"}, "frame_id": 0, "frame_compile_id": 1, "attempt": 0}
{"dynamo_output_graph": {"sizes": {"l_a_": ["s0", "s1"], "l_b_": ["s1", "s3"], "matmul": ["s0", "s3"]}}, "frame_id": 0, "frame_compile_id": 1, "attempt": 0, "has_payload": "HASH"}
{"dynamo_cpp_guards_str": {}, "frame_id": 0, "frame_compile_id": 1, "attempt": 0, "has_payload": "HASH"}
{"compilation_metrics": "METRICS", "frame_id": 0, "frame_compile_id": 1, "attempt": 0}
""",  # noqa: B950
        )

        self.assertParses()

    @requires_tlparse
    def test_guards_recompiles(self):
        def fn(x, ys, zs):
            return inner(x, ys, zs)

        def inner(x, ys, zs):
            for y, z in zip(ys, zs):
                x += y * z
            return x

        ys = [1.0, 2.0]
        zs = [3.0]
        x = torch.tensor([1.0])

        fn_opt = torch.compile(fn, backend="eager")
        fn_opt(x, ys, zs)
        fn_opt(x, ys[:1], zs)

        self.assertExpectedInline(
            self.buffer.getvalue(),
            """\
{"dynamo_start": {"stack": "STACK"}, "frame_id": 0, "frame_compile_id": 0, "attempt": 0}
{"describe_storage": {"id": 0, "describer_id": "ID", "size": 4}, "frame_id": 0, "frame_compile_id": 0, "attempt": 0}
{"describe_tensor": {"id": 0, "ndim": 1, "dtype": "torch.float32", "device": "device(type='cpu')", "size": [1], "is_leaf": true, "stride": [1], "storage": 0, "view_func": "VIEW_FUNC", "describer_id": "ID"}, "frame_id": 0, "frame_compile_id": 0, "attempt": 0}
{"describe_source": {"describer_id": "ID", "id": 0, "source": "L['x']"}, "frame_id": 0, "frame_compile_id": 0, "attempt": 0}
{"dynamo_output_graph": {"sizes": {"l_x_": [1], "x": [1]}}, "frame_id": 0, "frame_compile_id": 0, "attempt": 0, "has_payload": "HASH"}
{"dynamo_cpp_guards_str": {}, "frame_id": 0, "frame_compile_id": 0, "attempt": 0, "has_payload": "HASH"}
{"compilation_metrics": "METRICS", "frame_id": 0, "frame_compile_id": 0, "attempt": 0}
{"artifact": {"name": "recompile_reasons", "encoding": "json"}, "frame_id": 0, "frame_compile_id": 1, "attempt": 0, "has_payload": "HASH"}
{"dynamo_start": {"stack": "STACK"}, "frame_id": 0, "frame_compile_id": 1, "attempt": 0}
{"describe_storage": {"id": 0, "describer_id": "ID", "size": 4}, "frame_id": 0, "frame_compile_id": 1, "attempt": 0}
{"describe_tensor": {"id": 0, "ndim": 1, "dtype": "torch.float32", "device": "device(type='cpu')", "size": [1], "is_leaf": true, "stride": [1], "storage": 0, "view_func": "VIEW_FUNC", "describer_id": "ID"}, "frame_id": 0, "frame_compile_id": 1, "attempt": 0}
{"describe_source": {"describer_id": "ID", "id": 0, "source": "L['x']"}, "frame_id": 0, "frame_compile_id": 1, "attempt": 0}
{"dynamo_output_graph": {"sizes": {"l_x_": [1], "x": [1]}}, "frame_id": 0, "frame_compile_id": 1, "attempt": 0, "has_payload": "HASH"}
{"dynamo_cpp_guards_str": {}, "frame_id": 0, "frame_compile_id": 1, "attempt": 0, "has_payload": "HASH"}
{"compilation_metrics": "METRICS", "frame_id": 0, "frame_compile_id": 1, "attempt": 0}
""",  # noqa: B950
        )

        self.assertParses()

    def test_dump_file(self):
        def f(x, y):
            return x.add(y)

        gm = fx.symbolic_trace(f)
        torch.compile(gm, backend="eager")(torch.randn(3), torch.randn(3))

        self.assertExpectedInline(
            self.buffer.getvalue(),
            """\
{"dynamo_start": {"stack": "STACK"}, "frame_id": 0, "frame_compile_id": 0, "attempt": 0}
{"dump_file": {"name": "<eval_with_key>"}, "frame_id": 0, "frame_compile_id": 0, "attempt": 0, "has_payload": "HASH"}



def forward(self, x, y):
    add = x.add(y);  x = y = None
    return add

{"describe_storage": {"id": 0, "describer_id": "ID", "size": 12}, "frame_id": 0, "frame_compile_id": 0, "attempt": 0}
{"describe_tensor": {"id": 0, "ndim": 1, "dtype": "torch.float32", "device": "device(type='cpu')", "size": [3], "is_leaf": true, "stride": [1], "storage": 0, "view_func": "VIEW_FUNC", "describer_id": "ID"}, "frame_id": 0, "frame_compile_id": 0, "attempt": 0}
{"describe_source": {"describer_id": "ID", "id": 0, "source": "L['x']"}, "frame_id": 0, "frame_compile_id": 0, "attempt": 0}
{"describe_storage": {"id": 1, "describer_id": "ID", "size": 12}, "frame_id": 0, "frame_compile_id": 0, "attempt": 0}
{"describe_tensor": {"id": 1, "ndim": 1, "dtype": "torch.float32", "device": "device(type='cpu')", "size": [3], "is_leaf": true, "stride": [1], "storage": 1, "view_func": "VIEW_FUNC", "describer_id": "ID"}, "frame_id": 0, "frame_compile_id": 0, "attempt": 0}
{"describe_source": {"describer_id": "ID", "id": 1, "source": "L['y']"}, "frame_id": 0, "frame_compile_id": 0, "attempt": 0}
{"dynamo_output_graph": {"sizes": {"l_x_": [3], "l_y_": [3], "add": [3]}}, "frame_id": 0, "frame_compile_id": 0, "attempt": 0, "has_payload": "HASH"}
{"dynamo_cpp_guards_str": {}, "frame_id": 0, "frame_compile_id": 0, "attempt": 0, "has_payload": "HASH"}
{"compilation_metrics": "METRICS", "frame_id": 0, "frame_compile_id": 0, "attempt": 0}
""",  # noqa: B950
        )

    @requires_tlparse
    @torch._inductor.config.patch("fx_graph_cache", True)
    def test_codecache(self):
        def fn(a):
            return a.sin()

        x = torch.tensor([1.0])
        fn_opt = torch.compile(fn, backend="inductor")
        fn_opt(x)
        torch._dynamo.reset()
        # Trigger a cache hit
        fn_opt(x)

        # Should print twice, including inductor_output_code
        self.assertExpectedInline(
            self.buffer.getvalue(),
            """\
{"dynamo_start": {"stack": "STACK"}, "frame_id": 0, "frame_compile_id": 0, "attempt": 0}
{"describe_storage": {"id": 0, "describer_id": "ID", "size": 4}, "frame_id": 0, "frame_compile_id": 0, "attempt": 0}
{"describe_tensor": {"id": 0, "ndim": 1, "dtype": "torch.float32", "device": "device(type='cpu')", "size": [1], "is_leaf": true, "stride": [1], "storage": 0, "view_func": "VIEW_FUNC", "describer_id": "ID"}, "frame_id": 0, "frame_compile_id": 0, "attempt": 0}
{"describe_source": {"describer_id": "ID", "id": 0, "source": "L['a']"}, "frame_id": 0, "frame_compile_id": 0, "attempt": 0}
{"dynamo_output_graph": {"sizes": {"l_a_": [1], "sin": [1]}}, "frame_id": 0, "frame_compile_id": 0, "attempt": 0, "has_payload": "HASH"}
{"artifact": {"name": "aot_forward_graph_fw_metadata", "encoding": "string"}, "frame_id": 0, "frame_compile_id": 0, "attempt": 0, "has_payload": "HASH"}
{"aot_inference_graph": {}, "frame_id": 0, "frame_compile_id": 0, "attempt": 0, "has_payload": "HASH"}
{"artifact": {"name": "fx_graph_runnable", "encoding": "string"}, "frame_id": 0, "frame_compile_id": 0, "attempt": 0, "has_payload": "HASH"}
{"inductor_post_grad_graph": {}, "frame_id": 0, "frame_compile_id": 0, "attempt": 0, "has_payload": "HASH"}
{"inductor_output_code": {"filename": "FILENAME"}, "frame_id": 0, "frame_compile_id": 0, "attempt": 0, "has_payload": "HASH"}
{"artifact": {"name": "fx_graph_cache_miss", "encoding": "json"}, "frame_id": 0, "frame_compile_id": 0, "attempt": 0, "has_payload": "HASH"}
{"artifact": {"name": "aotautograd_cache_hash", "encoding": "json"}, "frame_id": 0, "frame_compile_id": 0, "attempt": 0, "has_payload": "HASH"}
{"dynamo_cpp_guards_str": {}, "frame_id": 0, "frame_compile_id": 0, "attempt": 0, "has_payload": "HASH"}
{"compilation_metrics": "METRICS", "frame_id": 0, "frame_compile_id": 0, "attempt": 0}
{"dynamo_start": {"stack": "STACK"}, "frame_id": 0, "frame_compile_id": 0, "attempt": 0}
{"describe_storage": {"id": 0, "describer_id": "ID", "size": 4}, "frame_id": 0, "frame_compile_id": 0, "attempt": 0}
{"describe_tensor": {"id": 0, "ndim": 1, "dtype": "torch.float32", "device": "device(type='cpu')", "size": [1], "is_leaf": true, "stride": [1], "storage": 0, "view_func": "VIEW_FUNC", "describer_id": "ID"}, "frame_id": 0, "frame_compile_id": 0, "attempt": 0}
{"describe_source": {"describer_id": "ID", "id": 0, "source": "L['a']"}, "frame_id": 0, "frame_compile_id": 0, "attempt": 0}
{"dynamo_output_graph": {"sizes": {"l_a_": [1], "sin": [1]}}, "frame_id": 0, "frame_compile_id": 0, "attempt": 0, "has_payload": "HASH"}
{"artifact": {"name": "aot_forward_graph_fw_metadata", "encoding": "string"}, "frame_id": 0, "frame_compile_id": 0, "attempt": 0, "has_payload": "HASH"}
{"aot_inference_graph": {}, "frame_id": 0, "frame_compile_id": 0, "attempt": 0, "has_payload": "HASH"}
{"inductor_output_code": {"filename": "FILENAME"}, "frame_id": 0, "frame_compile_id": 0, "attempt": 0, "has_payload": "HASH"}
{"artifact": {"name": "fx_graph_cache_hit", "encoding": "json"}, "frame_id": 0, "frame_compile_id": 0, "attempt": 0, "has_payload": "HASH"}
{"artifact": {"name": "aotautograd_cache_hash", "encoding": "json"}, "frame_id": 0, "frame_compile_id": 0, "attempt": 0, "has_payload": "HASH"}
{"dynamo_cpp_guards_str": {}, "frame_id": 0, "frame_compile_id": 0, "attempt": 0, "has_payload": "HASH"}
{"compilation_metrics": "METRICS", "frame_id": 0, "frame_compile_id": 0, "attempt": 0}
""",  # noqa: B950
        )
        self.assertParses()

    @requires_tlparse
    def test_make_fx_fail_partial(self):
        from torch.fx.experimental.proxy_tensor import make_fx

        payload_buffer = io.StringIO()
        payload_handler = logging.StreamHandler(payload_buffer)
        payload_handler.setFormatter(StructuredTracePayloadFormatter())
        payload_handler.addFilter(StructuredTraceTestingFilter("make_fx_fail_partial"))
        trace_log.addHandler(payload_handler)

        def f(x):
            y = x + 1
            raise RuntimeError("boo")

        try:
            make_fx(f)(torch.randn(2))
        except RuntimeError:
            pass

        self.assertExpectedInline(
            self.buffer.getvalue(),
            """\
{"artifact": {"name": "make_fx_fail_partial", "encoding": "string"}, "stack": "STACK", "has_payload": "HASH"}
""",
        )

        self.assertExpectedInline(
            payload_buffer.getvalue(),
            """\
def forward(self, x_1: "f32[2][1]cpu"):
    # No stacktrace found for following nodes
    add: "f32[2][1]cpu" = torch.ops.aten.add.Tensor(x_1, 1);  x_1 = add = None
""",
        )

    @requires_tlparse
    @torch._inductor.config.patch("fx_graph_cache", True)
    @show_chrome_events
    def test_chromium_event(self):
        def fn(a):
            return a.sin()

        x = torch.tensor([1.0])
        fn_opt = torch.compile(fn, backend="inductor")
        fn_opt(x)
        torch._dynamo.reset()
        # Trigger a cache hit
        fn_opt(x)
        # Should print twice, including inductor_output_code
        self.assertParses()
        chromium_event = (
            '{"chromium_event": {}, "frame_id": 0, "frame_compile_id": 0, '
            '"attempt": 0, "has_payload": "HASH"}'
        )
        self.assertTrue(chromium_event in self.buffer.getvalue())

    @requires_tlparse
    @torch._dynamo.config.patch("compiled_autograd", True)
    @torch._inductor.config.patch("fx_graph_cache", True)
    @show_chrome_events
    def test_compiled_autograd_id(self):
        def fn(a):
            return a.sin().sum().backward()

        x = torch.tensor([1.0], requires_grad=True)
        fn_opt = torch._dynamo.optimize("inductor")(fn)
        fn_opt(x)
        torch._dynamo.reset()
        # Trigger a cache hit
        fn_opt(x)
        # Should print twice, including inductor_output_code
        self.assertParses()
        chromium_events = [
            (
                '{"chromium_event": {}, "frame_id": 0, "frame_compile_id": 0, '
                '"attempt": 0, "has_payload": "HASH"}'
            ),
            (
                '{"compiled_autograd_graph": {}, "compiled_autograd_id": 0, '
                '"attempt": 0, "has_payload": "HASH"}'
            ),
            (
                '{"chromium_event": {}, "compiled_autograd_id": 0, "frame_id": 1, "frame_compile_id": 0, '
                '"attempt": 0, "has_payload": "HASH"}'
            ),
        ]
        logs = self.buffer.getvalue()
        self.assertTrue(all(event in logs for event in chromium_events))

    @requires_tlparse
    @torch._dynamo.config.patch("compiled_autograd", True)
    def test_compiled_autograd_attribution(self):
        # multiple dynamo recompiles should still be attributed to the parent compiled autograd id
        def fn():
            class MySin(torch.autograd.Function):
                @staticmethod
                def forward(ctx, x):
                    ctx.save_for_backward(x)
                    return torch.sin(x)

                @staticmethod
                def backward(ctx, gO):
                    print("graph break")
                    (x,) = ctx.saved_tensors
                    print("graph break")
                    return gO * torch.cos(x)

            grads = []
            for i in [10, 100, 10, 15, 20, 25]:
                x = torch.arange(0.0, i, requires_grad=True)
                out = MySin.apply(x)
                loss = out.sum()
                loss.backward()
                grads.append(x.grad)

            return grads

        fn_opt = torch.compile(fn)
        fn_opt()
        self.assertParses()
        expected = [
            '{"dynamo_start": {"stack": "STACK"}, "frame_id": 0, "frame_compile_id": 0, "attempt": 0}',
            '{"dynamo_start": {"stack": "STACK"}, "frame_id": 1, "frame_compile_id": 0, "attempt": 0}',
            '{"dynamo_start": {"stack": "STACK"}, "compiled_autograd_id": 0, "frame_id": 2, "frame_compile_id": 0, "attempt": 0}',
            '{"dynamo_start": {"stack": "STACK"}, "compiled_autograd_id": 0, "frame_id": 3, "frame_compile_id": 0, "attempt": 0}',
            '{"dynamo_start": {"stack": "STACK"}, "compiled_autograd_id": 0, "frame_id": 4, "frame_compile_id": 0, "attempt": 0}',
            '{"dynamo_start": {"stack": "STACK"}, "compiled_autograd_id": 0, "frame_id": 5, "frame_compile_id": 0, "attempt": 0}',
            '{"dynamo_start": {"stack": "STACK"}, "compiled_autograd_id": 0, "frame_id": 6, "frame_compile_id": 0, "attempt": 0}',
            '{"dynamo_start": {"stack": "STACK"}, "compiled_autograd_id": 0, "frame_id": 7, "frame_compile_id": 0, "attempt": 0}',
            '{"dynamo_start": {"stack": "STACK"}, "compiled_autograd_id": 0, "frame_id": 8, "frame_compile_id": 0, "attempt": 0}',
            '{"dynamo_start": {"stack": "STACK"}, "frame_id": 1, "frame_compile_id": 1, "attempt": 0}',
            '{"dynamo_start": {"stack": "STACK"}, "compiled_autograd_id": 1, "frame_id": 9, "frame_compile_id": 0, "attempt": 0}',
            '{"dynamo_start": {"stack": "STACK"}, "compiled_autograd_id": 1, "frame_id": 5, "frame_compile_id": 1, "attempt": 0}',
            '{"dynamo_start": {"stack": "STACK"}, "compiled_autograd_id": 1, "frame_id": 6, "frame_compile_id": 1, "attempt": 0}',
            '{"dynamo_start": {"stack": "STACK"}, "compiled_autograd_id": 1, "frame_id": 10, "frame_compile_id": 0, "attempt": 0}',
            '{"dynamo_start": {"stack": "STACK"}, "compiled_autograd_id": 1, "frame_id": 9, "frame_compile_id": 1, "attempt": 0}',
            '{"dynamo_start": {"stack": "STACK"}, "compiled_autograd_id": 1, "frame_id": 10, "frame_compile_id": 1, "attempt": 0}',
        ]
        logs = self.buffer.getvalue()
        self.assertTrue(all(event in logs for event in expected))

    @requires_tlparse
    @show_chrome_events
    def test_compiled_autograd_chromium(self):
        with torch._dynamo.compiled_autograd._enable(torch.compile):
            for i in [10, 100, 10, 15, 20, 25]:
                x = torch.arange(0.0, i, requires_grad=True)
                loss = x.sum()
                loss.backward()

        self.assertParses()
        expected = [
            '{"chromium_event": {}, "compiled_autograd_id": 0, "attempt": 0, "has_payload": "HASH"}',
            '{"chromium_event": {}, "compiled_autograd_id": 0, "frame_id": 0, "frame_compile_id": 0, "attempt": 0, '
            '"has_payload": "HASH"}',
            '{"chromium_event": {}, "compiled_autograd_id": 1, "frame_id": 1, "frame_compile_id": 1, "attempt": 0, '
            '"has_payload": "HASH"}',
            '{"chromium_event": {}, "compiled_autograd_id": 1, "attempt": 0, "has_payload": "HASH"}',
            '{"chromium_event": {}, "compiled_autograd_id": 1, "frame_id": 1, "frame_compile_id": 0, "attempt": 0, '
            '"has_payload": "HASH"}',
            '{"chromium_event": {}, "compiled_autograd_id": 1, "frame_id": 1, "frame_compile_id": 1, "attempt": 0, '
            '"has_payload": "HASH"}',
        ]
        logs = self.buffer.getvalue()
        self.assertTrue(all(event in logs for event in expected))


if __name__ == "__main__":
    from torch._dynamo.test_case import run_tests

    run_tests()<|MERGE_RESOLUTION|>--- conflicted
+++ resolved
@@ -112,6 +112,10 @@
             metadata["compilation_metrics"] = "METRICS"
         if "bwd_compilation_metrics" in metadata:
             metadata["bwd_compilation_metrics"] = "METRICS"
+        if "compilation_metrics_runtime" in metadata:
+            metadata["compilation_metrics_runtime"] = "METRICS"
+        if "bwd_compilation_metrics_runtime" in metadata:
+            metadata["bwd_compilation_metrics_runtime"] = "METRICS"
         if "describe_storage" in metadata:
             metadata["describe_storage"]["describer_id"] = "ID"
         if "describe_tensor" in metadata:
@@ -241,6 +245,7 @@
 {"describe_tensor": {"id": 0, "ndim": 2, "dtype": "torch.float32", "device": "device(type='cuda', index=0)", "size": [1000, 1000], "is_leaf": true, "stride": [1000, 1], "storage": 0, "view_func": "VIEW_FUNC", "describer_id": "ID"}, "frame_id": 0, "frame_compile_id": 0, "attempt": 0}
 {"describe_source": {"describer_id": "ID", "id": 0, "source": "L['a']"}, "frame_id": 0, "frame_compile_id": 0, "attempt": 0}
 {"dynamo_output_graph": {"sizes": {"l_a_": [1000, 1000], "ones": [1000, 1000], "output": [1000, 1000]}}, "frame_id": 0, "frame_compile_id": 0, "attempt": 0, "has_payload": "HASH"}
+{"inductor_pre_grad_graph": {}, "frame_id": 0, "frame_compile_id": 0, "attempt": 0, "has_payload": "HASH"}
 {"artifact": {"name": "aot_forward_graph_fw_metadata", "encoding": "string"}, "frame_id": 0, "frame_compile_id": 0, "attempt": 0, "has_payload": "HASH"}
 {"aot_inference_graph": {}, "frame_id": 0, "frame_compile_id": 0, "attempt": 0, "has_payload": "HASH"}
 {"artifact": {"name": "fx_graph_runnable", "encoding": "string"}, "frame_id": 0, "frame_compile_id": 0, "attempt": 0, "has_payload": "HASH"}
@@ -250,6 +255,7 @@
 {"artifact": {"name": "aotautograd_cache_hash", "encoding": "json"}, "frame_id": 0, "frame_compile_id": 0, "attempt": 0, "has_payload": "HASH"}
 {"dynamo_cpp_guards_str": {}, "frame_id": 0, "frame_compile_id": 0, "attempt": 0, "has_payload": "HASH"}
 {"compilation_metrics": "METRICS", "frame_id": 0, "frame_compile_id": 0, "attempt": 0}
+{"compilation_metrics_runtime": "METRICS", "frame_id": 0, "frame_compile_id": 0}
 """,  # noqa: B950
         )
 
@@ -267,6 +273,7 @@
 {"describe_tensor": {"id": 0, "ndim": 2, "dtype": "torch.float32", "device": "device(type='cuda', index=0)", "size": [1000, 1000], "is_leaf": true, "stride": [1000, 1], "storage": 0, "view_func": "VIEW_FUNC", "describer_id": "ID"}, "frame_id": 0, "frame_compile_id": 0, "attempt": 0}
 {"describe_source": {"describer_id": "ID", "id": 0, "source": "L['a']"}, "frame_id": 0, "frame_compile_id": 0, "attempt": 0}
 {"dynamo_output_graph": {"sizes": {"l_a_": [1000, 1000], "ones": [1000, 1000], "output": [1000, 1000]}}, "frame_id": 0, "frame_compile_id": 0, "attempt": 0, "has_payload": "HASH"}
+{"inductor_pre_grad_graph": {}, "frame_id": 0, "frame_compile_id": 0, "attempt": 0, "has_payload": "HASH"}
 {"artifact": {"name": "aot_forward_graph_fw_metadata", "encoding": "string"}, "frame_id": 0, "frame_compile_id": 0, "attempt": 0, "has_payload": "HASH"}
 {"aot_inference_graph": {}, "frame_id": 0, "frame_compile_id": 0, "attempt": 0, "has_payload": "HASH"}
 {"artifact": {"name": "fx_graph_runnable", "encoding": "string"}, "frame_id": 0, "frame_compile_id": 0, "attempt": 0, "has_payload": "HASH"}
@@ -276,6 +283,7 @@
 {"artifact": {"name": "aotautograd_cache_hash", "encoding": "json"}, "frame_id": 0, "frame_compile_id": 0, "attempt": 0, "has_payload": "HASH"}
 {"dynamo_cpp_guards_str": {}, "frame_id": 0, "frame_compile_id": 0, "attempt": 0, "has_payload": "HASH"}
 {"compilation_metrics": "METRICS", "frame_id": 0, "frame_compile_id": 0, "attempt": 0}
+{"compilation_metrics_runtime": "METRICS", "frame_id": 0, "frame_compile_id": 0}
 """,  # noqa: B950
         )
 
@@ -301,6 +309,7 @@
 {"describe_tensor": {"id": 1, "ndim": 2, "dtype": "torch.float32", "device": "device(type='cpu')", "size": [1000, 1000], "is_leaf": true, "stride": [1000, 1], "storage": 1, "view_func": "VIEW_FUNC", "describer_id": "ID"}, "frame_id": 0, "frame_compile_id": 0, "attempt": 0}
 {"describe_source": {"describer_id": "ID", "id": 1, "source": "L['x']"}, "frame_id": 0, "frame_compile_id": 0, "attempt": 0}
 {"dynamo_output_graph": {"sizes": {"l_y_": [1000, 1000], "l_x_": [1000, 1000], "add": [1000, 1000]}}, "frame_id": 0, "frame_compile_id": 0, "attempt": 0, "has_payload": "HASH"}
+{"inductor_pre_grad_graph": {}, "frame_id": 0, "frame_compile_id": 0, "attempt": 0, "has_payload": "HASH"}
 {"artifact": {"name": "aot_forward_graph_fw_metadata", "encoding": "string"}, "frame_id": 0, "frame_compile_id": 0, "attempt": 0, "has_payload": "HASH"}
 {"aot_inference_graph": {}, "frame_id": 0, "frame_compile_id": 0, "attempt": 0, "has_payload": "HASH"}
 {"artifact": {"name": "fx_graph_runnable", "encoding": "string"}, "frame_id": 0, "frame_compile_id": 0, "attempt": 0, "has_payload": "HASH"}
@@ -317,6 +326,7 @@
 {"describe_source": {"describer_id": "ID", "id": 0, "source": "L['x']"}, "frame_id": 0, "frame_compile_id": 1, "attempt": 0}
 {"create_symbol": {"symbol": "s0", "val": "1", "vr": "[-int_oo, int_oo]", "source": "L['y']", "user_stack": "STACK", "stack": "STACK"}, "frame_id": 0, "frame_compile_id": 1, "attempt": 0}
 {"dynamo_output_graph": {"sizes": {"l_x_": [1000, 1000], "add": [1000, 1000]}}, "frame_id": 0, "frame_compile_id": 1, "attempt": 0, "has_payload": "HASH"}
+{"inductor_pre_grad_graph": {}, "frame_id": 0, "frame_compile_id": 1, "attempt": 0, "has_payload": "HASH"}
 {"artifact": {"name": "aot_forward_graph_fw_metadata", "encoding": "string"}, "frame_id": 0, "frame_compile_id": 1, "attempt": 0, "has_payload": "HASH"}
 {"aot_inference_graph": {}, "frame_id": 0, "frame_compile_id": 1, "attempt": 0, "has_payload": "HASH"}
 {"artifact": {"name": "fx_graph_runnable", "encoding": "string"}, "frame_id": 0, "frame_compile_id": 1, "attempt": 0, "has_payload": "HASH"}
@@ -343,6 +353,7 @@
 {"describe_tensor": {"id": 0, "ndim": 2, "dtype": "torch.float32", "device": "device(type='cpu')", "size": [1000, 1000], "is_leaf": true, "stride": [1000, 1], "storage": 0, "view_func": "VIEW_FUNC", "describer_id": "ID"}, "frame_id": 0, "frame_compile_id": 0, "attempt": 0}
 {"describe_source": {"describer_id": "ID", "id": 0, "source": "L['a']"}, "frame_id": 0, "frame_compile_id": 0, "attempt": 0}
 {"dynamo_output_graph": {"sizes": {"l_a_": [1000, 1000], "ones": [1000, 1000], "output": [1000, 1000], "ones_1": [1000, 1000], "output_1": [1000, 1000]}}, "frame_id": 0, "frame_compile_id": 0, "attempt": 0, "has_payload": "HASH"}
+{"inductor_pre_grad_graph": {}, "frame_id": 0, "frame_compile_id": 0, "attempt": 0, "has_payload": "HASH"}
 {"artifact": {"name": "aot_forward_graph_fw_metadata", "encoding": "string"}, "frame_id": 0, "frame_compile_id": 0, "attempt": 0, "has_payload": "HASH"}
 {"aot_inference_graph": {}, "frame_id": 0, "frame_compile_id": 0, "attempt": 0, "has_payload": "HASH"}
 {"artifact": {"name": "fx_graph_runnable", "encoding": "string"}, "frame_id": 0, "frame_compile_id": 0, "attempt": 0, "has_payload": "HASH"}
@@ -394,6 +405,7 @@
 {"describe_tensor": {"id": 0, "ndim": 2, "dtype": "torch.float32", "device": "device(type='cpu')", "size": [1000, 1000], "requires_grad": true, "stride": [1000, 1], "storage": 0, "view_func": "VIEW_FUNC", "describer_id": "ID"}, "frame_id": 2, "frame_compile_id": 0, "attempt": 1}
 {"describe_source": {"describer_id": "ID", "id": 0, "source": "L['___stack0']"}, "frame_id": 2, "frame_compile_id": 0, "attempt": 1}
 {"dynamo_output_graph": {"sizes": {"l_stack0_": [1000, 1000], "ones": [1000, 1000], "output": [1000, 1000], "sum_1": []}}, "frame_id": 2, "frame_compile_id": 0, "attempt": 1, "has_payload": "HASH"}
+{"inductor_pre_grad_graph": {}, "frame_id": 2, "frame_compile_id": 0, "attempt": 1, "has_payload": "HASH"}
 {"aot_joint_graph": {}, "frame_id": 2, "frame_compile_id": 0, "attempt": 1, "has_payload": "HASH"}
 {"artifact": {"name": "aot_forward_graph_fw_metadata", "encoding": "string"}, "frame_id": 2, "frame_compile_id": 0, "attempt": 1, "has_payload": "HASH"}
 {"aot_forward_graph": {}, "frame_id": 2, "frame_compile_id": 0, "attempt": 1, "has_payload": "HASH"}
@@ -469,6 +481,7 @@
 {"describe_tensor": {"id": 0, "ndim": 2, "dtype": "torch.float32", "device": "device(type='cpu')", "size": [1000, 1000], "is_leaf": true, "requires_grad": true, "stride": [1000, 1], "storage": 0, "view_func": "VIEW_FUNC", "describer_id": "ID"}, "frame_id": 0, "frame_compile_id": 0, "attempt": 0}
 {"describe_source": {"describer_id": "ID", "id": 0, "source": "L['a']"}, "frame_id": 0, "frame_compile_id": 0, "attempt": 0}
 {"dynamo_output_graph": {"sizes": {"l_a_": [1000, 1000], "output": [1000, 1000]}}, "frame_id": 0, "frame_compile_id": 0, "attempt": 0, "has_payload": "HASH"}
+{"inductor_pre_grad_graph": {}, "frame_id": 0, "frame_compile_id": 0, "attempt": 0, "has_payload": "HASH"}
 {"aot_joint_graph": {}, "frame_id": 0, "frame_compile_id": 0, "attempt": 0, "has_payload": "HASH"}
 {"artifact": {"name": "aot_forward_graph_fw_metadata", "encoding": "string"}, "frame_id": 0, "frame_compile_id": 0, "attempt": 0, "has_payload": "HASH"}
 {"aot_forward_graph": {}, "frame_id": 0, "frame_compile_id": 0, "attempt": 0, "has_payload": "HASH"}
@@ -527,62 +540,7 @@
 {"describe_storage": {"id": 0, "describer_id": "ID", "size": 4194304}, "rank": 0, "frame_id": 1, "frame_compile_id": 0, "attempt": 0}
 {"describe_tensor": {"id": 0, "ndim": 2, "dtype": "torch.float32", "device": "device(type='cuda', index=0)", "size": [1024, 1024], "is_leaf": true, "stride": [1024, 1], "storage": 0, "view_func": "VIEW_FUNC", "describer_id": "ID"}, "rank": 0, "frame_id": 1, "frame_compile_id": 0, "attempt": 0}
 {"describe_source": {"describer_id": "ID", "id": 0, "source": "L['x']"}, "rank": 0, "frame_id": 1, "frame_compile_id": 0, "attempt": 0}
-{"aot_joint_graph": {}, "rank": 0, "frame_id": 1, "frame_compile_id": 0, "attempt": 0, "has_payload": "HASH"}
-{"aot_forward_graph": {}, "rank": 0, "frame_id": 1, "frame_compile_id": 0, "attempt": 0, "has_payload": "HASH"}
-{"aot_backward_graph": {}, "rank": 0, "frame_id": 1, "frame_compile_id": 0, "attempt": 0, "has_payload": "HASH"}
-{"artifact": {"name": "fx_graph_runnable", "encoding": "string"}, "rank": 0, "frame_id": 1, "frame_compile_id": 0, "attempt": 0, "has_payload": "HASH"}
-{"inductor_post_grad_graph": {}, "rank": 0, "frame_id": 1, "frame_compile_id": 0, "attempt": 0, "has_payload": "HASH"}
-{"inductor_output_code": {"filename": "FILENAME"}, "rank": 0, "frame_id": 1, "frame_compile_id": 0, "attempt": 0, "has_payload": "HASH"}
-{"artifact": {"name": "fx_graph_cache_hash", "encoding": "json"}, "rank": 0, "frame_id": 1, "frame_compile_id": 0, "attempt": 0, "has_payload": "HASH"}
-{"aot_joint_graph": {}, "rank": 0, "frame_id": 1, "frame_compile_id": 0, "attempt": 0, "has_payload": "HASH"}
-{"aot_forward_graph": {}, "rank": 0, "frame_id": 1, "frame_compile_id": 0, "attempt": 0, "has_payload": "HASH"}
-{"aot_backward_graph": {}, "rank": 0, "frame_id": 1, "frame_compile_id": 0, "attempt": 0, "has_payload": "HASH"}
-{"artifact": {"name": "fx_graph_runnable", "encoding": "string"}, "rank": 0, "frame_id": 1, "frame_compile_id": 0, "attempt": 0, "has_payload": "HASH"}
-{"inductor_post_grad_graph": {}, "rank": 0, "frame_id": 1, "frame_compile_id": 0, "attempt": 0, "has_payload": "HASH"}
-{"inductor_output_code": {"filename": "FILENAME"}, "rank": 0, "frame_id": 1, "frame_compile_id": 0, "attempt": 0, "has_payload": "HASH"}
-{"artifact": {"name": "fx_graph_cache_hash", "encoding": "json"}, "rank": 0, "frame_id": 1, "frame_compile_id": 0, "attempt": 0, "has_payload": "HASH"}
-{"dynamo_cpp_guards_str": {}, "rank": 0, "frame_id": 1, "frame_compile_id": 0, "attempt": 0, "has_payload": "HASH"}
-{"compilation_metrics": "METRICS", "rank": 0, "frame_id": 1, "frame_compile_id": 0, "attempt": 0}
-""",  # noqa: B950
-            )
-        else:
-            self.assertExpectedInline(
-                self.buffer.getvalue(),
-                """\
-{"dynamo_start": {"stack": "STACK"}, "rank": 0, "frame_id": 0, "frame_compile_id": 0, "attempt": 0}
-{"artifact": {"name": "dynamo_graph_break_reason", "encoding": "string"}, "rank": 0, "frame_id": 0, "frame_compile_id": 0, "attempt": 0, "has_payload": "HASH"}
-{"dynamo_cpp_guards_str": {}, "rank": 0, "frame_id": 0, "frame_compile_id": 0, "attempt": 1, "has_payload": "HASH"}
-{"compilation_metrics": "METRICS", "rank": 0, "frame_id": 0, "frame_compile_id": 0, "attempt": 1}
-{"dynamo_start": {"stack": "STACK"}, "rank": 0, "frame_id": 1, "frame_compile_id": 0, "attempt": 0}
-<<<<<<< HEAD
-{"describe_storage": {"id": 0, "describer_id": "ID", "size": 4194304}, "rank": 0, "frame_id": 1, "frame_compile_id": 0, "attempt": 0}
-{"describe_tensor": {"id": 0, "ndim": 2, "dtype": "torch.float32", "device": "device(type='cuda', index=0)", "size": [1024, 1024], "is_leaf": true, "requires_grad": true, "is_parameter": true, "stride": [1024, 1], "storage": 0, "view_func": "VIEW_FUNC", "describer_id": "ID"}, "rank": 0, "frame_id": 1, "frame_compile_id": 0, "attempt": 0}
-{"describe_source": {"describer_id": "ID", "id": 0, "source": "L['self']._modules['layers']._modules['0']._parameters['weight']"}, "rank": 0, "frame_id": 1, "frame_compile_id": 0, "attempt": 0}
-{"describe_storage": {"id": 1, "describer_id": "ID", "size": 4096}, "rank": 0, "frame_id": 1, "frame_compile_id": 0, "attempt": 0}
-{"describe_tensor": {"id": 1, "ndim": 1, "dtype": "torch.float32", "device": "device(type='cuda', index=0)", "size": [1024], "is_leaf": true, "requires_grad": true, "is_parameter": true, "stride": [1], "storage": 1, "view_func": "VIEW_FUNC", "describer_id": "ID"}, "rank": 0, "frame_id": 1, "frame_compile_id": 0, "attempt": 0}
-{"describe_source": {"describer_id": "ID", "id": 1, "source": "L['self']._modules['layers']._modules['0']._parameters['bias']"}, "rank": 0, "frame_id": 1, "frame_compile_id": 0, "attempt": 0}
-{"describe_storage": {"id": 2, "describer_id": "ID", "size": 4194304}, "rank": 0, "frame_id": 1, "frame_compile_id": 0, "attempt": 0}
-{"describe_tensor": {"id": 2, "ndim": 2, "dtype": "torch.float32", "device": "device(type='cuda', index=0)", "size": [1024, 1024], "is_leaf": true, "stride": [1024, 1], "storage": 2, "view_func": "VIEW_FUNC", "describer_id": "ID"}, "rank": 0, "frame_id": 1, "frame_compile_id": 0, "attempt": 0}
-{"describe_source": {"describer_id": "ID", "id": 2, "source": "L['x']"}, "rank": 0, "frame_id": 1, "frame_compile_id": 0, "attempt": 0}
-{"describe_storage": {"id": 3, "describer_id": "ID", "size": 4194304}, "rank": 0, "frame_id": 1, "frame_compile_id": 0, "attempt": 0}
-{"describe_tensor": {"id": 8, "ndim": 2, "dtype": "torch.float32", "device": "device(type='cuda', index=0)", "size": [1024, 1024], "is_leaf": true, "requires_grad": true, "is_parameter": true, "stride": [1024, 1], "storage": 3, "view_func": "VIEW_FUNC", "describer_id": "ID"}, "rank": 0, "frame_id": 1, "frame_compile_id": 0, "attempt": 0}
-{"describe_source": {"describer_id": "ID", "id": 8, "source": "L['self']._modules['layers']._modules['1']._parameters['weight']"}, "rank": 0, "frame_id": 1, "frame_compile_id": 0, "attempt": 0}
-{"describe_storage": {"id": 4, "describer_id": "ID", "size": 4096}, "rank": 0, "frame_id": 1, "frame_compile_id": 0, "attempt": 0}
-{"describe_tensor": {"id": 9, "ndim": 1, "dtype": "torch.float32", "device": "device(type='cuda', index=0)", "size": [1024], "is_leaf": true, "requires_grad": true, "is_parameter": true, "stride": [1], "storage": 4, "view_func": "VIEW_FUNC", "describer_id": "ID"}, "rank": 0, "frame_id": 1, "frame_compile_id": 0, "attempt": 0}
-{"describe_source": {"describer_id": "ID", "id": 9, "source": "L['self']._modules['layers']._modules['1']._parameters['bias']"}, "rank": 0, "frame_id": 1, "frame_compile_id": 0, "attempt": 0}
-{"dynamo_output_graph": {"sizes": {"l_self_modules_layers_modules_0_parameters_weight_": [1024, 1024], "l_self_modules_layers_modules_0_parameters_bias_": [1024], "l_x_": [1024, 1024], "l_self_modules_layers_modules_1_parameters_weight_": [1024, 1024], "l_self_modules_layers_modules_1_parameters_bias_": [1024], "input_1": [1024, 1024], "input_2": [1024, 1024]}}, "rank": 0, "frame_id": 1, "frame_compile_id": 0, "attempt": 0, "has_payload": "HASH"}
-{"optimize_ddp_split_graph": {}, "rank": 0, "frame_id": 1, "frame_compile_id": 0, "attempt": 0, "has_payload": "HASH"}
-{"optimize_ddp_split_child": {"name": "submod_0"}, "rank": 0, "frame_id": 1, "frame_compile_id": 0, "attempt": 0, "has_payload": "HASH"}
-{"optimize_ddp_split_child": {"name": "submod_1"}, "rank": 0, "frame_id": 1, "frame_compile_id": 0, "attempt": 0, "has_payload": "HASH"}
-{"describe_storage": {"id": 0, "describer_id": "ID", "size": 4194304}, "rank": 0, "frame_id": 1, "frame_compile_id": 0, "attempt": 0}
-{"describe_tensor": {"id": 0, "ndim": 2, "dtype": "torch.float32", "device": "device(type='cuda', index=0)", "size": [1024, 1024], "is_leaf": true, "stride": [1024, 1], "storage": 0, "view_func": "VIEW_FUNC", "describer_id": "ID"}, "rank": 0, "frame_id": 1, "frame_compile_id": 0, "attempt": 0}
-{"describe_source": {"describer_id": "ID", "id": 0, "source": "L['x']"}, "rank": 0, "frame_id": 1, "frame_compile_id": 0, "attempt": 0}
-{"describe_storage": {"id": 1, "describer_id": "ID", "size": 4194304}, "rank": 0, "frame_id": 1, "frame_compile_id": 0, "attempt": 0}
-{"describe_tensor": {"id": 1, "ndim": 2, "dtype": "torch.float32", "device": "device(type='cuda', index=0)", "size": [1024, 1024], "is_leaf": true, "requires_grad": true, "is_parameter": true, "stride": [1024, 1], "storage": 1, "view_func": "VIEW_FUNC", "describer_id": "ID"}, "rank": 0, "frame_id": 1, "frame_compile_id": 0, "attempt": 0}
-{"describe_source": {"describer_id": "ID", "id": 1, "source": "L['self']._modules['layers']._modules['0']._parameters['weight']"}, "rank": 0, "frame_id": 1, "frame_compile_id": 0, "attempt": 0}
-{"describe_storage": {"id": 2, "describer_id": "ID", "size": 4096}, "rank": 0, "frame_id": 1, "frame_compile_id": 0, "attempt": 0}
-{"describe_tensor": {"id": 2, "ndim": 1, "dtype": "torch.float32", "device": "device(type='cuda', index=0)", "size": [1024], "is_leaf": true, "requires_grad": true, "is_parameter": true, "stride": [1], "storage": 2, "view_func": "VIEW_FUNC", "describer_id": "ID"}, "rank": 0, "frame_id": 1, "frame_compile_id": 0, "attempt": 0}
-{"describe_source": {"describer_id": "ID", "id": 2, "source": "L['self']._modules['layers']._modules['0']._parameters['bias']"}, "rank": 0, "frame_id": 1, "frame_compile_id": 0, "attempt": 0}
+{"inductor_pre_grad_graph": {}, "rank": 0, "frame_id": 1, "frame_compile_id": 0, "attempt": 0, "has_payload": "HASH"}
 {"aot_joint_graph": {}, "rank": 0, "frame_id": 1, "frame_compile_id": 0, "attempt": 0, "has_payload": "HASH"}
 {"artifact": {"name": "aot_forward_graph_fw_metadata", "encoding": "string"}, "rank": 0, "frame_id": 1, "frame_compile_id": 0, "attempt": 0, "has_payload": "HASH"}
 {"aot_forward_graph": {}, "rank": 0, "frame_id": 1, "frame_compile_id": 0, "attempt": 0, "has_payload": "HASH"}
@@ -592,12 +550,7 @@
 {"inductor_output_code": {"filename": "FILENAME"}, "rank": 0, "frame_id": 1, "frame_compile_id": 0, "attempt": 0, "has_payload": "HASH"}
 {"artifact": {"name": "fx_graph_cache_miss", "encoding": "json"}, "rank": 0, "frame_id": 1, "frame_compile_id": 0, "attempt": 0, "has_payload": "HASH"}
 {"artifact": {"name": "aotautograd_cache_hash", "encoding": "json"}, "rank": 0, "frame_id": 1, "frame_compile_id": 0, "attempt": 0, "has_payload": "HASH"}
-{"describe_storage": {"id": 16, "describer_id": "ID", "size": 4194304}, "rank": 0, "frame_id": 1, "frame_compile_id": 0, "attempt": 0}
-{"describe_tensor": {"id": 29, "ndim": 2, "dtype": "torch.float32", "device": "device(type='cuda', index=0)", "size": [1024, 1024], "is_leaf": true, "requires_grad": true, "is_parameter": true, "stride": [1024, 1], "storage": 16, "view_func": "VIEW_FUNC", "describer_id": "ID"}, "rank": 0, "frame_id": 1, "frame_compile_id": 0, "attempt": 0}
-{"describe_source": {"describer_id": "ID", "id": 29, "source": "L['self']._modules['layers']._modules['1']._parameters['weight']"}, "rank": 0, "frame_id": 1, "frame_compile_id": 0, "attempt": 0}
-{"describe_storage": {"id": 17, "describer_id": "ID", "size": 4096}, "rank": 0, "frame_id": 1, "frame_compile_id": 0, "attempt": 0}
-{"describe_tensor": {"id": 30, "ndim": 1, "dtype": "torch.float32", "device": "device(type='cuda', index=0)", "size": [1024], "is_leaf": true, "requires_grad": true, "is_parameter": true, "stride": [1], "storage": 17, "view_func": "VIEW_FUNC", "describer_id": "ID"}, "rank": 0, "frame_id": 1, "frame_compile_id": 0, "attempt": 0}
-{"describe_source": {"describer_id": "ID", "id": 30, "source": "L['self']._modules['layers']._modules['1']._parameters['bias']"}, "rank": 0, "frame_id": 1, "frame_compile_id": 0, "attempt": 0}
+{"inductor_pre_grad_graph": {}, "rank": 0, "frame_id": 1, "frame_compile_id": 0, "attempt": 0, "has_payload": "HASH"}
 {"aot_joint_graph": {}, "rank": 0, "frame_id": 1, "frame_compile_id": 0, "attempt": 0, "has_payload": "HASH"}
 {"artifact": {"name": "aot_forward_graph_fw_metadata", "encoding": "string"}, "rank": 0, "frame_id": 1, "frame_compile_id": 0, "attempt": 0, "has_payload": "HASH"}
 {"aot_forward_graph": {}, "rank": 0, "frame_id": 1, "frame_compile_id": 0, "attempt": 0, "has_payload": "HASH"}
@@ -609,7 +562,17 @@
 {"artifact": {"name": "aotautograd_cache_hash", "encoding": "json"}, "rank": 0, "frame_id": 1, "frame_compile_id": 0, "attempt": 0, "has_payload": "HASH"}
 {"dynamo_cpp_guards_str": {}, "rank": 0, "frame_id": 1, "frame_compile_id": 0, "attempt": 0, "has_payload": "HASH"}
 {"compilation_metrics": "METRICS", "rank": 0, "frame_id": 1, "frame_compile_id": 0, "attempt": 0}
-=======
+""",  # noqa: B950
+            )
+        else:
+            self.assertExpectedInline(
+                self.buffer.getvalue(),
+                """\
+{"dynamo_start": {"stack": "STACK"}, "rank": 0, "frame_id": 0, "frame_compile_id": 0, "attempt": 0}
+{"artifact": {"name": "dynamo_graph_break_reason", "encoding": "string"}, "rank": 0, "frame_id": 0, "frame_compile_id": 0, "attempt": 0, "has_payload": "HASH"}
+{"dynamo_cpp_guards_str": {}, "rank": 0, "frame_id": 0, "frame_compile_id": 0, "attempt": 1, "has_payload": "HASH"}
+{"compilation_metrics": "METRICS", "rank": 0, "frame_id": 0, "frame_compile_id": 0, "attempt": 1}
+{"dynamo_start": {"stack": "STACK"}, "rank": 0, "frame_id": 1, "frame_compile_id": 0, "attempt": 0}
 {"artifact": {"name": "dynamo_graph_break_reason", "encoding": "string"}, "rank": 0, "frame_id": 1, "frame_compile_id": 0, "attempt": 0, "has_payload": "HASH"}
 {"dynamo_cpp_guards_str": {}, "rank": 0, "frame_id": 1, "frame_compile_id": 0, "attempt": 1, "has_payload": "HASH"}
 {"compilation_metrics": "METRICS", "rank": 0, "frame_id": 1, "frame_compile_id": 0, "attempt": 1}
@@ -676,7 +639,6 @@
 {"artifact": {"name": "aotautograd_cache_hash", "encoding": "json"}, "rank": 0, "frame_id": 4, "frame_compile_id": 0, "attempt": 0, "has_payload": "HASH"}
 {"dynamo_cpp_guards_str": {}, "rank": 0, "frame_id": 4, "frame_compile_id": 0, "attempt": 0, "has_payload": "HASH"}
 {"compilation_metrics": "METRICS", "rank": 0, "frame_id": 4, "frame_compile_id": 0, "attempt": 0}
->>>>>>> eebc93d4
 """,  # noqa: B950
             )
 
@@ -703,6 +665,7 @@
 {"describe_tensor": {"id": 0, "ndim": 1, "dtype": "torch.float32", "device": "device(type='cpu')", "size": [1], "is_leaf": true, "stride": [1], "storage": 0, "view_func": "VIEW_FUNC", "describer_id": "ID"}, "frame_id": 1, "frame_compile_id": 0, "attempt": 0}
 {"describe_source": {"describer_id": "ID", "id": 0, "source": "L['x']"}, "frame_id": 1, "frame_compile_id": 0, "attempt": 0}
 {"dynamo_output_graph": {"sizes": {"l_x_": [1], "add": [1]}}, "frame_id": 1, "frame_compile_id": 0, "attempt": 0, "has_payload": "HASH"}
+{"inductor_pre_grad_graph": {}, "frame_id": 1, "frame_compile_id": 0, "attempt": 0, "has_payload": "HASH"}
 {"artifact": {"name": "aot_forward_graph_fw_metadata", "encoding": "string"}, "frame_id": 1, "frame_compile_id": 0, "attempt": 0, "has_payload": "HASH"}
 {"aot_inference_graph": {}, "frame_id": 1, "frame_compile_id": 0, "attempt": 0, "has_payload": "HASH"}
 {"artifact": {"name": "fx_graph_runnable", "encoding": "string"}, "frame_id": 1, "frame_compile_id": 0, "attempt": 0, "has_payload": "HASH"}
@@ -858,6 +821,7 @@
 {"describe_tensor": {"id": 0, "ndim": 1, "dtype": "torch.float32", "device": "device(type='cpu')", "size": [1], "is_leaf": true, "stride": [1], "storage": 0, "view_func": "VIEW_FUNC", "describer_id": "ID"}, "frame_id": 0, "frame_compile_id": 0, "attempt": 0}
 {"describe_source": {"describer_id": "ID", "id": 0, "source": "L['a']"}, "frame_id": 0, "frame_compile_id": 0, "attempt": 0}
 {"dynamo_output_graph": {"sizes": {"l_a_": [1], "sin": [1]}}, "frame_id": 0, "frame_compile_id": 0, "attempt": 0, "has_payload": "HASH"}
+{"inductor_pre_grad_graph": {}, "frame_id": 0, "frame_compile_id": 0, "attempt": 0, "has_payload": "HASH"}
 {"artifact": {"name": "aot_forward_graph_fw_metadata", "encoding": "string"}, "frame_id": 0, "frame_compile_id": 0, "attempt": 0, "has_payload": "HASH"}
 {"aot_inference_graph": {}, "frame_id": 0, "frame_compile_id": 0, "attempt": 0, "has_payload": "HASH"}
 {"artifact": {"name": "fx_graph_runnable", "encoding": "string"}, "frame_id": 0, "frame_compile_id": 0, "attempt": 0, "has_payload": "HASH"}
@@ -872,6 +836,7 @@
 {"describe_tensor": {"id": 0, "ndim": 1, "dtype": "torch.float32", "device": "device(type='cpu')", "size": [1], "is_leaf": true, "stride": [1], "storage": 0, "view_func": "VIEW_FUNC", "describer_id": "ID"}, "frame_id": 0, "frame_compile_id": 0, "attempt": 0}
 {"describe_source": {"describer_id": "ID", "id": 0, "source": "L['a']"}, "frame_id": 0, "frame_compile_id": 0, "attempt": 0}
 {"dynamo_output_graph": {"sizes": {"l_a_": [1], "sin": [1]}}, "frame_id": 0, "frame_compile_id": 0, "attempt": 0, "has_payload": "HASH"}
+{"inductor_pre_grad_graph": {}, "frame_id": 0, "frame_compile_id": 0, "attempt": 0, "has_payload": "HASH"}
 {"artifact": {"name": "aot_forward_graph_fw_metadata", "encoding": "string"}, "frame_id": 0, "frame_compile_id": 0, "attempt": 0, "has_payload": "HASH"}
 {"aot_inference_graph": {}, "frame_id": 0, "frame_compile_id": 0, "attempt": 0, "has_payload": "HASH"}
 {"inductor_output_code": {"filename": "FILENAME"}, "frame_id": 0, "frame_compile_id": 0, "attempt": 0, "has_payload": "HASH"}
@@ -894,7 +859,7 @@
         trace_log.addHandler(payload_handler)
 
         def f(x):
-            y = x + 1
+            y = x + 1  # noqa: F841
             raise RuntimeError("boo")
 
         try:
