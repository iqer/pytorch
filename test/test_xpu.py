# Owner(s): ["module: intel"]

import subprocess
import sys
import tempfile
import time
import unittest

import torch
import torch.xpu._gpu_trace as gpu_trace
from torch.testing import make_tensor
from torch.testing._internal.autocast_test_lists import AutocastTestLists, TestAutocast
from torch.testing._internal.common_device_type import (
    instantiate_device_type_tests,
    onlyXPU,
    OpDTypes,
    ops,
)
from torch.testing._internal.common_methods_invocations import ops_and_refs
from torch.testing._internal.common_utils import (
    find_library_location,
    IS_LINUX,
    IS_WINDOWS,
    NoTest,
    run_tests,
    suppress_warnings,
    TEST_WITH_UBSAN,
    TEST_XPU,
    TestCase,
)
from torch.utils.checkpoint import checkpoint_sequential


if not TEST_XPU:
    print("XPU not available, skipping tests", file=sys.stderr)
    TestCase = NoTest  # noqa: F811

TEST_MULTIXPU = torch.xpu.device_count() > 1

cpu_device = torch.device("cpu")
xpu_device = torch.device("xpu")

any_common_cpu_xpu_one = OpDTypes.any_common_cpu_cuda_one
_xpu_computation_op_list = [
    "fill",
    "zeros",
    "zeros_like",
    "clone",
    "view_as_real",
    "view_as_complex",
    "view",
    "resize_",
    "resize_as_",
    "add",
    "sub",
    "mul",
    "div",
    "abs",
]
_xpu_tensor_factory_op_list = [
    "as_strided",
    "empty",
    "empty_strided",
]
_xpu_not_test_dtype_op_list = [
    "resize_",  # Skipped by CPU
    "resize_as_",  # Skipped by CPU
    "abs",  # Not aligned dtype
]
_xpu_all_op_list = _xpu_computation_op_list + _xpu_tensor_factory_op_list
_xpu_all_ops = [op for op in ops_and_refs if op.name in _xpu_all_op_list]
_xpu_computation_ops = [
    op for op in ops_and_refs if op.name in _xpu_computation_op_list
]


class TestXpu(TestCase):
    def test_device_behavior(self):
        current_device = torch.xpu.current_device()
        torch.xpu.set_device(current_device)
        self.assertEqual(current_device, torch.xpu.current_device())

    @unittest.skipIf(not TEST_MULTIXPU, "only one GPU detected")
    def test_multi_device_behavior(self):
        current_device = torch.xpu.current_device()
        target_device = (current_device + 1) % torch.xpu.device_count()

        with torch.xpu.device(target_device):
            self.assertEqual(target_device, torch.xpu.current_device())
        self.assertEqual(current_device, torch.xpu.current_device())

        with torch.xpu._DeviceGuard(target_device):
            self.assertEqual(target_device, torch.xpu.current_device())
        self.assertEqual(current_device, torch.xpu.current_device())

    def test_get_device_properties(self):
        current_device = torch.xpu.current_device()
        device_properties = torch.xpu.get_device_properties(current_device)
        self.assertEqual(device_properties, torch.xpu.get_device_properties(None))
        self.assertEqual(device_properties, torch.xpu.get_device_properties())

        device_name = torch.xpu.get_device_name(current_device)
        self.assertEqual(device_name, torch.xpu.get_device_name(None))
        self.assertEqual(device_name, torch.xpu.get_device_name())

        device_capability = torch.xpu.get_device_capability(current_device)
        self.assertTrue(device_capability["max_work_group_size"] > 0)
        self.assertTrue(device_capability["max_num_sub_groups"] > 0)
        self.assertEqual(
            device_properties.driver_version, device_capability["driver_version"]
        )
        self.assertEqual(device_properties.has_fp16, device_capability["has_fp16"])
        self.assertEqual(device_properties.has_fp64, device_capability["has_fp64"])
        self.assertEqual(
            device_properties.has_atomic64, device_capability["has_atomic64"]
        )
        self.assertEqual(
            device_properties.has_bfloat16_conversions,
            device_capability["has_bfloat16_conversions"],
        )
        self.assertEqual(
            device_properties.has_subgroup_matrix_multiply_accumulate,
            device_capability["has_subgroup_matrix_multiply_accumulate"],
        )
        self.assertEqual(
            device_properties.has_subgroup_matrix_multiply_accumulate_tensor_float32,
            device_capability["has_subgroup_matrix_multiply_accumulate_tensor_float32"],
        )
        self.assertEqual(
            device_properties.has_subgroup_2d_block_io,
            device_capability["has_subgroup_2d_block_io"],
        )
        if int(torch.version.xpu) >= 20250000:
            self.assertEqual(
                device_properties.architecture,
                device_capability["architecture"],
            )

    def test_wrong_xpu_fork(self):
        stderr = TestCase.runWithPytorchAPIUsageStderr(
            """\
import torch
from torch.multiprocessing import Process
def run(rank):
    torch.xpu.set_device(rank)
if __name__ == "__main__":
    size = 2
    processes = []
    for rank in range(size):
        # it would work fine without the line below
        torch.xpu.set_device(0)
        p = Process(target=run, args=(rank,))
        p.start()
        processes.append(p)
    for p in processes:
        p.join()
"""
        )
        self.assertRegex(stderr, "Cannot re-initialize XPU in forked subprocess.")

    def test_lazy_init(self):
        """Validate that no XPU calls are made during `import torch` call"""

        def check_output(script: str) -> str:
            return (
                subprocess.check_output([sys.executable, "-c", script])
                .decode("ascii")
                .strip()
            )

        test_script = """\
import torch
from torch.multiprocessing import Process
import copy

def run_model(model, input):
    input_xpu = input.clone().to('xpu')
    model_xpu = copy.deepcopy(model).to('xpu')
    loss_xpu = model_xpu(input_xpu).sum()
    loss = model(input).sum()
    torch.testing.assert_close(loss_xpu.cpu(), loss)

def test_multi_process(model, input):
    p = Process(target=run_model, args=(model, input))
    p.start()
    p.join()
    assert p.exitcode == 0

input = torch.rand(32, 3, 224, 224)
model = torch.nn.Sequential(
    torch.nn.Conv2d(3, 64, 3, stride=2),
    torch.nn.ReLU(),
    torch.nn.MaxPool2d(2, 2),
)
test_multi_process(model, input)
test_multi_process(model, input)
print(torch.xpu.device_count())
"""
        rc = check_output(test_script)
        self.assertEqual(rc, str(torch.xpu.device_count()))

    def test_streams(self):
        s0 = torch.xpu.Stream()
        torch.xpu.set_stream(s0)
        s1 = torch.xpu.current_stream()
        self.assertEqual(s0, s1)
        s2 = torch.xpu.Stream()
        self.assertFalse(s0 == s2)
        torch.xpu.set_stream(s2)
        with torch.xpu.stream(s0):
            self.assertEqual(s0, torch.xpu.current_stream())
        self.assertEqual(s2, torch.xpu.current_stream())

    def test_stream_priority(self):
        low, high = torch.xpu.Stream.priority_range()
        s0 = torch.xpu.Stream(device=0, priority=low)

        self.assertEqual(low, s0.priority)
        self.assertEqual(torch.device("xpu:0"), s0.device)

        s1 = torch.xpu.Stream(device=0, priority=high)

        self.assertEqual(high, s1.priority)
        self.assertEqual(torch.device("xpu:0"), s1.device)

    def test_stream_event_repr(self):
        s = torch.xpu.current_stream()
        self.assertTrue("torch.xpu.Stream" in str(s))
        e = torch.xpu.Event()
        self.assertTrue("torch.xpu.Event(uninitialized)" in str(e))
        s.record_event(e)
        self.assertTrue("torch.xpu.Event" in str(e))

    def test_events(self):
        stream = torch.xpu.current_stream()
        event = torch.xpu.Event()
        self.assertTrue(event.query())
        stream.record_event(event)
        event.synchronize()
        self.assertTrue(event.query())
        start_event = torch.xpu.Event(enable_timing=True)
        end_event = torch.xpu.Event(enable_timing=True)
        stream.record_event(start_event)
        time.sleep(0.1)
        stream.record_event(end_event)
        torch.xpu.synchronize()
        if int(torch.version.xpu) >= 20250000:
            start_event.elapsed_time(end_event)
        else:
            with self.assertRaisesRegex(
                NotImplementedError,
                "elapsed_time of XPUEvent requires PyTorch to be built with SYCL compiler version 2025.0.0 or newer.",
            ):
                start_event.elapsed_time(end_event)

    def test_generic_stream_event(self):
        stream = torch.Stream("xpu")
        self.assertEqual(stream.device_index, torch.xpu.current_device())
        xpu_stream = torch.xpu.Stream(
            stream_id=stream.stream_id,
            device_index=stream.device_index,
            device_type=stream.device_type,
        )
        self.assertIsInstance(xpu_stream, torch.Stream)
        self.assertTrue(issubclass(type(xpu_stream), torch.Stream))
        self.assertTrue(torch.Stream in type(xpu_stream).mro())
        self.assertEqual(stream.stream_id, xpu_stream.stream_id)
        self.assertNotEqual(stream.stream_id, torch.xpu.current_stream().stream_id)

        event1 = torch.Event("xpu", enable_timing=True)
        event2 = torch.Event("xpu", enable_timing=True)
        self.assertEqual(event1.event_id, 0)
        a = torch.randn(1000)
        b = torch.randn(1000)
        with torch.xpu.stream(xpu_stream):
            a_xpu = a.to("xpu", non_blocking=True)
            b_xpu = b.to("xpu", non_blocking=True)
            self.assertEqual(stream.stream_id, torch.xpu.current_stream().stream_id)
        event1.record(stream)
        event1.synchronize()
        self.assertTrue(event1.query())
        c_xpu = a_xpu + b_xpu
        # Here intendionly records another stream.
        event2.record()
        event2.synchronize()
        self.assertTrue(event2.query())
        self.assertNotEqual(event1.event_id, event2.event_id)
        self.assertEqual(c_xpu.cpu(), a + b)
        if int(torch.version.xpu) >= 20250000:
            event1.elapsed_time(event2)
        else:
            with self.assertRaisesRegex(
                NotImplementedError,
                "elapsedTime requires PyTorch to be built with SYCL compiler version 2025.0.0 or newer.",
            ):
                event1.elapsed_time(event2)
        xpu_event = torch.xpu.Event()
        self.assertIsInstance(xpu_event, torch.Event)
        self.assertTrue(issubclass(type(xpu_event), torch.Event))
        self.assertTrue(torch.Event in type(xpu_event).mro())

<<<<<<< HEAD
    def test_stream_context_manager(self):
        stream = torch.xpu.Stream()
        prev_stream = torch.xpu.current_stream()
        with stream:
            self.assertEqual(stream, torch.xpu.current_stream())
        self.assertEqual(prev_stream, torch.xpu.current_stream())

    @unittest.skipIf(not TEST_MULTIXPU, "only one GPU detected")
    def test_multi_device_stream_context_manager(self):
        src_device = 0
        dst_device = 1
        torch.xpu.set_device(src_device)
        dst_stream = torch.xpu.Stream(dst_device)
        src_prev_stream = torch.xpu.current_stream(src_device)
        dst_prev_stream = torch.xpu.current_stream(dst_device)
        with dst_stream:
            self.assertEqual(dst_device, torch.xpu.current_device())
            self.assertEqual(dst_stream, torch.xpu.current_stream())
            self.assertEqual(src_prev_stream, torch.xpu.current_stream(src_device))
        self.assertEqual(src_device, torch.xpu.current_device())
        self.assertEqual(src_prev_stream, torch.xpu.current_stream())
        self.assertEqual(dst_prev_stream, torch.xpu.current_stream(dst_device))
=======
    def test_stream_compatibility(self):
        s1 = torch.xpu.Stream()
        s2 = torch.xpu.Stream()
        torch.accelerator.set_stream(s1)
        self.assertEqual(torch.accelerator.current_stream().stream_id, s1.stream_id)
        torch.accelerator.set_stream(s2)
        self.assertEqual(torch.accelerator.current_stream().stream_id, s2.stream_id)
>>>>>>> 273f4146

    def test_generator(self):
        torch.manual_seed(2024)
        g_state0 = torch.xpu.get_rng_state()
        torch.manual_seed(1234)
        g_state1 = torch.xpu.get_rng_state()
        self.assertNotEqual(g_state0, g_state1)

        torch.xpu.manual_seed(2024)
        g_state2 = torch.xpu.get_rng_state()
        self.assertEqual(g_state0, g_state2)

        torch.xpu.set_rng_state(g_state1)
        self.assertEqual(g_state1, torch.xpu.get_rng_state())

        torch.manual_seed(1234)
        torch.xpu.set_rng_state(g_state0)
        self.assertEqual(2024, torch.xpu.initial_seed())

    @onlyXPU
    @suppress_warnings
    @ops(_xpu_computation_ops, dtypes=any_common_cpu_xpu_one)
    def test_compare_cpu(self, device, dtype, op):
        def to_cpu(arg):
            if isinstance(arg, torch.Tensor):
                return arg.to(device="cpu")
            return arg

        samples = op.reference_inputs(device, dtype)

        for sample in samples:
            cpu_sample = sample.transform(to_cpu)
            xpu_results = op(sample.input, *sample.args, **sample.kwargs)
            cpu_results = op(cpu_sample.input, *cpu_sample.args, **cpu_sample.kwargs)

            xpu_results = sample.output_process_fn_grad(xpu_results)
            cpu_results = cpu_sample.output_process_fn_grad(cpu_results)

            # Lower tolerance because we are running this as a `@slowTest`
            # Don't want the periodic tests to fail frequently
            self.assertEqual(xpu_results, cpu_results, atol=1e-4, rtol=1e-4)

    @onlyXPU
    @ops(_xpu_computation_ops, allowed_dtypes=(torch.bool,))
    @unittest.skipIf(TEST_WITH_UBSAN, "Test uses undefined behavior")
    def test_non_standard_bool_values(self, device, dtype, op):
        # Test boolean values other than 0x00 and 0x01 (gh-54789)
        def convert_boolean_tensors(x):
            if not isinstance(x, torch.Tensor) or x.dtype != torch.bool:
                return x

            # Map False -> 0 and True -> Random value in [2, 255]
            true_vals = torch.randint(
                2, 255, x.shape, dtype=torch.uint8, device=x.device
            )
            false_vals = torch.zeros((), dtype=torch.uint8, device=x.device)
            x_int = torch.where(x, true_vals, false_vals)

            ret = x_int.view(torch.bool)
            self.assertEqual(ret, x)
            return ret

        for sample in op.sample_inputs(device, dtype):
            expect = op(sample.input, *sample.args, **sample.kwargs)

            transformed = sample.transform(convert_boolean_tensors)
            actual = op(transformed.input, *transformed.args, **transformed.kwargs)

            self.assertEqual(expect, actual)

    def test_serialization_array_with_storage(self):
        x = torch.randn(5, 5).xpu()
        y = torch.zeros(2, 5, dtype=torch.int, device="xpu")
        q = [x, y, x, y.storage()]
        with tempfile.NamedTemporaryFile() as f:
            torch.save(q, f)
            f.seek(0)
            q_copy = torch.load(f)
        self.assertEqual(q_copy, q, atol=0, rtol=0)
        q_copy[0].fill_(5)
        self.assertEqual(q_copy[0], q_copy[2], atol=0, rtol=0)
        self.assertEqual(q_copy[0].dtype, torch.float)
        self.assertEqual(q_copy[1].dtype, torch.int)
        self.assertEqual(q_copy[2].dtype, torch.float)
        self.assertTrue(isinstance(q_copy[3], torch.storage.TypedStorage))
        self.assertTrue(isinstance(q_copy[3]._untyped_storage, torch.UntypedStorage))
        q_copy[1].fill_(10)
        y.fill_(10)
        self.assertEqual(q_copy[3], y.storage())

    def test_serialization_array_with_empty(self):
        x = [
            torch.randn(4, 4).xpu(),
            torch.tensor([], dtype=torch.float, device=torch.device("xpu")),
        ]
        with tempfile.NamedTemporaryFile() as f:
            torch.save(x, f)
            f.seek(0)
            x_copy = torch.load(f)
        for original, copy in zip(x, x_copy):
            self.assertEqual(copy, original)
            self.assertIs(type(copy), type(original))
            self.assertEqual(copy.get_device(), original.get_device())

    def test_out_of_memory(self):
        tensor = torch.zeros(1024, device="xpu")

        with self.assertRaisesRegex(RuntimeError, "Tried to allocate 800000000.00 GiB"):
            torch.empty(1024 * 1024 * 1024 * 800000000, dtype=torch.int8, device="xpu")

        with self.assertRaisesRegex(RuntimeError, "XPU out of memory."):
            torch.empty(1024 * 1024 * 1024 * 8000000000, dtype=torch.int8, device="xpu")

    def test_raises_oom(self):
        torch.xpu.memory.empty_cache()
        with self.assertRaises(torch.OutOfMemoryError):
            torch.empty(1024 * 1024 * 1024 * 1024, device="xpu")

    def test_memory_allocation(self):
        torch.xpu.empty_cache()
        prev_allocated = torch.xpu.memory_allocated()
        prev_reserved = torch.xpu.memory_reserved()
        self.assertGreaterEqual(prev_allocated, 0)
        self.assertGreaterEqual(prev_reserved, 0)
        a = torch.ones(10, device="xpu")
        self.assertGreater(torch.xpu.memory_allocated(), prev_allocated)
        self.assertGreaterEqual(torch.xpu.memory_reserved(), prev_reserved)
        del a
        self.assertEqual(torch.xpu.memory_allocated(), prev_allocated)
        torch.xpu.empty_cache()
        self.assertLessEqual(torch.xpu.memory_reserved(), prev_reserved)
        torch.xpu.reset_accumulated_memory_stats()
        # Activate 1kB memory
        prev_active_current = torch.xpu.memory_stats()["active_bytes.all.current"]
        a = torch.randn(256, device="xpu")
        # Detect if the current active memory is 1kB
        self.assertEqual(
            torch.xpu.memory_stats()["active_bytes.all.current"],
            1024 + prev_active_current,
        )
        self.assertEqual(torch.xpu.memory_stats()["active_bytes.all.freed"], 0)
        del a
        self.assertEqual(
            torch.xpu.memory_stats()["active_bytes.all.current"], prev_active_current
        )
        self.assertEqual(torch.xpu.memory_stats()["active_bytes.all.freed"], 1024)

    @unittest.skipIf(not TEST_MULTIXPU, "only one GPU detected")
    def test_device_memory_allocated(self):
        device_count = torch.xpu.device_count()
        current_alloc = [torch.xpu.memory_allocated(idx) for idx in range(device_count)]
        x = torch.ones(10, device="xpu:0")
        self.assertGreater(torch.xpu.memory_allocated(0), current_alloc[0])
        self.assertTrue(
            all(
                torch.xpu.memory_allocated(idx) == current_alloc[idx]
                for idx in range(1, device_count)
            )
        )

    def test_get_arch_list(self):
        arch_list = torch.xpu.get_arch_list()
        if not arch_list:
            return
        flags = torch.xpu.get_gencode_flags()
        for arch in arch_list:
            self.assertTrue(arch in flags)

    def test_torch_version_xpu(self):
        self.assertEqual(len(torch.version.xpu), 8)
        compiler_version = int(torch.version.xpu)
        self.assertGreater(compiler_version, 20230000)
        if IS_LINUX:
            library = find_library_location("libtorch_xpu.so")
            cmd = f"ldd {library} | grep libsycl"
            results = subprocess.check_output(cmd, shell=True).strip().split(b"\n")
            # There should be only one libsycl.so or libsycl-preview.so
            self.assertEqual(len(results), 1)
            for result in results:
                if b"libsycl.so" in result:
                    self.assertGreaterEqual(compiler_version, 20250000)
                elif b"libsycl-preview.so" in result:
                    self.assertLess(compiler_version, 20250000)
                else:
                    self.fail("Unexpected libsycl library")

    def test_dlpack_conversion(self):
        x = make_tensor((5,), dtype=torch.float32, device="xpu")
        if IS_WINDOWS and int(torch.version.xpu) < 20250000:
            with self.assertRaisesRegex(
                NotImplementedError,
                "Default context is not supported on XPU by default on Windows for SYCL compiler versions earlier than 2025.0.0.",
            ):
                torch.to_dlpack(x)
        else:
            z = torch.from_dlpack(torch.to_dlpack(x))
            z[0] = z[0] + 1.0
            self.assertEqual(z, x)


instantiate_device_type_tests(TestXpu, globals(), only_for="xpu", allow_xpu=True)


class TestXpuAutocast(TestAutocast):
    # These operators are not implemented on XPU backend and we can NOT fall back
    # them to CPU. So we have to skip them at this moment.
    # TODO: remove these operators from skip list when they are implemented on XPU backend.
    # lstm_cell: The operator 'aten::_thnn_fused_lstm_cell' is not currently implemented for the XPU device
    skip_list = ["gru_cell", "lstm_cell"]

    def setUp(self):
        super().setUp()
        self.autocast_lists = AutocastTestLists(torch.device("xpu"))

    def tearDown(self):
        del self.autocast_lists
        super().tearDown()

    def test_autocast_torch_fp16(self):
        for op_with_args in self.autocast_lists.torch_fp16:
            skip_test = False
            op, args = op_with_args[0], op_with_args[1]
            if op in self.skip_list:
                skip_test = True  # skip unimplemented op
            if len(op_with_args) == 3:
                skip_test = True  # skip cudnn op
            if not skip_test:
                self._run_autocast_outofplace(
                    op, args, torch.float16, device="xpu", amp_dtype=torch.float16
                )

    def test_autocast_torch_bf16(self):
        for op_with_args in self.autocast_lists.torch_fp16:
            skip_test = False
            op, args = op_with_args[0], op_with_args[1]
            if op in self.skip_list:
                skip_test = True  # skip unimplemented op
            if len(op_with_args) == 3:
                skip_test = True  # skip cudnn op
            if not skip_test:
                self._run_autocast_outofplace(op, args, torch.bfloat16, device="xpu")

    def test_autocast_torch_need_autocast_promote(self):
        for op, args in self.autocast_lists.torch_need_autocast_promote:
            self._run_autocast_outofplace(
                op, args, torch.float32, device="xpu", amp_dtype=torch.float16
            )

    def test_autocast_torch_expect_builtin_promote(self):
        for op, args, out_type in self.autocast_lists.torch_expect_builtin_promote:
            self._run_autocast_outofplace(
                op,
                args,
                torch.float32,
                device="xpu",
                out_type=out_type,
                amp_dtype=torch.float16,
            )

    def test_autocast_checkpointing(self):
        model = torch.nn.Sequential(
            torch.nn.Linear(8, 8), torch.nn.Linear(8, 8), torch.nn.Linear(8, 8)
        ).xpu()
        input = torch.rand(
            (8, 8), device="xpu", dtype=torch.float16, requires_grad=True
        )
        for reentrant in (True, False):
            with torch.autocast("xpu"):
                output = checkpoint_sequential(model, 2, input, use_reentrant=reentrant)
            self.assertTrue(output.requires_grad)
            self.assertTrue(output.dtype is torch.float16)
            output.sum().backward()

    def test_xpu_autocast_dtype(self):
        dtype = torch.get_autocast_dtype("xpu")
        self.assertEqual(dtype, torch.float16)
        mat0_fp32 = torch.randn((10, 10), dtype=torch.float32, device="xpu")
        mat1_fp32 = torch.randn((10, 10), dtype=torch.float32, device="xpu")
        with torch.amp.autocast("xpu"):
            result = torch.mm(mat0_fp32, mat1_fp32)
            self.assertEqual(result.dtype, torch.float16)


class TestXpuTrace(TestCase):
    def setUp(self):
        torch._C._activate_gpu_trace()
        self.mock = unittest.mock.MagicMock()

    def test_event_creation_callback(self):
        gpu_trace.register_callback_for_event_creation(self.mock)

        event = torch.xpu.Event()
        event.record()
        self.mock.assert_called_once_with(event._as_parameter_.value)

    def test_event_deletion_callback(self):
        gpu_trace.register_callback_for_event_deletion(self.mock)

        event = torch.xpu.Event()
        event.record()
        event_id = event._as_parameter_.value
        del event
        self.mock.assert_called_once_with(event_id)

    def test_event_record_callback(self):
        gpu_trace.register_callback_for_event_record(self.mock)

        event = torch.xpu.Event()
        event.record()
        self.mock.assert_called_once_with(
            event._as_parameter_.value, torch.xpu.current_stream().sycl_queue
        )

    def test_event_wait_callback(self):
        gpu_trace.register_callback_for_event_wait(self.mock)

        event = torch.xpu.Event()
        event.record()
        event.wait()
        self.mock.assert_called_once_with(
            event._as_parameter_.value, torch.xpu.current_stream().sycl_queue
        )

    def test_device_synchronization_callback(self):
        gpu_trace.register_callback_for_device_synchronization(self.mock)

        torch.xpu.synchronize()
        self.mock.assert_called()

    def test_stream_synchronization_callback(self):
        gpu_trace.register_callback_for_stream_synchronization(self.mock)

        stream = torch.xpu.Stream()
        stream.synchronize()
        self.mock.assert_called_once_with(stream.sycl_queue)

    def test_event_synchronization_callback(self):
        gpu_trace.register_callback_for_event_synchronization(self.mock)

        event = torch.xpu.Event()
        event.record()
        event.synchronize()
        self.mock.assert_called_once_with(event._as_parameter_.value)


if __name__ == "__main__":
    run_tests()<|MERGE_RESOLUTION|>--- conflicted
+++ resolved
@@ -299,7 +299,14 @@
         self.assertTrue(issubclass(type(xpu_event), torch.Event))
         self.assertTrue(torch.Event in type(xpu_event).mro())
 
-<<<<<<< HEAD
+    def test_stream_compatibility(self):
+        s1 = torch.xpu.Stream()
+        s2 = torch.xpu.Stream()
+        torch.accelerator.set_stream(s1)
+        self.assertEqual(torch.accelerator.current_stream().stream_id, s1.stream_id)
+        torch.accelerator.set_stream(s2)
+        self.assertEqual(torch.accelerator.current_stream().stream_id, s2.stream_id)
+
     def test_stream_context_manager(self):
         stream = torch.xpu.Stream()
         prev_stream = torch.xpu.current_stream()
@@ -322,15 +329,6 @@
         self.assertEqual(src_device, torch.xpu.current_device())
         self.assertEqual(src_prev_stream, torch.xpu.current_stream())
         self.assertEqual(dst_prev_stream, torch.xpu.current_stream(dst_device))
-=======
-    def test_stream_compatibility(self):
-        s1 = torch.xpu.Stream()
-        s2 = torch.xpu.Stream()
-        torch.accelerator.set_stream(s1)
-        self.assertEqual(torch.accelerator.current_stream().stream_id, s1.stream_id)
-        torch.accelerator.set_stream(s2)
-        self.assertEqual(torch.accelerator.current_stream().stream_id, s2.stream_id)
->>>>>>> 273f4146
 
     def test_generator(self):
         torch.manual_seed(2024)
