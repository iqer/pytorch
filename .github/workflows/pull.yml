--- conflicted
+++ resolved
@@ -45,140 +45,6 @@
       issue_owner: ${{ github.event.pull_request.user.login || github.event.issue.user.login }}
       curr_branch: ${{ github.head_ref || github.ref_name }}
 
-<<<<<<< HEAD
-        #  linux-jammy-py3_9-gcc11-build:
-        #    name: linux-jammy-py3.9-gcc11
-        #    uses: ./.github/workflows/_linux-build.yml
-        #    needs: get-label-type
-        #    with:
-        #      runner_prefix: "${{ needs.get-label-type.outputs.label-type }}"
-        #      build-environment: linux-jammy-py3.9-gcc11
-        #      docker-image-name: pytorch-linux-jammy-py3.9-gcc11
-        #      test-matrix: |
-        #        { include: [
-        #          { config: "default", shard: 1, num_shards: 5, runner: "${{ needs.get-label-type.outputs.label-type }}linux.2xlarge" },
-        #          { config: "default", shard: 2, num_shards: 5, runner: "${{ needs.get-label-type.outputs.label-type }}linux.2xlarge" },
-        #          { config: "default", shard: 3, num_shards: 5, runner: "${{ needs.get-label-type.outputs.label-type }}linux.2xlarge" },
-        #          { config: "default", shard: 4, num_shards: 5, runner: "${{ needs.get-label-type.outputs.label-type }}linux.2xlarge" },
-        #          { config: "default", shard: 5, num_shards: 5, runner: "${{ needs.get-label-type.outputs.label-type }}linux.2xlarge" },
-        #          { config: "docs_test", shard: 1, num_shards: 1,  runner: "${{ needs.get-label-type.outputs.label-type }}linux.2xlarge" },
-        #          { config: "jit_legacy", shard: 1, num_shards: 1, runner: "${{ needs.get-label-type.outputs.label-type }}linux.2xlarge" },
-        #          { config: "backwards_compat", shard: 1, num_shards: 1, runner: "${{ needs.get-label-type.outputs.label-type }}linux.2xlarge" },
-        #          { config: "distributed", shard: 1, num_shards: 2, runner: "${{ needs.get-label-type.outputs.label-type }}linux.2xlarge" },
-        #          { config: "distributed", shard: 2, num_shards: 2, runner: "${{ needs.get-label-type.outputs.label-type }}linux.2xlarge" },
-        #        ]}
-        #    secrets: inherit
-        #
-        #  linux-jammy-py3_9-gcc11-test:
-        #    name: linux-jammy-py3.9-gcc11
-        #    uses: ./.github/workflows/_linux-test.yml
-        #    needs:
-        #      - linux-jammy-py3_9-gcc11-build
-        #      - target-determination
-        #    with:
-        #      build-environment: linux-jammy-py3.9-gcc11
-        #      docker-image: ${{ needs.linux-jammy-py3_9-gcc11-build.outputs.docker-image }}
-        #      test-matrix: ${{ needs.linux-jammy-py3_9-gcc11-build.outputs.test-matrix }}
-        #    secrets: inherit
-        #
-        #  linux-docs:
-        #    name: linux-docs
-        #    uses: ./.github/workflows/_docs.yml
-        #    needs: linux-jammy-py3_9-gcc11-build
-        #    with:
-        #      build-environment: linux-jammy-py3.9-gcc11
-        #      docker-image: ${{ needs.linux-jammy-py3_9-gcc11-build.outputs.docker-image }}
-        #    secrets: inherit
-        #
-        #  linux-jammy-py3_9-gcc11-no-ops:
-        #    name: linux-jammy-py3.9-gcc11-no-ops
-        #    uses: ./.github/workflows/_linux-build.yml
-        #    needs: get-label-type
-        #    with:
-        #      runner_prefix: "${{ needs.get-label-type.outputs.label-type }}"
-        #      build-environment: linux-jammy-py3.9-gcc11-no-ops
-        #      docker-image-name: pytorch-linux-jammy-py3.9-gcc11
-        #      test-matrix: |
-        #        { include: [
-        #          { config: "default", shard: 1, num_shards: 1 },
-        #        ]}
-        #    secrets: inherit
-        #
-        #  linux-jammy-py3_9-gcc11-pch:
-        #    name: linux-jammy-py3.9-gcc11-pch
-        #    uses: ./.github/workflows/_linux-build.yml
-        #    needs: get-label-type
-        #    with:
-        #      runner_prefix: "${{ needs.get-label-type.outputs.label-type }}"
-        #      build-environment: linux-jammy-py3.9-gcc11-pch
-        #      docker-image-name: pytorch-linux-jammy-py3.9-gcc11
-        #      test-matrix: |
-        #        { include: [
-        #          { config: "default", shard: 1, num_shards: 1 },
-        #        ]}
-        #    secrets: inherit
-        #
-        #  linux-jammy-py3_10-clang15-asan-build:
-        #    name: linux-jammy-py3.10-clang15-asan
-        #    uses: ./.github/workflows/_linux-build.yml
-        #    needs: get-label-type
-        #    with:
-        #      runner_prefix: "${{ needs.get-label-type.outputs.label-type }}"
-        #      build-environment: linux-jammy-py3.10-clang15-asan
-        #      docker-image-name: pytorch-linux-jammy-py3-clang15-asan
-        #      test-matrix: |
-        #        { include: [
-        #          { config: "default", shard: 1, num_shards: 6, runner: "${{ needs.get-label-type.outputs.label-type }}linux.4xlarge" },
-        #          { config: "default", shard: 2, num_shards: 6, runner: "${{ needs.get-label-type.outputs.label-type }}linux.4xlarge" },
-        #          { config: "default", shard: 3, num_shards: 6, runner: "${{ needs.get-label-type.outputs.label-type }}linux.4xlarge" },
-        #          { config: "default", shard: 4, num_shards: 6, runner: "${{ needs.get-label-type.outputs.label-type }}linux.4xlarge" },
-        #          { config: "default", shard: 5, num_shards: 6, runner: "${{ needs.get-label-type.outputs.label-type }}linux.4xlarge" },
-        #          { config: "default", shard: 6, num_shards: 6, runner: "${{ needs.get-label-type.outputs.label-type }}linux.4xlarge" },
-        #        ]}
-        #      sync-tag: asan-build
-        #    secrets: inherit
-        #
-        #
-        #  linux-jammy-py3_10-clang15-asan-test:
-        #    name: linux-jammy-py3.10-clang15-asan
-        #    uses: ./.github/workflows/_linux-test.yml
-        #    needs:
-        #      - linux-jammy-py3_10-clang15-asan-build
-        #      - target-determination
-        #    with:
-        #      build-environment: linux-jammy-py3.10-clang15-asan
-        #      docker-image: ${{ needs.linux-jammy-py3_10-clang15-asan-build.outputs.docker-image }}
-        #      test-matrix: ${{ needs.linux-jammy-py3_10-clang15-asan-build.outputs.test-matrix }}
-        #      sync-tag: asan-test
-        #    secrets: inherit
-        #
-        #  linux-focal-py3_9-clang10-onnx-build:
-        #    name: linux-focal-py3.9-clang10-onnx
-        #    uses: ./.github/workflows/_linux-build.yml
-        #    needs: get-label-type
-        #    with:
-        #      runner_prefix: "${{ needs.get-label-type.outputs.label-type }}"
-        #      build-environment: linux-focal-py3.9-clang10-onnx
-        #      docker-image-name: pytorch-linux-focal-py3-clang10-onnx
-        #      test-matrix: |
-        #        { include: [
-        #          { config: "default", shard: 1, num_shards: 2, runner: "${{ needs.get-label-type.outputs.label-type }}linux.2xlarge" },
-        #          { config: "default", shard: 2, num_shards: 2, runner: "${{ needs.get-label-type.outputs.label-type }}linux.2xlarge" },
-        #        ]}
-        #    secrets: inherit
-        #
-        #  linux-focal-py3_9-clang10-onnx-test:
-        #    name: linux-focal-py3.9-clang10-onnx
-        #    uses: ./.github/workflows/_linux-test.yml
-        #    needs:
-        #      - linux-focal-py3_9-clang10-onnx-build
-        #      - target-determination
-        #    with:
-        #      build-environment: linux-focal-py3.9-clang10-onnx
-        #      docker-image: ${{ needs.linux-focal-py3_9-clang10-onnx-build.outputs.docker-image }}
-        #      test-matrix: ${{ needs.linux-focal-py3_9-clang10-onnx-build.outputs.test-matrix }}
-        #    secrets: inherit
-=======
   linux-jammy-py3_9-gcc11-build:
     name: linux-jammy-py3.9-gcc11
     uses: ./.github/workflows/_linux-build.yml
@@ -312,7 +178,6 @@
       docker-image: ${{ needs.linux-focal-py3_9-clang10-onnx-build.outputs.docker-image }}
       test-matrix: ${{ needs.linux-focal-py3_9-clang10-onnx-build.outputs.test-matrix }}
     secrets: inherit
->>>>>>> f73b8fe6
 
   linux-focal-py3_9-clang10-build:
     name: linux-focal-py3.9-clang10
@@ -322,6 +187,47 @@
       runner: "${{ needs.get-label-type.outputs.label-type }}linux.2xlarge"
       build-environment: linux-focal-py3.9-clang10
       docker-image-name: pytorch-linux-focal-py3.9-clang10
+      test-matrix: |
+        { include: [
+          { config: "default", shard: 1, num_shards: 5, runner: "${{ needs.get-label-type.outputs.label-type }}linux.4xlarge" },
+          { config: "default", shard: 2, num_shards: 5, runner: "${{ needs.get-label-type.outputs.label-type }}linux.4xlarge" },
+          { config: "default", shard: 3, num_shards: 5, runner: "${{ needs.get-label-type.outputs.label-type }}linux.4xlarge" },
+          { config: "default", shard: 4, num_shards: 5, runner: "${{ needs.get-label-type.outputs.label-type }}linux.4xlarge" },
+          { config: "default", shard: 5, num_shards: 5, runner: "${{ needs.get-label-type.outputs.label-type }}linux.4xlarge" },
+          { config: "crossref", shard: 1, num_shards: 2, runner: "${{ needs.get-label-type.outputs.label-type }}linux.2xlarge" },
+          { config: "crossref", shard: 2, num_shards: 2, runner: "${{ needs.get-label-type.outputs.label-type }}linux.2xlarge" },
+          { config: "dynamo_wrapped", shard: 1, num_shards: 3, runner: "${{ needs.get-label-type.outputs.label-type }}linux.2xlarge" },
+          { config: "dynamo_wrapped", shard: 2, num_shards: 3, runner: "${{ needs.get-label-type.outputs.label-type }}linux.2xlarge" },
+          { config: "dynamo_wrapped", shard: 3, num_shards: 3, runner: "${{ needs.get-label-type.outputs.label-type }}linux.2xlarge" },
+          # { config: "aot_eager_wrapped", shard: 1, num_shards: 3, runner: "${{ needs.get-label-type.outputs.label-type }}linux.12xlarge" },
+          # { config: "aot_eager_wrapped", shard: 2, num_shards: 3, runner: "${{ needs.get-label-type.outputs.label-type }}linux.12xlarge" },
+          # { config: "aot_eager_wrapped", shard: 3, num_shards: 3, runner: "${{ needs.get-label-type.outputs.label-type }}linux.12xlarge" },
+          # { config: "subclasses_wrapped", shard: 1, num_shards: 3, runner: "${{ needs.get-label-type.outputs.label-type }}linux.12xlarge" },
+          # { config: "subclasses_wrapped", shard: 2, num_shards: 3, runner: "${{ needs.get-label-type.outputs.label-type }}linux.12xlarge" },
+          # { config: "subclasses_wrapped", shard: 3, num_shards: 3, runner: "${{ needs.get-label-type.outputs.label-type }}linux.12xlarge" },
+        ]}
+    secrets: inherit
+
+  linux-focal-py3_9-clang10-test:
+    name: linux-focal-py3.9-clang10
+    uses: ./.github/workflows/_linux-test.yml
+    needs:
+      - linux-focal-py3_9-clang10-build
+      - target-determination
+    with:
+      build-environment: linux-focal-py3.9-clang10
+      docker-image: ${{ needs.linux-focal-py3_9-clang10-build.outputs.docker-image }}
+      test-matrix: ${{ needs.linux-focal-py3_9-clang10-build.outputs.test-matrix }}
+    secrets: inherit
+
+  linux-focal-py3_11-clang10-build:
+    name: linux-focal-py3.11-clang10
+    uses: ./.github/workflows/_linux-build.yml
+    needs: get-label-type
+    with:
+      runner_prefix: "${{ needs.get-label-type.outputs.label-type }}"
+      build-environment: linux-focal-py3.11-clang10
+      docker-image-name: pytorch-linux-focal-py3.11-clang10
       test-matrix: |
         { include: [
           { config: "default", shard: 1, num_shards: 5, runner: "${{ needs.get-label-type.outputs.label-type }}linux.4xlarge" },
@@ -343,47 +249,6 @@
         ]}
     secrets: inherit
 
-  linux-focal-py3_9-clang10-test:
-    name: linux-focal-py3.9-clang10
-    uses: ./.github/workflows/_linux-test.yml
-    needs:
-      - linux-focal-py3_9-clang10-build
-      - target-determination
-    with:
-      build-environment: linux-focal-py3.9-clang10
-      docker-image: ${{ needs.linux-focal-py3_9-clang10-build.outputs.docker-image }}
-      test-matrix: ${{ needs.linux-focal-py3_9-clang10-build.outputs.test-matrix }}
-    secrets: inherit
-
-  linux-focal-py3_11-clang10-build:
-    name: linux-focal-py3.11-clang10
-    uses: ./.github/workflows/_linux-build.yml
-    needs: get-label-type
-    with:
-      runner_prefix: "${{ needs.get-label-type.outputs.label-type }}"
-      build-environment: linux-focal-py3.11-clang10
-      docker-image-name: pytorch-linux-focal-py3.11-clang10
-      test-matrix: |
-        { include: [
-          { config: "default", shard: 1, num_shards: 5, runner: "${{ needs.get-label-type.outputs.label-type }}linux.4xlarge" },
-          { config: "default", shard: 2, num_shards: 5, runner: "${{ needs.get-label-type.outputs.label-type }}linux.4xlarge" },
-          { config: "default", shard: 3, num_shards: 5, runner: "${{ needs.get-label-type.outputs.label-type }}linux.4xlarge" },
-          { config: "default", shard: 4, num_shards: 5, runner: "${{ needs.get-label-type.outputs.label-type }}linux.4xlarge" },
-          { config: "default", shard: 5, num_shards: 5, runner: "${{ needs.get-label-type.outputs.label-type }}linux.4xlarge" },
-          { config: "crossref", shard: 1, num_shards: 2, runner: "${{ needs.get-label-type.outputs.label-type }}linux.2xlarge" },
-          { config: "crossref", shard: 2, num_shards: 2, runner: "${{ needs.get-label-type.outputs.label-type }}linux.2xlarge" },
-          { config: "dynamo_wrapped", shard: 1, num_shards: 3, runner: "${{ needs.get-label-type.outputs.label-type }}linux.2xlarge" },
-          { config: "dynamo_wrapped", shard: 2, num_shards: 3, runner: "${{ needs.get-label-type.outputs.label-type }}linux.2xlarge" },
-          { config: "dynamo_wrapped", shard: 3, num_shards: 3, runner: "${{ needs.get-label-type.outputs.label-type }}linux.2xlarge" },
-          { config: "aot_eager_wrapped", shard: 1, num_shards: 3, runner: "${{ needs.get-label-type.outputs.label-type }}linux.12xlarge" },
-          { config: "aot_eager_wrapped", shard: 2, num_shards: 3, runner: "${{ needs.get-label-type.outputs.label-type }}linux.12xlarge" },
-          { config: "aot_eager_wrapped", shard: 3, num_shards: 3, runner: "${{ needs.get-label-type.outputs.label-type }}linux.12xlarge" },
-          { config: "subclasses_wrapped", shard: 1, num_shards: 3, runner: "${{ needs.get-label-type.outputs.label-type }}linux.12xlarge" },
-          { config: "subclasses_wrapped", shard: 2, num_shards: 3, runner: "${{ needs.get-label-type.outputs.label-type }}linux.12xlarge" },
-          { config: "subclasses_wrapped", shard: 3, num_shards: 3, runner: "${{ needs.get-label-type.outputs.label-type }}linux.12xlarge" },
-        ]}
-    secrets: inherit
-
   linux-focal-py3_11-clang10-test:
     name: linux-focal-py3.11-clang10
     uses: ./.github/workflows/_linux-test.yml
@@ -396,7 +261,6 @@
       test-matrix: ${{ needs.linux-focal-py3_11-clang10-build.outputs.test-matrix }}
     secrets: inherit
 
-<<<<<<< HEAD
       #  linux-focal-py3_12-clang10-build:
       #    name: linux-focal-py3.12-clang10
       #    uses: ./.github/workflows/_linux-build.yml
@@ -704,39 +568,25 @@
       #      timeout-minutes: 600
       #    secrets: inherit
 
-      #  linux-focal-cuda12_1-py3_10-gcc9-inductor-build:
-      #    name: cuda12.1-py3.10-gcc9-sm75
-      #    uses: ./.github/workflows/_linux-build.yml
-      #    needs: get-label-type
-      #    with:
-      #      runner_prefix: "${{ needs.get-label-type.outputs.label-type }}"
-      #      build-environment: linux-focal-cuda12.1-py3.10-gcc9-sm75
-      #      docker-image-name: pytorch-linux-focal-cuda12.1-cudnn9-py3-gcc9-inductor-benchmarks
-      #      cuda-arch-list: '7.5'
-      #      test-matrix: |
-      #        { include: [
-      #          { config: "pr_time_benchmarks", shard: 1, num_shards: 1, runner: "linux.g4dn.metal.nvidia.gpu" },
-      #        ]}
-      #    secrets: inherit
-      #
-      #  linux-focal-cuda12_1-py3_10-gcc9-inductor-test:
-      #    name: cuda12.1-py3.10-gcc9-sm75
-      #    uses: ./.github/workflows/_linux-test.yml
-      #    needs: linux-focal-cuda12_1-py3_10-gcc9-inductor-build
-      #    with:
-      #      build-environment: linux-focal-cuda12.1-py3.10-gcc9-sm75
-      #      docker-image: ${{ needs.linux-focal-cuda12_1-py3_10-gcc9-inductor-build.outputs.docker-image }}
-      #      test-matrix: ${{ needs.linux-focal-cuda12_1-py3_10-gcc9-inductor-build.outputs.test-matrix }}
-      #    secrets: inherit
-=======
-  linux-focal-py3_12-clang10-build:
+  linux-focal-py3_12-clang10-test:
     name: linux-focal-py3.12-clang10
-    uses: ./.github/workflows/_linux-build.yml
-    needs: get-label-type
-    with:
-      runner_prefix: "${{ needs.get-label-type.outputs.label-type }}"
+    uses: ./.github/workflows/_linux-test.yml
+    needs: linux-focal-py3_12-clang10-build
+    with:
       build-environment: linux-focal-py3.12-clang10
-      docker-image-name: pytorch-linux-focal-py3.12-clang10
+      docker-image: ${{ needs.linux-focal-py3_12-clang10-build.outputs.docker-image }}
+      test-matrix: ${{ needs.linux-focal-py3_12-clang10-build.outputs.test-matrix }}
+      timeout-minutes: 600
+    secrets: inherit
+
+  linux-focal-py3_13-clang10-build:
+    name: linux-focal-py3.13-clang10
+    uses: ./.github/workflows/_linux-build.yml
+    needs: get-label-type
+    with:
+      runner_prefix: "${{ needs.get-label-type.outputs.label-type }}"
+      build-environment: linux-focal-py3.13-clang10
+      docker-image-name: pytorch-linux-focal-py3.13-clang10
       test-matrix: |
         { include: [
           { config: "default", shard: 1, num_shards: 5, runner: "${{ needs.get-label-type.outputs.label-type }}linux.4xlarge" },
@@ -750,38 +600,6 @@
         ]}
     secrets: inherit
 
-  linux-focal-py3_12-clang10-test:
-    name: linux-focal-py3.12-clang10
-    uses: ./.github/workflows/_linux-test.yml
-    needs: linux-focal-py3_12-clang10-build
-    with:
-      build-environment: linux-focal-py3.12-clang10
-      docker-image: ${{ needs.linux-focal-py3_12-clang10-build.outputs.docker-image }}
-      test-matrix: ${{ needs.linux-focal-py3_12-clang10-build.outputs.test-matrix }}
-      timeout-minutes: 600
-    secrets: inherit
-
-  linux-focal-py3_13-clang10-build:
-    name: linux-focal-py3.13-clang10
-    uses: ./.github/workflows/_linux-build.yml
-    needs: get-label-type
-    with:
-      runner_prefix: "${{ needs.get-label-type.outputs.label-type }}"
-      build-environment: linux-focal-py3.13-clang10
-      docker-image-name: pytorch-linux-focal-py3.13-clang10
-      test-matrix: |
-        { include: [
-          { config: "default", shard: 1, num_shards: 5, runner: "${{ needs.get-label-type.outputs.label-type }}linux.4xlarge" },
-          { config: "default", shard: 2, num_shards: 5, runner: "${{ needs.get-label-type.outputs.label-type }}linux.4xlarge" },
-          { config: "default", shard: 3, num_shards: 5, runner: "${{ needs.get-label-type.outputs.label-type }}linux.4xlarge" },
-          { config: "default", shard: 4, num_shards: 5, runner: "${{ needs.get-label-type.outputs.label-type }}linux.4xlarge" },
-          { config: "default", shard: 5, num_shards: 5, runner: "${{ needs.get-label-type.outputs.label-type }}linux.4xlarge" },
-          { config: "dynamo_wrapped", shard: 1, num_shards: 3, runner: "${{ needs.get-label-type.outputs.label-type }}linux.2xlarge" },
-          { config: "dynamo_wrapped", shard: 2, num_shards: 3, runner: "${{ needs.get-label-type.outputs.label-type }}linux.2xlarge" },
-          { config: "dynamo_wrapped", shard: 3, num_shards: 3, runner: "${{ needs.get-label-type.outputs.label-type }}linux.2xlarge" },
-        ]}
-    secrets: inherit
-
   linux-focal-py3_13-clang10-test:
     name: linux-focal-py3.13-clang10
     uses: ./.github/workflows/_linux-test.yml
@@ -1085,5 +903,4 @@
       build-environment: linux-focal-cuda12.4-py3.10-gcc9-sm75
       docker-image: ${{ needs.linux-focal-cuda12_4-py3_10-gcc9-inductor-build.outputs.docker-image }}
       test-matrix: ${{ needs.linux-focal-cuda12_4-py3_10-gcc9-inductor-build.outputs.test-matrix }}
-    secrets: inherit
->>>>>>> f73b8fe6
+    secrets: inherit