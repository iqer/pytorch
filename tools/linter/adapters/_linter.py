from __future__ import annotations

import argparse
import dataclasses as dc
import json
import logging
import sys
import token
from abc import ABC, abstractmethod
from argparse import Namespace
from enum import Enum
from functools import cached_property
from pathlib import Path
from tokenize import generate_tokens, TokenInfo
<<<<<<< HEAD
from typing import Any, Generic, get_args, Iterator, Sequence, Type, TypeVar
from typing_extensions import Never, Self


FSTRING_START = getattr(token, "FSTRING_START", -1)  # py3.12+
FSTRING_END = getattr(token, "FSTRING_END", -1)
START_OF_LINE_TOKENS = {token.DEDENT, token.INDENT, token.NEWLINE}
IGNORED_TOKENS = {token.COMMENT, token.ENDMARKER, token.ENCODING, token.NL}
EMPTY_TOKENS = START_OF_LINE_TOKENS | IGNORED_TOKENS

=======
from typing import Any, TYPE_CHECKING
from typing_extensions import Never


if TYPE_CHECKING:
    from collections.abc import Iterator, Sequence


FSTRING_START = getattr(token, "FSTRING_START", None)  # py3.12+
FSTRING_END = getattr(token, "FSTRING_END", None)
EMPTY_TOKENS = dict.fromkeys(
    [
        token.COMMENT,
        token.DEDENT,
        token.ENCODING,
        token.INDENT,
        token.NEWLINE,
        token.NL,
    ]
)
>>>>>>> 45f64e77
BRACKETS = {"{": "}", "(": ")", "[": "]"}
BRACKETS_INV = {j: i for i, j in BRACKETS.items()}

ROOT = Path(__file__).absolute().parents[3]
assert ROOT.name == "pytorch"


def is_name(t: TokenInfo, *names: str) -> bool:
    return t.type == token.NAME and not names or t.string in names


def is_op(t: TokenInfo, *names: str) -> bool:
    return t.type == token.OP and not names or t.string in names


class LintSeverity(str, Enum):
    ERROR = "error"
    WARNING = "warning"
    ADVICE = "advice"
    DISABLED = "disabled"


@dc.dataclass
class LintMessage:
    """This is a datatype representation of the JSON that gets sent to lintrunner
    as described here:
    https://docs.rs/lintrunner/latest/lintrunner/lint_message/struct.LintMessage.html
    """

    code: str
    name: str
    severity: LintSeverity

    char: int | None = None
    description: str | None = None
    line: int | None = None
    original: str | None = None
    path: str | None = None
    replacement: str | None = None

    asdict = dc.asdict


@dc.dataclass
class LintResult:
    """LintResult is a single result from a linter.

    Like LintMessage but the .length member allows you to make specific edits to
    one location within a file, not just replace the whole file.

    Linters can generate recursive results - results that contain other results.

    For example, the annotation linter would find two results in this code sample:

        index = Union[Optional[str], int]

    And the first result, `Union[Optional[str], int]`, contains the second one,
    `Optional[str]`, so the first result is recursive but the second is not.

    If --fix is selected, the linter does a cycle of tokenizing and fixing all
    the non-recursive edits until no edits remain.
    """

    name: str

    line: int | None = None
    char: int | None = None
    replacement: str | None = None
    length: int | None = None  # Not in LintMessage
    description: str | None = None
    original: str | None = None

    is_recursive: bool = False  # Not in LintMessage

    @property
    def is_edit(self) -> bool:
        return None not in (self.char, self.length, self.line, self.replacement)

    @property
    def end(self) -> int:
        assert self.char is not None and self.length is not None
        return self.char + self.length

    def contains(self, r: LintResult) -> bool:
        assert self.char is not None and self.line is not None
        assert r.char is not None and r.line is not None
        return self.line == r.line and self.char <= r.char and self.end >= r.end

    def apply(self, lines: list[str]) -> None:
        if not (
            self.char is None
            or self.length is None
            or self.line is None
            or self.replacement is None
        ):
            line = lines[self.line - 1]
            before = line[: self.char]
            after = line[self.char + self.length :]
            lines[self.line - 1] = f"{before}{self.replacement}{after}"

    def as_message(self, code: str, path: str) -> LintMessage:
        d = dc.asdict(self)
        d.pop("is_recursive")
        d.pop("length")
        if self.is_edit:
            # This is one of our , which we don't want to
            # send to lintrunner as a replacement
            d["replacement"] = None

        return LintMessage(code=code, path=path, severity=LintSeverity.ERROR, **d)

    def sort_key(self) -> tuple[int, int, str]:
        line = -1 if self.line is None else self.line
        char = -1 if self.char is None else self.char
        return line, char, self.name


class ParseError(ValueError):
    def __init__(self, token: TokenInfo, *args: str) -> None:
        super().__init__(*args)
        self.token = token


class ArgumentParser(argparse.ArgumentParser):
    """
    Adds better help formatting and default arguments to argparse.ArgumentParser
    """

    def __init__(
        self,
        prog: str | None = None,
        usage: str | None = None,
        description: str | None = None,
        epilog: str | None = None,
        is_fixer: bool = False,
        **kwargs: Any,
    ) -> None:
        super().__init__(prog, usage, description, None, **kwargs)
        self._epilog = epilog

        help = "A list of files or directories to lint"
        self.add_argument("files", nargs="*", help=help)
        # TODO(rec): get fromfile_prefix_chars="@", type=argparse.FileType to work

        help = "Fix lint errors if possible" if is_fixer else argparse.SUPPRESS
        self.add_argument("-f", "--fix", action="store_true", help=help)

        help = "Run for lintrunner and print LintMessages which aren't edits"
        self.add_argument("-l", "--lintrunner", action="store_true", help=help)

        help = "Print more debug info"
        self.add_argument("-v", "--verbose", action="store_true", help=help)

    def exit(self, status: int = 0, message: str | None = None) -> Never:
        """
        Overriding this method is a workaround for argparse throwing away all
        line breaks when printing the `epilog` section of the help message.
        """
        argv = sys.argv[1:]
        if self._epilog and not status and "-h" in argv or "--help" in argv:
            print(self._epilog)
        super().exit(status, message)


class OmittedLines:
    """Read lines textually and find comment lines that end in 'noqa {linter_name}'"""

    omitted: set[int]

    def __init__(self, lines: Sequence[str], linter_name: str) -> None:
        self.lines = lines
        suffix = f"# noqa: {linter_name}"
        omitted = ((i, s.rstrip()) for i, s in enumerate(lines))
        self.omitted = {i + 1 for i, s in omitted if s.endswith(suffix)}

    def __call__(
        self, tokens: Sequence[TokenInfo], begin: int = 0, end: int = -1
    ) -> bool:
        if end == -1:
            end = len(tokens)
        # A token_line might span multiple physical lines
        start = min((tokens[i].start[0] for i in range(begin, end)), default=0)
        end = max((tokens[i].end[0] for i in range(begin, end)), default=-1)
        return self.contains_lines(start, end)

    def contains_lines(self, begin: int, end: int) -> bool:
        return bool(self.omitted.intersection(range(begin, end + 1)))


class PythonFile:
    contents: str
    lines: list[str]
    path: Path | None
    linter_name: str

    def __init__(
        self,
        linter_name: str,
        path: Path | None = None,
        contents: str | None = None,
    ) -> None:
        self.linter_name = linter_name
        self.path = path and (path.relative_to(ROOT) if path.is_absolute() else path)
        if contents is None and path is not None:
            contents = path.read_text()

        self.contents = contents or ""
        self.lines = self.contents.splitlines(keepends=True)

    @classmethod
    def make(cls, linter_name: str, pc: Path | str | None = None) -> Self:
        if isinstance(pc, Path):
            return cls(linter_name, path=pc)
        return cls(linter_name, contents=pc)

    def with_contents(self, contents: str) -> Self:
        return self.__class__(self.linter_name, self.path, contents)

    @cached_property
    def omitted(self) -> OmittedLines:
        assert self.linter_name is not None
        return OmittedLines(self.lines, self.linter_name)

    @cached_property
    def tokens(self) -> list[TokenInfo]:
        # Might raise IndentationError if the code is mal-indented
        return list(generate_tokens(iter(self.lines).__next__))

    @cached_property
    def token_lines(self) -> list[list[TokenInfo]]:
        """Returns lists of TokenInfo segmented by token.NEWLINE"""
        token_lines: list[list[TokenInfo]] = [[]]

        for t in self.tokens:
            if t.type not in (token.COMMENT, token.ENDMARKER, token.NL):
                token_lines[-1].append(t)
                if t.type == token.NEWLINE:
                    token_lines.append([])
        if token_lines and not token_lines[-1]:
            token_lines.pop()
        return token_lines

    @cached_property
    def import_lines(self) -> list[list[int]]:
        froms, imports = [], []
        for i, (t, *_) in enumerate(self.token_lines):
            if t.type == token.INDENT:
                break
            if t.type == token.NAME:
                if t.string == "from":
                    froms.append(i)
                elif t.string == "import":
                    imports.append(i)

        return [froms, imports]

    @cached_property
    def opening_comment_lines(self) -> int:
        it = (i for i, s in enumerate(self.lines) if not s.startswith("#"))
        return next(it, 0)


def bracket_pairs(tokens: Sequence[TokenInfo]) -> dict[int, int]:
    """Returns a dictionary mapping opening to closing brackets"""
    braces: dict[int, int] = {}
    stack: list[int] = []

    for i, t in enumerate(tokens):
        if t.type == token.OP:
            if t.string in BRACKETS:
                stack.append(i)
            elif inv := BRACKETS_INV.get(t.string):
                if not stack:
                    raise ParseError(t, "Never opened")
                begin = stack.pop()

                if not (stack and stack[-1] == FSTRING_START):
                    braces[begin] = i

                b = tokens[begin].string
                if b != inv:
                    raise ParseError(t, f"Mismatched braces '{b}' at {begin}")
        elif t.type == FSTRING_START:
            stack.append(FSTRING_START)
        elif t.type == FSTRING_END:
            if stack.pop() != FSTRING_START:
                raise ParseError(t, "Mismatched FSTRING_START/FSTRING_END")
    if stack:
        raise ParseError(t, "Left open")
    return braces


class ErrorLines:
    """How many lines to display before and after an error"""

    WINDOW = 5
    BEFORE = 2
    AFTER = WINDOW - BEFORE - 1


PythonFileT = TypeVar("PythonFileT", bound=PythonFile)


class FileLinter(Generic[PythonFileT], ABC):
    """The base class that all token-based linters inherit from"""

    description: str
    linter_name: str

    epilog: str | None = None
    is_fixer: bool = True
    report_column_numbers: bool = False

    @classmethod
    def python_file_class(cls) -> Type[PythonFileT]:
        c = cls.__orig_bases__[0]  # type: ignore[attr-defined]
        return get_args(c)[0]  # type: ignore[no-any-return]

    @abstractmethod
    def _lint(self, python_file: PythonFileT) -> Iterator[LintResult]:
        raise NotImplementedError

    def __init__(self, argv: Sequence[str] | None = None) -> None:
        self.argv = argv
        self.parser = ArgumentParser(
            is_fixer=self.is_fixer,
            description=self.description,
            epilog=self.epilog,
        )
        self.result_shown = False

    @classmethod
    def run(cls) -> Never:
        sys.exit(not cls().lint_all())

    def lint_all(self) -> bool:
        if self.args.fix and self.args.lintrunner:
            raise ValueError("--fix and --lintrunner are incompatible")

        success = True
        for p in self.paths:
            success = self._lint_file(p) and success
        return self.args.lintrunner or success

    @classmethod
    def make_file(cls, pc: Path | str | None = None) -> PythonFileT:
        return cls.python_file_class().make(cls.linter_name, pc)

    @cached_property
    def args(self) -> Namespace:
        args = self.parser.parse_args(self.argv)

        return args

    @cached_property
    def code(self) -> str:
        return self.linter_name.upper()

    @cached_property
    def paths(self) -> list[Path]:
        files = []
        file_parts = (f for fp in self.args.files for f in fp.split(":"))
        for f in file_parts:
            if f.startswith("@"):
                files.extend(Path(f[1:]).read_text().splitlines())
            elif f != "--":
                files.append(f)
        return sorted(Path(f) for f in files)

    def _lint_file(self, p: Path) -> bool:
        if self.args.verbose:
            print(p, "Reading", file=sys.stderr)

        pf = self.python_file_class()(self.linter_name, p)
        replacement, results = self._replace(pf)

        if display := list(self._display(pf, results)):
            print(*display, sep="\n")
        if results and self.args.fix and pf.path and pf.contents != replacement:
            pf.path.write_text(replacement)

        return not results or self.args.fix and all(r.is_edit for r in results)

    def _error(self, pf: PythonFileT, result: LintResult) -> None:
        """Called on files that are unparseable"""

    def _replace(self, pf: PythonFileT) -> tuple[str, list[LintResult]]:
        # Because of recursive replacements, we need to repeat replacing and reparsing
        # from the inside out until all possible replacements are complete
        previous_result_count = float("inf")
        first_results = None
        original = replacement = pf.contents

        while True:
            try:
                results = sorted(self._lint(pf), key=LintResult.sort_key)
            except IndentationError as e:
                error, (_name, lineno, column, _line) = e.args

                results = [LintResult(error, lineno, column)]
                self._error(pf, *results)

            except ParseError as e:
                results = [LintResult(str(e), *e.token.start)]
                self._error(pf, *results)

            for i, ri in enumerate(results):
                if not ri.is_recursive:
                    for j in range(i + 1, len(results)):
                        rj = results[j]
                        if ri.contains(rj):
                            rj.is_recursive = True
                        else:
                            break

            first_results = first_results or results
            if not results or len(results) >= previous_result_count:
                break
            previous_result_count = len(results)

            lines = pf.lines[:]
            for r in reversed(results):
                if r.is_edit and not r.is_recursive:
                    r.apply(lines)
            replacement = "".join(lines)

            if not any(r.is_recursive for r in results):
                break
            pf = pf.with_contents(replacement)

        if first_results and self.args.lintrunner:
            name = f"Suggested fixes for {self.linter_name}"
            msg = LintResult(name=name, original=original, replacement=replacement)
            first_results.append(msg)

        return replacement, first_results

    def _display(self, pf: PythonFileT, results: list[LintResult]) -> Iterator[str]:
        """Emit a series of human-readable strings representing the results"""
        if self.args.fix and not self.args.verbose:
            results = [r for r in results if r.is_edit]

        for r in results:
            if self.args.lintrunner:
                msg = r.as_message(code=self.code, path=str(pf.path))
                yield json.dumps(msg.asdict(), sort_keys=True)
            else:
                if self.result_shown:
                    yield ""
                else:
                    self.result_shown = True
                if r.line is None:
                    yield f"{pf.path}: {r.name}"
                else:
                    yield from (i.rstrip() for i in self._display_window(pf, r))

    def _display_window(self, pf: PythonFileT, r: LintResult) -> Iterator[str]:
        """Display a window onto the code with an error"""
        if r.char is None or not self.report_column_numbers:
            yield f"{pf.path}:{r.line}: {r.name}"
        else:
            yield f"{pf.path}:{r.line}:{r.char + 1}: {r.name}"

        begin = max((r.line or 0) - ErrorLines.BEFORE, 1)
        end = min(begin + ErrorLines.WINDOW, 1 + len(pf.lines))

        for lineno in range(begin, end):
            source_line = pf.lines[lineno - 1].rstrip()
            yield f"{lineno:5} | {source_line}"
            if lineno == r.line:
                spaces = 8 + (r.char or 0)
                carets = len(source_line) if r.char is None else (r.length or 1)
                yield spaces * " " + carets * "^"


def set_logging_level(args: argparse.Namespace, paths: Sequence[Path | str]) -> None:
    if args.verbose:
        level = logging.NOTSET
    elif len(paths) < 1000:
        level = logging.DEBUG
    else:
        level = logging.INFO

    fmt = "<%(threadName)s:%(levelname)s> %(message)s"
    logging.basicConfig(format=fmt, level=level, stream=sys.stderr)<|MERGE_RESOLUTION|>--- conflicted
+++ resolved
@@ -12,9 +12,12 @@
 from functools import cached_property
 from pathlib import Path
 from tokenize import generate_tokens, TokenInfo
-<<<<<<< HEAD
-from typing import Any, Generic, get_args, Iterator, Sequence, Type, TypeVar
-from typing_extensions import Never, Self
+from typing import Any, Generic, get_args, Type, TYPE_CHECKING
+from typing_extensions import Never, Self, TypeVar
+
+
+if TYPE_CHECKING:
+    from collections.abc import Iterator, Sequence
 
 
 FSTRING_START = getattr(token, "FSTRING_START", -1)  # py3.12+
@@ -23,28 +26,6 @@
 IGNORED_TOKENS = {token.COMMENT, token.ENDMARKER, token.ENCODING, token.NL}
 EMPTY_TOKENS = START_OF_LINE_TOKENS | IGNORED_TOKENS
 
-=======
-from typing import Any, TYPE_CHECKING
-from typing_extensions import Never
-
-
-if TYPE_CHECKING:
-    from collections.abc import Iterator, Sequence
-
-
-FSTRING_START = getattr(token, "FSTRING_START", None)  # py3.12+
-FSTRING_END = getattr(token, "FSTRING_END", None)
-EMPTY_TOKENS = dict.fromkeys(
-    [
-        token.COMMENT,
-        token.DEDENT,
-        token.ENCODING,
-        token.INDENT,
-        token.NEWLINE,
-        token.NL,
-    ]
-)
->>>>>>> 45f64e77
 BRACKETS = {"{": "}", "(": ")", "[": "]"}
 BRACKETS_INV = {j: i for i, j in BRACKETS.items()}
 
